/* i915_drv.h -- Private header for the I915 driver -*- linux-c -*-
 */
/*
 *
 * Copyright 2003 Tungsten Graphics, Inc., Cedar Park, Texas.
 * All Rights Reserved.
 *
 * Permission is hereby granted, free of charge, to any person obtaining a
 * copy of this software and associated documentation files (the
 * "Software"), to deal in the Software without restriction, including
 * without limitation the rights to use, copy, modify, merge, publish,
 * distribute, sub license, and/or sell copies of the Software, and to
 * permit persons to whom the Software is furnished to do so, subject to
 * the following conditions:
 *
 * The above copyright notice and this permission notice (including the
 * next paragraph) shall be included in all copies or substantial portions
 * of the Software.
 *
 * THE SOFTWARE IS PROVIDED "AS IS", WITHOUT WARRANTY OF ANY KIND, EXPRESS
 * OR IMPLIED, INCLUDING BUT NOT LIMITED TO THE WARRANTIES OF
 * MERCHANTABILITY, FITNESS FOR A PARTICULAR PURPOSE AND NON-INFRINGEMENT.
 * IN NO EVENT SHALL TUNGSTEN GRAPHICS AND/OR ITS SUPPLIERS BE LIABLE FOR
 * ANY CLAIM, DAMAGES OR OTHER LIABILITY, WHETHER IN AN ACTION OF CONTRACT,
 * TORT OR OTHERWISE, ARISING FROM, OUT OF OR IN CONNECTION WITH THE
 * SOFTWARE OR THE USE OR OTHER DEALINGS IN THE SOFTWARE.
 *
 */

#ifndef _I915_DRV_H_
#define _I915_DRV_H_

#include "i915_reg.h"
#include "intel_bios.h"
#include "intel_ringbuffer.h"
#include <linux/io-mapping.h>
#include <linux/i2c.h>
#include <linux/i2c-algo-bit.h>
#include <drm/intel-gtt.h>
#include <linux/backlight.h>

/* General customization:
 */

#define DRIVER_AUTHOR		"Tungsten Graphics, Inc."

#define DRIVER_NAME		"i915"
#define DRIVER_DESC		"Intel Graphics"
#define DRIVER_DATE		"20080730"

enum pipe {
	PIPE_A = 0,
	PIPE_B,
	PIPE_C,
	I915_MAX_PIPES
};
#define pipe_name(p) ((p) + 'A')

enum plane {
	PLANE_A = 0,
	PLANE_B,
	PLANE_C,
};
#define plane_name(p) ((p) + 'A')

#define I915_GEM_GPU_DOMAINS	(~(I915_GEM_DOMAIN_CPU | I915_GEM_DOMAIN_GTT))

#define for_each_pipe(p) for ((p) = 0; (p) < dev_priv->num_pipe; (p)++)

/* Interface history:
 *
 * 1.1: Original.
 * 1.2: Add Power Management
 * 1.3: Add vblank support
 * 1.4: Fix cmdbuffer path, add heap destroy
 * 1.5: Add vblank pipe configuration
 * 1.6: - New ioctl for scheduling buffer swaps on vertical blank
 *      - Support vertical blank on secondary display pipe
 */
#define DRIVER_MAJOR		1
#define DRIVER_MINOR		6
#define DRIVER_PATCHLEVEL	0

#define WATCH_COHERENCY	0
#define WATCH_LISTS	0

#define I915_GEM_PHYS_CURSOR_0 1
#define I915_GEM_PHYS_CURSOR_1 2
#define I915_GEM_PHYS_OVERLAY_REGS 3
#define I915_MAX_PHYS_OBJECT (I915_GEM_PHYS_OVERLAY_REGS)

struct drm_i915_gem_phys_object {
	int id;
	struct page **page_list;
	drm_dma_handle_t *handle;
	struct drm_i915_gem_object *cur_obj;
};

struct mem_block {
	struct mem_block *next;
	struct mem_block *prev;
	int start;
	int size;
	struct drm_file *file_priv; /* NULL: free, -1: heap, other: real files */
};

struct opregion_header;
struct opregion_acpi;
struct opregion_swsci;
struct opregion_asle;
struct drm_i915_private;

struct intel_opregion {
	struct opregion_header *header;
	struct opregion_acpi *acpi;
	struct opregion_swsci *swsci;
	struct opregion_asle *asle;
	void *vbt;
	u32 __iomem *lid_state;
};
#define OPREGION_SIZE            (8*1024)

struct intel_overlay;
struct intel_overlay_error_state;

struct drm_i915_master_private {
	drm_local_map_t *sarea;
	struct _drm_i915_sarea *sarea_priv;
};
#define I915_FENCE_REG_NONE -1
#define I915_MAX_NUM_FENCES 16
/* 16 fences + sign bit for FENCE_REG_NONE */
#define I915_MAX_NUM_FENCE_BITS 5

struct drm_i915_fence_reg {
	struct list_head lru_list;
	struct drm_i915_gem_object *obj;
	uint32_t setup_seqno;
	int pin_count;
};

struct sdvo_device_mapping {
	u8 initialized;
	u8 dvo_port;
	u8 slave_addr;
	u8 dvo_wiring;
	u8 i2c_pin;
	u8 ddc_pin;
};

struct intel_display_error_state;

struct drm_i915_error_state {
	u32 eir;
	u32 pgtbl_er;
	u32 pipestat[I915_MAX_PIPES];
	u32 tail[I915_NUM_RINGS];
	u32 head[I915_NUM_RINGS];
	u32 ipeir[I915_NUM_RINGS];
	u32 ipehr[I915_NUM_RINGS];
	u32 instdone[I915_NUM_RINGS];
	u32 acthd[I915_NUM_RINGS];
	u32 semaphore_mboxes[I915_NUM_RINGS][I915_NUM_RINGS - 1];
	/* our own tracking of ring head and tail */
	u32 cpu_ring_head[I915_NUM_RINGS];
	u32 cpu_ring_tail[I915_NUM_RINGS];
	u32 error; /* gen6+ */
	u32 instpm[I915_NUM_RINGS];
	u32 instps[I915_NUM_RINGS];
	u32 instdone1;
	u32 seqno[I915_NUM_RINGS];
	u64 bbaddr;
	u32 fault_reg[I915_NUM_RINGS];
	u32 done_reg;
	u32 faddr[I915_NUM_RINGS];
	u64 fence[I915_MAX_NUM_FENCES];
	struct timeval time;
	struct drm_i915_error_ring {
		struct drm_i915_error_object {
			int page_count;
			u32 gtt_offset;
			u32 *pages[0];
		} *ringbuffer, *batchbuffer;
		struct drm_i915_error_request {
			long jiffies;
			u32 seqno;
			u32 tail;
		} *requests;
		int num_requests;
	} ring[I915_NUM_RINGS];
	struct drm_i915_error_buffer {
		u32 size;
		u32 name;
		u32 seqno;
		u32 gtt_offset;
		u32 read_domains;
		u32 write_domain;
		s32 fence_reg:I915_MAX_NUM_FENCE_BITS;
		s32 pinned:2;
		u32 tiling:2;
		u32 dirty:1;
		u32 purgeable:1;
		s32 ring:4;
		u32 cache_level:2;
	} *active_bo, *pinned_bo;
	u32 active_bo_count, pinned_bo_count;
	struct intel_overlay_error_state *overlay;
	struct intel_display_error_state *display;
};

struct drm_i915_display_funcs {
	void (*dpms)(struct drm_crtc *crtc, int mode);
	bool (*fbc_enabled)(struct drm_device *dev);
	void (*enable_fbc)(struct drm_crtc *crtc, unsigned long interval);
	void (*disable_fbc)(struct drm_device *dev);
	int (*get_display_clock_speed)(struct drm_device *dev);
	int (*get_fifo_size)(struct drm_device *dev, int plane);
	void (*update_wm)(struct drm_device *dev);
	void (*update_sprite_wm)(struct drm_device *dev, int pipe,
				 uint32_t sprite_width, int pixel_size);
	int (*crtc_mode_set)(struct drm_crtc *crtc,
			     struct drm_display_mode *mode,
			     struct drm_display_mode *adjusted_mode,
			     int x, int y,
			     struct drm_framebuffer *old_fb);
	void (*write_eld)(struct drm_connector *connector,
			  struct drm_crtc *crtc);
	void (*fdi_link_train)(struct drm_crtc *crtc);
	void (*init_clock_gating)(struct drm_device *dev);
	void (*init_pch_clock_gating)(struct drm_device *dev);
	int (*queue_flip)(struct drm_device *dev, struct drm_crtc *crtc,
			  struct drm_framebuffer *fb,
			  struct drm_i915_gem_object *obj);
	int (*update_plane)(struct drm_crtc *crtc, struct drm_framebuffer *fb,
			    int x, int y);
	void (*force_wake_get)(struct drm_i915_private *dev_priv);
	void (*force_wake_put)(struct drm_i915_private *dev_priv);
	/* clock updates for mode set */
	/* cursor updates */
	/* render clock increase/decrease */
	/* display clock increase/decrease */
	/* pll clock increase/decrease */
};

struct intel_device_info {
	u8 gen;
	u8 is_mobile:1;
	u8 is_i85x:1;
	u8 is_i915g:1;
	u8 is_i945gm:1;
	u8 is_g33:1;
	u8 need_gfx_hws:1;
	u8 is_g4x:1;
	u8 is_pineview:1;
	u8 is_broadwater:1;
	u8 is_crestline:1;
	u8 is_ivybridge:1;
	u8 has_fbc:1;
	u8 has_pipe_cxsr:1;
	u8 has_hotplug:1;
	u8 cursor_needs_physical:1;
	u8 has_overlay:1;
	u8 overlay_needs_physical:1;
	u8 supports_tv:1;
	u8 has_bsd_ring:1;
	u8 has_blt_ring:1;
	u8 has_llc:1;
};

#define I915_PPGTT_PD_ENTRIES 512
#define I915_PPGTT_PT_ENTRIES 1024
struct i915_hw_ppgtt {
	unsigned num_pd_entries;
	struct page **pt_pages;
	uint32_t pd_offset;
	dma_addr_t *pt_dma_addr;
	dma_addr_t scratch_page_dma_addr;
};

enum no_fbc_reason {
	FBC_NO_OUTPUT, /* no outputs enabled to compress */
	FBC_STOLEN_TOO_SMALL, /* not enough space to hold compressed buffers */
	FBC_UNSUPPORTED_MODE, /* interlace or doublescanned mode */
	FBC_MODE_TOO_LARGE, /* mode too large for compression */
	FBC_BAD_PLANE, /* fbc not supported on plane */
	FBC_NOT_TILED, /* buffer not tiled */
	FBC_MULTIPLE_PIPES, /* more than one pipe active */
	FBC_MODULE_PARAM,
};

enum intel_pch {
	PCH_IBX,	/* Ibexpeak PCH */
	PCH_CPT,	/* Cougarpoint PCH */
};

#define QUIRK_PIPEA_FORCE (1<<0)
#define QUIRK_LVDS_SSC_DISABLE (1<<1)

struct intel_fbdev;
struct intel_fbc_work;

struct intel_gmbus {
	struct i2c_adapter adapter;
	bool force_bit;
	bool has_gpio;
	u32 reg0;
	u32 gpio_reg;
	struct i2c_algo_bit_data bit_algo;
	struct drm_i915_private *dev_priv;
};

typedef struct drm_i915_private {
	struct drm_device *dev;

	const struct intel_device_info *info;

	int has_gem;
	int relative_constants_mode;

	void __iomem *regs;
	/** gt_fifo_count and the subsequent register write are synchronized
	 * with dev->struct_mutex. */
	unsigned gt_fifo_count;
	/** forcewake_count is protected by gt_lock */
	unsigned forcewake_count;
	/** gt_lock is also taken in irq contexts. */
	struct spinlock gt_lock;
<<<<<<< HEAD
=======

	struct intel_gmbus *gmbus;
>>>>>>> e9676695

	/** gmbus_mutex protects against concurrent usage of the single hw gmbus
	 * controller on different i2c buses. */
	struct mutex gmbus_mutex;

	struct pci_dev *bridge_dev;
	struct intel_ring_buffer ring[I915_NUM_RINGS];
	uint32_t next_seqno;

	drm_dma_handle_t *status_page_dmah;
	uint32_t counter;
	drm_local_map_t hws_map;
	struct drm_i915_gem_object *pwrctx;
	struct drm_i915_gem_object *renderctx;

	struct resource mch_res;

	unsigned int cpp;
	int back_offset;
	int front_offset;
	int current_page;
	int page_flipping;

	atomic_t irq_received;

	/* protects the irq masks */
	spinlock_t irq_lock;
	/** Cached value of IMR to avoid reads in updating the bitfield */
	u32 pipestat[2];
	u32 irq_mask;
	u32 gt_irq_mask;
	u32 pch_irq_mask;

	u32 hotplug_supported_mask;
	struct work_struct hotplug_work;

	int tex_lru_log_granularity;
	int allow_batchbuffer;
	unsigned int sr01, adpa, ppcr, dvob, dvoc, lvds;
	int vblank_pipe;
	int num_pipe;

	/* For hangcheck timer */
#define DRM_I915_HANGCHECK_PERIOD 1500 /* in ms */
	struct timer_list hangcheck_timer;
	int hangcheck_count;
	uint32_t last_acthd;
	uint32_t last_acthd_bsd;
	uint32_t last_acthd_blt;
	uint32_t last_instdone;
	uint32_t last_instdone1;

	unsigned long cfb_size;
	unsigned int cfb_fb;
	enum plane cfb_plane;
	int cfb_y;
	struct intel_fbc_work *fbc_work;

	struct intel_opregion opregion;

	/* overlay */
	struct intel_overlay *overlay;
	bool sprite_scaling_enabled;

	/* LVDS info */
	int backlight_level;  /* restore backlight to this value */
	bool backlight_enabled;
	struct drm_display_mode *lfp_lvds_vbt_mode; /* if any */
	struct drm_display_mode *sdvo_lvds_vbt_mode; /* if any */

	/* Feature bits from the VBIOS */
	unsigned int int_tv_support:1;
	unsigned int lvds_dither:1;
	unsigned int lvds_vbt:1;
	unsigned int int_crt_support:1;
	unsigned int lvds_use_ssc:1;
	unsigned int display_clock_mode:1;
	int lvds_ssc_freq;
	struct {
		int rate;
		int lanes;
		int preemphasis;
		int vswing;

		bool initialized;
		bool support;
		int bpp;
		struct edp_power_seq pps;
	} edp;
	bool no_aux_handshake;

	struct notifier_block lid_notifier;

	int crt_ddc_pin;
	struct drm_i915_fence_reg fence_regs[I915_MAX_NUM_FENCES]; /* assume 965 */
	int fence_reg_start; /* 4 if userland hasn't ioctl'd us yet */
	int num_fence_regs; /* 8 on pre-965, 16 otherwise */

	unsigned int fsb_freq, mem_freq, is_ddr3;

	spinlock_t error_lock;
	struct drm_i915_error_state *first_error;
	struct work_struct error_work;
	struct completion error_completion;
	struct workqueue_struct *wq;

	/* Display functions */
	struct drm_i915_display_funcs display;

	/* PCH chipset type */
	enum intel_pch pch_type;

	unsigned long quirks;

	/* Register state */
	bool modeset_on_lid;
	u8 saveLBB;
	u32 saveDSPACNTR;
	u32 saveDSPBCNTR;
	u32 saveDSPARB;
	u32 saveHWS;
	u32 savePIPEACONF;
	u32 savePIPEBCONF;
	u32 savePIPEASRC;
	u32 savePIPEBSRC;
	u32 saveFPA0;
	u32 saveFPA1;
	u32 saveDPLL_A;
	u32 saveDPLL_A_MD;
	u32 saveHTOTAL_A;
	u32 saveHBLANK_A;
	u32 saveHSYNC_A;
	u32 saveVTOTAL_A;
	u32 saveVBLANK_A;
	u32 saveVSYNC_A;
	u32 saveBCLRPAT_A;
	u32 saveTRANSACONF;
	u32 saveTRANS_HTOTAL_A;
	u32 saveTRANS_HBLANK_A;
	u32 saveTRANS_HSYNC_A;
	u32 saveTRANS_VTOTAL_A;
	u32 saveTRANS_VBLANK_A;
	u32 saveTRANS_VSYNC_A;
	u32 savePIPEASTAT;
	u32 saveDSPASTRIDE;
	u32 saveDSPASIZE;
	u32 saveDSPAPOS;
	u32 saveDSPAADDR;
	u32 saveDSPASURF;
	u32 saveDSPATILEOFF;
	u32 savePFIT_PGM_RATIOS;
	u32 saveBLC_HIST_CTL;
	u32 saveBLC_PWM_CTL;
	u32 saveBLC_PWM_CTL2;
	u32 saveBLC_CPU_PWM_CTL;
	u32 saveBLC_CPU_PWM_CTL2;
	u32 saveFPB0;
	u32 saveFPB1;
	u32 saveDPLL_B;
	u32 saveDPLL_B_MD;
	u32 saveHTOTAL_B;
	u32 saveHBLANK_B;
	u32 saveHSYNC_B;
	u32 saveVTOTAL_B;
	u32 saveVBLANK_B;
	u32 saveVSYNC_B;
	u32 saveBCLRPAT_B;
	u32 saveTRANSBCONF;
	u32 saveTRANS_HTOTAL_B;
	u32 saveTRANS_HBLANK_B;
	u32 saveTRANS_HSYNC_B;
	u32 saveTRANS_VTOTAL_B;
	u32 saveTRANS_VBLANK_B;
	u32 saveTRANS_VSYNC_B;
	u32 savePIPEBSTAT;
	u32 saveDSPBSTRIDE;
	u32 saveDSPBSIZE;
	u32 saveDSPBPOS;
	u32 saveDSPBADDR;
	u32 saveDSPBSURF;
	u32 saveDSPBTILEOFF;
	u32 saveVGA0;
	u32 saveVGA1;
	u32 saveVGA_PD;
	u32 saveVGACNTRL;
	u32 saveADPA;
	u32 saveLVDS;
	u32 savePP_ON_DELAYS;
	u32 savePP_OFF_DELAYS;
	u32 saveDVOA;
	u32 saveDVOB;
	u32 saveDVOC;
	u32 savePP_ON;
	u32 savePP_OFF;
	u32 savePP_CONTROL;
	u32 savePP_DIVISOR;
	u32 savePFIT_CONTROL;
	u32 save_palette_a[256];
	u32 save_palette_b[256];
	u32 saveDPFC_CB_BASE;
	u32 saveFBC_CFB_BASE;
	u32 saveFBC_LL_BASE;
	u32 saveFBC_CONTROL;
	u32 saveFBC_CONTROL2;
	u32 saveIER;
	u32 saveIIR;
	u32 saveIMR;
	u32 saveDEIER;
	u32 saveDEIMR;
	u32 saveGTIER;
	u32 saveGTIMR;
	u32 saveFDI_RXA_IMR;
	u32 saveFDI_RXB_IMR;
	u32 saveCACHE_MODE_0;
	u32 saveMI_ARB_STATE;
	u32 saveSWF0[16];
	u32 saveSWF1[16];
	u32 saveSWF2[3];
	u8 saveMSR;
	u8 saveSR[8];
	u8 saveGR[25];
	u8 saveAR_INDEX;
	u8 saveAR[21];
	u8 saveDACMASK;
	u8 saveCR[37];
	uint64_t saveFENCE[I915_MAX_NUM_FENCES];
	u32 saveCURACNTR;
	u32 saveCURAPOS;
	u32 saveCURABASE;
	u32 saveCURBCNTR;
	u32 saveCURBPOS;
	u32 saveCURBBASE;
	u32 saveCURSIZE;
	u32 saveDP_B;
	u32 saveDP_C;
	u32 saveDP_D;
	u32 savePIPEA_GMCH_DATA_M;
	u32 savePIPEB_GMCH_DATA_M;
	u32 savePIPEA_GMCH_DATA_N;
	u32 savePIPEB_GMCH_DATA_N;
	u32 savePIPEA_DP_LINK_M;
	u32 savePIPEB_DP_LINK_M;
	u32 savePIPEA_DP_LINK_N;
	u32 savePIPEB_DP_LINK_N;
	u32 saveFDI_RXA_CTL;
	u32 saveFDI_TXA_CTL;
	u32 saveFDI_RXB_CTL;
	u32 saveFDI_TXB_CTL;
	u32 savePFA_CTL_1;
	u32 savePFB_CTL_1;
	u32 savePFA_WIN_SZ;
	u32 savePFB_WIN_SZ;
	u32 savePFA_WIN_POS;
	u32 savePFB_WIN_POS;
	u32 savePCH_DREF_CONTROL;
	u32 saveDISP_ARB_CTL;
	u32 savePIPEA_DATA_M1;
	u32 savePIPEA_DATA_N1;
	u32 savePIPEA_LINK_M1;
	u32 savePIPEA_LINK_N1;
	u32 savePIPEB_DATA_M1;
	u32 savePIPEB_DATA_N1;
	u32 savePIPEB_LINK_M1;
	u32 savePIPEB_LINK_N1;
	u32 saveMCHBAR_RENDER_STANDBY;
	u32 savePCH_PORT_HOTPLUG;

	struct {
		/** Bridge to intel-gtt-ko */
		const struct intel_gtt *gtt;
		/** Memory allocator for GTT stolen memory */
		struct drm_mm stolen;
		/** Memory allocator for GTT */
		struct drm_mm gtt_space;
		/** List of all objects in gtt_space. Used to restore gtt
		 * mappings on resume */
		struct list_head gtt_list;

		/** Usable portion of the GTT for GEM */
		unsigned long gtt_start;
		unsigned long gtt_mappable_end;
		unsigned long gtt_end;

		struct io_mapping *gtt_mapping;
		int gtt_mtrr;

		/** PPGTT used for aliasing the PPGTT with the GTT */
		struct i915_hw_ppgtt *aliasing_ppgtt;

		struct shrinker inactive_shrinker;

		/**
		 * List of objects currently involved in rendering.
		 *
		 * Includes buffers having the contents of their GPU caches
		 * flushed, not necessarily primitives.  last_rendering_seqno
		 * represents when the rendering involved will be completed.
		 *
		 * A reference is held on the buffer while on this list.
		 */
		struct list_head active_list;

		/**
		 * List of objects which are not in the ringbuffer but which
		 * still have a write_domain which needs to be flushed before
		 * unbinding.
		 *
		 * last_rendering_seqno is 0 while an object is in this list.
		 *
		 * A reference is held on the buffer while on this list.
		 */
		struct list_head flushing_list;

		/**
		 * LRU list of objects which are not in the ringbuffer and
		 * are ready to unbind, but are still in the GTT.
		 *
		 * last_rendering_seqno is 0 while an object is in this list.
		 *
		 * A reference is not held on the buffer while on this list,
		 * as merely being GTT-bound shouldn't prevent its being
		 * freed, and we'll pull it off the list in the free path.
		 */
		struct list_head inactive_list;

		/**
		 * LRU list of objects which are not in the ringbuffer but
		 * are still pinned in the GTT.
		 */
		struct list_head pinned_list;

		/** LRU list of objects with fence regs on them. */
		struct list_head fence_list;

		/**
		 * List of objects currently pending being freed.
		 *
		 * These objects are no longer in use, but due to a signal
		 * we were prevented from freeing them at the appointed time.
		 */
		struct list_head deferred_free_list;

		/**
		 * We leave the user IRQ off as much as possible,
		 * but this means that requests will finish and never
		 * be retired once the system goes idle. Set a timer to
		 * fire periodically while the ring is running. When it
		 * fires, go retire requests.
		 */
		struct delayed_work retire_work;

		/**
		 * Are we in a non-interruptible section of code like
		 * modesetting?
		 */
		bool interruptible;

		/**
		 * Flag if the X Server, and thus DRM, is not currently in
		 * control of the device.
		 *
		 * This is set between LeaveVT and EnterVT.  It needs to be
		 * replaced with a semaphore.  It also needs to be
		 * transitioned away from for kernel modesetting.
		 */
		int suspended;

		/**
		 * Flag if the hardware appears to be wedged.
		 *
		 * This is set when attempts to idle the device timeout.
		 * It prevents command submission from occurring and makes
		 * every pending request fail
		 */
		atomic_t wedged;

		/** Bit 6 swizzling required for X tiling */
		uint32_t bit_6_swizzle_x;
		/** Bit 6 swizzling required for Y tiling */
		uint32_t bit_6_swizzle_y;

		/* storage for physical objects */
		struct drm_i915_gem_phys_object *phys_objs[I915_MAX_PHYS_OBJECT];

		/* accounting, useful for userland debugging */
		size_t gtt_total;
		size_t mappable_gtt_total;
		size_t object_memory;
		u32 object_count;
	} mm;
	struct sdvo_device_mapping sdvo_mappings[2];
	/* indicate whether the LVDS_BORDER should be enabled or not */
	unsigned int lvds_border_bits;
	/* Panel fitter placement and size for Ironlake+ */
	u32 pch_pf_pos, pch_pf_size;

	struct drm_crtc *plane_to_crtc_mapping[3];
	struct drm_crtc *pipe_to_crtc_mapping[3];
	wait_queue_head_t pending_flip_queue;
	bool flip_pending_is_done;

	/* Reclocking support */
	bool render_reclock_avail;
	bool lvds_downclock_avail;
	/* indicates the reduced downclock for LVDS*/
	int lvds_downclock;
	struct work_struct idle_work;
	struct timer_list idle_timer;
	bool busy;
	u16 orig_clock;
	int child_dev_num;
	struct child_device_config *child_dev;
	struct drm_connector *int_lvds_connector;
	struct drm_connector *int_edp_connector;

	bool mchbar_need_disable;

	struct work_struct rps_work;
	spinlock_t rps_lock;
	u32 pm_iir;

	u8 cur_delay;
	u8 min_delay;
	u8 max_delay;
	u8 fmax;
	u8 fstart;

	u64 last_count1;
	unsigned long last_time1;
	unsigned long chipset_power;
	u64 last_count2;
	struct timespec last_time2;
	unsigned long gfx_power;
	int c_m;
	int r_t;
	u8 corr;
	spinlock_t *mchdev_lock;

	enum no_fbc_reason no_fbc_reason;

	struct drm_mm_node *compressed_fb;
	struct drm_mm_node *compressed_llb;

	unsigned long last_gpu_reset;

	/* list of fbdev register on this device */
	struct intel_fbdev *fbdev;

	struct backlight_device *backlight;

	struct drm_property *broadcast_rgb_property;
	struct drm_property *force_audio_property;
} drm_i915_private_t;

enum hdmi_force_audio {
	HDMI_AUDIO_OFF_DVI = -2,	/* no aux data for HDMI-DVI converter */
	HDMI_AUDIO_OFF,			/* force turn off HDMI audio */
	HDMI_AUDIO_AUTO,		/* trust EDID */
	HDMI_AUDIO_ON,			/* force turn on HDMI audio */
};

enum i915_cache_level {
	I915_CACHE_NONE,
	I915_CACHE_LLC,
	I915_CACHE_LLC_MLC, /* gen6+ */
};

struct drm_i915_gem_object {
	struct drm_gem_object base;

	/** Current space allocated to this object in the GTT, if any. */
	struct drm_mm_node *gtt_space;
	struct list_head gtt_list;

	/** This object's place on the active/flushing/inactive lists */
	struct list_head ring_list;
	struct list_head mm_list;
	/** This object's place on GPU write list */
	struct list_head gpu_write_list;
	/** This object's place in the batchbuffer or on the eviction list */
	struct list_head exec_list;

	/**
	 * This is set if the object is on the active or flushing lists
	 * (has pending rendering), and is not set if it's on inactive (ready
	 * to be unbound).
	 */
	unsigned int active:1;

	/**
	 * This is set if the object has been written to since last bound
	 * to the GTT
	 */
	unsigned int dirty:1;

	/**
	 * This is set if the object has been written to since the last
	 * GPU flush.
	 */
	unsigned int pending_gpu_write:1;

	/**
	 * Fence register bits (if any) for this object.  Will be set
	 * as needed when mapped into the GTT.
	 * Protected by dev->struct_mutex.
	 */
	signed int fence_reg:I915_MAX_NUM_FENCE_BITS;

	/**
	 * Advice: are the backing pages purgeable?
	 */
	unsigned int madv:2;

	/**
	 * Current tiling mode for the object.
	 */
	unsigned int tiling_mode:2;
	unsigned int tiling_changed:1;

	/** How many users have pinned this object in GTT space. The following
	 * users can each hold at most one reference: pwrite/pread, pin_ioctl
	 * (via user_pin_count), execbuffer (objects are not allowed multiple
	 * times for the same batchbuffer), and the framebuffer code. When
	 * switching/pageflipping, the framebuffer code has at most two buffers
	 * pinned per crtc.
	 *
	 * In the worst case this is 1 + 1 + 1 + 2*2 = 7. That would fit into 3
	 * bits with absolutely no headroom. So use 4 bits. */
	unsigned int pin_count:4;
#define DRM_I915_GEM_OBJECT_MAX_PIN_COUNT 0xf

	/**
	 * Is the object at the current location in the gtt mappable and
	 * fenceable? Used to avoid costly recalculations.
	 */
	unsigned int map_and_fenceable:1;

	/**
	 * Whether the current gtt mapping needs to be mappable (and isn't just
	 * mappable by accident). Track pin and fault separate for a more
	 * accurate mappable working set.
	 */
	unsigned int fault_mappable:1;
	unsigned int pin_mappable:1;

	/*
	 * Is the GPU currently using a fence to access this buffer,
	 */
	unsigned int pending_fenced_gpu_access:1;
	unsigned int fenced_gpu_access:1;

	unsigned int cache_level:2;

	unsigned int has_aliasing_ppgtt_mapping:1;

	struct page **pages;

	/**
	 * DMAR support
	 */
	struct scatterlist *sg_list;
	int num_sg;

	/**
	 * Used for performing relocations during execbuffer insertion.
	 */
	struct hlist_node exec_node;
	unsigned long exec_handle;
	struct drm_i915_gem_exec_object2 *exec_entry;

	/**
	 * Current offset of the object in GTT space.
	 *
	 * This is the same as gtt_space->start
	 */
	uint32_t gtt_offset;

	/** Breadcrumb of last rendering to the buffer. */
	uint32_t last_rendering_seqno;
	struct intel_ring_buffer *ring;

	/** Breadcrumb of last fenced GPU access to the buffer. */
	uint32_t last_fenced_seqno;
	struct intel_ring_buffer *last_fenced_ring;

	/** Current tiling stride for the object, if it's tiled. */
	uint32_t stride;

	/** Record of address bit 17 of each page at last unbind. */
	unsigned long *bit_17;


	/**
	 * If present, while GEM_DOMAIN_CPU is in the read domain this array
	 * flags which individual pages are valid.
	 */
	uint8_t *page_cpu_valid;

	/** User space pin count and filp owning the pin */
	uint32_t user_pin_count;
	struct drm_file *pin_filp;

	/** for phy allocated objects */
	struct drm_i915_gem_phys_object *phys_obj;

	/**
	 * Number of crtcs where this object is currently the fb, but
	 * will be page flipped away on the next vblank.  When it
	 * reaches 0, dev_priv->pending_flip_queue will be woken up.
	 */
	atomic_t pending_flip;
};

#define to_intel_bo(x) container_of(x, struct drm_i915_gem_object, base)

/**
 * Request queue structure.
 *
 * The request queue allows us to note sequence numbers that have been emitted
 * and may be associated with active buffers to be retired.
 *
 * By keeping this list, we can avoid having to do questionable
 * sequence-number comparisons on buffer last_rendering_seqnos, and associate
 * an emission time with seqnos for tracking how far ahead of the GPU we are.
 */
struct drm_i915_gem_request {
	/** On Which ring this request was generated */
	struct intel_ring_buffer *ring;

	/** GEM sequence number associated with this request. */
	uint32_t seqno;

	/** Postion in the ringbuffer of the end of the request */
	u32 tail;

	/** Time at which this request was emitted, in jiffies. */
	unsigned long emitted_jiffies;

	/** global list entry for this request */
	struct list_head list;

	struct drm_i915_file_private *file_priv;
	/** file_priv list entry for this request */
	struct list_head client_list;
};

struct drm_i915_file_private {
	struct {
		struct spinlock lock;
		struct list_head request_list;
	} mm;
};

#define INTEL_INFO(dev)	(((struct drm_i915_private *) (dev)->dev_private)->info)

#define IS_I830(dev)		((dev)->pci_device == 0x3577)
#define IS_845G(dev)		((dev)->pci_device == 0x2562)
#define IS_I85X(dev)		(INTEL_INFO(dev)->is_i85x)
#define IS_I865G(dev)		((dev)->pci_device == 0x2572)
#define IS_I915G(dev)		(INTEL_INFO(dev)->is_i915g)
#define IS_I915GM(dev)		((dev)->pci_device == 0x2592)
#define IS_I945G(dev)		((dev)->pci_device == 0x2772)
#define IS_I945GM(dev)		(INTEL_INFO(dev)->is_i945gm)
#define IS_BROADWATER(dev)	(INTEL_INFO(dev)->is_broadwater)
#define IS_CRESTLINE(dev)	(INTEL_INFO(dev)->is_crestline)
#define IS_GM45(dev)		((dev)->pci_device == 0x2A42)
#define IS_G4X(dev)		(INTEL_INFO(dev)->is_g4x)
#define IS_PINEVIEW_G(dev)	((dev)->pci_device == 0xa001)
#define IS_PINEVIEW_M(dev)	((dev)->pci_device == 0xa011)
#define IS_PINEVIEW(dev)	(INTEL_INFO(dev)->is_pineview)
#define IS_G33(dev)		(INTEL_INFO(dev)->is_g33)
#define IS_IRONLAKE_D(dev)	((dev)->pci_device == 0x0042)
#define IS_IRONLAKE_M(dev)	((dev)->pci_device == 0x0046)
#define IS_IVYBRIDGE(dev)	(INTEL_INFO(dev)->is_ivybridge)
#define IS_MOBILE(dev)		(INTEL_INFO(dev)->is_mobile)

/*
 * The genX designation typically refers to the render engine, so render
 * capability related checks should use IS_GEN, while display and other checks
 * have their own (e.g. HAS_PCH_SPLIT for ILK+ display, IS_foo for particular
 * chips, etc.).
 */
#define IS_GEN2(dev)	(INTEL_INFO(dev)->gen == 2)
#define IS_GEN3(dev)	(INTEL_INFO(dev)->gen == 3)
#define IS_GEN4(dev)	(INTEL_INFO(dev)->gen == 4)
#define IS_GEN5(dev)	(INTEL_INFO(dev)->gen == 5)
#define IS_GEN6(dev)	(INTEL_INFO(dev)->gen == 6)
#define IS_GEN7(dev)	(INTEL_INFO(dev)->gen == 7)

#define HAS_BSD(dev)            (INTEL_INFO(dev)->has_bsd_ring)
#define HAS_BLT(dev)            (INTEL_INFO(dev)->has_blt_ring)
#define HAS_LLC(dev)            (INTEL_INFO(dev)->has_llc)
#define I915_NEED_GFX_HWS(dev)	(INTEL_INFO(dev)->need_gfx_hws)

#define HAS_ALIASING_PPGTT(dev)	(INTEL_INFO(dev)->gen >=6)

#define HAS_OVERLAY(dev)		(INTEL_INFO(dev)->has_overlay)
#define OVERLAY_NEEDS_PHYSICAL(dev)	(INTEL_INFO(dev)->overlay_needs_physical)

/* With the 945 and later, Y tiling got adjusted so that it was 32 128-byte
 * rows, which changed the alignment requirements and fence programming.
 */
#define HAS_128_BYTE_Y_TILING(dev) (!IS_GEN2(dev) && !(IS_I915G(dev) || \
						      IS_I915GM(dev)))
#define SUPPORTS_DIGITAL_OUTPUTS(dev)	(!IS_GEN2(dev) && !IS_PINEVIEW(dev))
#define SUPPORTS_INTEGRATED_HDMI(dev)	(IS_G4X(dev) || IS_GEN5(dev))
#define SUPPORTS_INTEGRATED_DP(dev)	(IS_G4X(dev) || IS_GEN5(dev))
#define SUPPORTS_EDP(dev)		(IS_IRONLAKE_M(dev))
#define SUPPORTS_TV(dev)		(INTEL_INFO(dev)->supports_tv)
#define I915_HAS_HOTPLUG(dev)		 (INTEL_INFO(dev)->has_hotplug)
/* dsparb controlled by hw only */
#define DSPARB_HWCONTROL(dev) (IS_G4X(dev) || IS_IRONLAKE(dev))

#define HAS_FW_BLC(dev) (INTEL_INFO(dev)->gen > 2)
#define HAS_PIPE_CXSR(dev) (INTEL_INFO(dev)->has_pipe_cxsr)
#define I915_HAS_FBC(dev) (INTEL_INFO(dev)->has_fbc)

#define HAS_PCH_SPLIT(dev) (IS_GEN5(dev) || IS_GEN6(dev) || IS_IVYBRIDGE(dev))
#define HAS_PIPE_CONTROL(dev) (INTEL_INFO(dev)->gen >= 5)

#define INTEL_PCH_TYPE(dev) (((struct drm_i915_private *)(dev)->dev_private)->pch_type)
#define HAS_PCH_CPT(dev) (INTEL_PCH_TYPE(dev) == PCH_CPT)
#define HAS_PCH_IBX(dev) (INTEL_PCH_TYPE(dev) == PCH_IBX)

#include "i915_trace.h"

/**
 * RC6 is a special power stage which allows the GPU to enter an very
 * low-voltage mode when idle, using down to 0V while at this stage.  This
 * stage is entered automatically when the GPU is idle when RC6 support is
 * enabled, and as soon as new workload arises GPU wakes up automatically as well.
 *
 * There are different RC6 modes available in Intel GPU, which differentiate
 * among each other with the latency required to enter and leave RC6 and
 * voltage consumed by the GPU in different states.
 *
 * The combination of the following flags define which states GPU is allowed
 * to enter, while RC6 is the normal RC6 state, RC6p is the deep RC6, and
 * RC6pp is deepest RC6. Their support by hardware varies according to the
 * GPU, BIOS, chipset and platform. RC6 is usually the safest one and the one
 * which brings the most power savings; deeper states save more power, but
 * require higher latency to switch to and wake up.
 */
#define INTEL_RC6_ENABLE			(1<<0)
#define INTEL_RC6p_ENABLE			(1<<1)
#define INTEL_RC6pp_ENABLE			(1<<2)

extern struct drm_ioctl_desc i915_ioctls[];
extern int i915_max_ioctl;
extern unsigned int i915_fbpercrtc __always_unused;
extern int i915_panel_ignore_lid __read_mostly;
extern unsigned int i915_powersave __read_mostly;
extern int i915_semaphores __read_mostly;
extern unsigned int i915_lvds_downclock __read_mostly;
extern int i915_panel_use_ssc __read_mostly;
extern int i915_vbt_sdvo_panel_type __read_mostly;
extern int i915_enable_rc6 __read_mostly;
extern int i915_enable_fbc __read_mostly;
extern bool i915_enable_hangcheck __read_mostly;
extern int i915_enable_ppgtt __read_mostly;

extern int i915_suspend(struct drm_device *dev, pm_message_t state);
extern int i915_resume(struct drm_device *dev);
extern int i915_master_create(struct drm_device *dev, struct drm_master *master);
extern void i915_master_destroy(struct drm_device *dev, struct drm_master *master);

				/* i915_dma.c */
extern void i915_kernel_lost_context(struct drm_device * dev);
extern int i915_driver_load(struct drm_device *, unsigned long flags);
extern int i915_driver_unload(struct drm_device *);
extern int i915_driver_open(struct drm_device *dev, struct drm_file *file_priv);
extern void i915_driver_lastclose(struct drm_device * dev);
extern void i915_driver_preclose(struct drm_device *dev,
				 struct drm_file *file_priv);
extern void i915_driver_postclose(struct drm_device *dev,
				  struct drm_file *file_priv);
extern int i915_driver_device_is_agp(struct drm_device * dev);
extern long i915_compat_ioctl(struct file *filp, unsigned int cmd,
			      unsigned long arg);
extern int i915_emit_box(struct drm_device *dev,
			 struct drm_clip_rect *box,
			 int DR1, int DR4);
extern int i915_reset(struct drm_device *dev, u8 flags);
extern unsigned long i915_chipset_val(struct drm_i915_private *dev_priv);
extern unsigned long i915_mch_val(struct drm_i915_private *dev_priv);
extern unsigned long i915_gfx_val(struct drm_i915_private *dev_priv);
extern void i915_update_gfx_val(struct drm_i915_private *dev_priv);


/* i915_irq.c */
void i915_hangcheck_elapsed(unsigned long data);
void i915_handle_error(struct drm_device *dev, bool wedged);
extern int i915_irq_emit(struct drm_device *dev, void *data,
			 struct drm_file *file_priv);
extern int i915_irq_wait(struct drm_device *dev, void *data,
			 struct drm_file *file_priv);

extern void intel_irq_init(struct drm_device *dev);

extern int i915_vblank_pipe_set(struct drm_device *dev, void *data,
				struct drm_file *file_priv);
extern int i915_vblank_pipe_get(struct drm_device *dev, void *data,
				struct drm_file *file_priv);
extern int i915_vblank_swap(struct drm_device *dev, void *data,
			    struct drm_file *file_priv);

void
i915_enable_pipestat(drm_i915_private_t *dev_priv, int pipe, u32 mask);

void
i915_disable_pipestat(drm_i915_private_t *dev_priv, int pipe, u32 mask);

void intel_enable_asle(struct drm_device *dev);

#ifdef CONFIG_DEBUG_FS
extern void i915_destroy_error_state(struct drm_device *dev);
#else
#define i915_destroy_error_state(x)
#endif


/* i915_gem.c */
int i915_gem_init_ioctl(struct drm_device *dev, void *data,
			struct drm_file *file_priv);
int i915_gem_create_ioctl(struct drm_device *dev, void *data,
			  struct drm_file *file_priv);
int i915_gem_pread_ioctl(struct drm_device *dev, void *data,
			 struct drm_file *file_priv);
int i915_gem_pwrite_ioctl(struct drm_device *dev, void *data,
			  struct drm_file *file_priv);
int i915_gem_mmap_ioctl(struct drm_device *dev, void *data,
			struct drm_file *file_priv);
int i915_gem_mmap_gtt_ioctl(struct drm_device *dev, void *data,
			struct drm_file *file_priv);
int i915_gem_set_domain_ioctl(struct drm_device *dev, void *data,
			      struct drm_file *file_priv);
int i915_gem_sw_finish_ioctl(struct drm_device *dev, void *data,
			     struct drm_file *file_priv);
int i915_gem_execbuffer(struct drm_device *dev, void *data,
			struct drm_file *file_priv);
int i915_gem_execbuffer2(struct drm_device *dev, void *data,
			 struct drm_file *file_priv);
int i915_gem_pin_ioctl(struct drm_device *dev, void *data,
		       struct drm_file *file_priv);
int i915_gem_unpin_ioctl(struct drm_device *dev, void *data,
			 struct drm_file *file_priv);
int i915_gem_busy_ioctl(struct drm_device *dev, void *data,
			struct drm_file *file_priv);
int i915_gem_throttle_ioctl(struct drm_device *dev, void *data,
			    struct drm_file *file_priv);
int i915_gem_madvise_ioctl(struct drm_device *dev, void *data,
			   struct drm_file *file_priv);
int i915_gem_entervt_ioctl(struct drm_device *dev, void *data,
			   struct drm_file *file_priv);
int i915_gem_leavevt_ioctl(struct drm_device *dev, void *data,
			   struct drm_file *file_priv);
int i915_gem_set_tiling(struct drm_device *dev, void *data,
			struct drm_file *file_priv);
int i915_gem_get_tiling(struct drm_device *dev, void *data,
			struct drm_file *file_priv);
int i915_gem_get_aperture_ioctl(struct drm_device *dev, void *data,
				struct drm_file *file_priv);
void i915_gem_load(struct drm_device *dev);
int i915_gem_init_object(struct drm_gem_object *obj);
int __must_check i915_gem_flush_ring(struct intel_ring_buffer *ring,
				     uint32_t invalidate_domains,
				     uint32_t flush_domains);
struct drm_i915_gem_object *i915_gem_alloc_object(struct drm_device *dev,
						  size_t size);
void i915_gem_free_object(struct drm_gem_object *obj);
int __must_check i915_gem_object_pin(struct drm_i915_gem_object *obj,
				     uint32_t alignment,
				     bool map_and_fenceable);
void i915_gem_object_unpin(struct drm_i915_gem_object *obj);
int __must_check i915_gem_object_unbind(struct drm_i915_gem_object *obj);
void i915_gem_release_mmap(struct drm_i915_gem_object *obj);
void i915_gem_lastclose(struct drm_device *dev);

int __must_check i915_mutex_lock_interruptible(struct drm_device *dev);
int __must_check i915_gem_object_wait_rendering(struct drm_i915_gem_object *obj);
void i915_gem_object_move_to_active(struct drm_i915_gem_object *obj,
				    struct intel_ring_buffer *ring,
				    u32 seqno);

int i915_gem_dumb_create(struct drm_file *file_priv,
			 struct drm_device *dev,
			 struct drm_mode_create_dumb *args);
int i915_gem_mmap_gtt(struct drm_file *file_priv, struct drm_device *dev,
		      uint32_t handle, uint64_t *offset);
int i915_gem_dumb_destroy(struct drm_file *file_priv, struct drm_device *dev,
			  uint32_t handle);
/**
 * Returns true if seq1 is later than seq2.
 */
static inline bool
i915_seqno_passed(uint32_t seq1, uint32_t seq2)
{
	return (int32_t)(seq1 - seq2) >= 0;
}

u32 i915_gem_next_request_seqno(struct intel_ring_buffer *ring);

int __must_check i915_gem_object_get_fence(struct drm_i915_gem_object *obj,
					   struct intel_ring_buffer *pipelined);
int __must_check i915_gem_object_put_fence(struct drm_i915_gem_object *obj);

static inline void
i915_gem_object_pin_fence(struct drm_i915_gem_object *obj)
{
	if (obj->fence_reg != I915_FENCE_REG_NONE) {
		struct drm_i915_private *dev_priv = obj->base.dev->dev_private;
		dev_priv->fence_regs[obj->fence_reg].pin_count++;
	}
}

static inline void
i915_gem_object_unpin_fence(struct drm_i915_gem_object *obj)
{
	if (obj->fence_reg != I915_FENCE_REG_NONE) {
		struct drm_i915_private *dev_priv = obj->base.dev->dev_private;
		dev_priv->fence_regs[obj->fence_reg].pin_count--;
	}
}

void i915_gem_retire_requests(struct drm_device *dev);
void i915_gem_retire_requests_ring(struct intel_ring_buffer *ring);

void i915_gem_reset(struct drm_device *dev);
void i915_gem_clflush_object(struct drm_i915_gem_object *obj);
int __must_check i915_gem_object_set_domain(struct drm_i915_gem_object *obj,
					    uint32_t read_domains,
					    uint32_t write_domain);
int __must_check i915_gem_object_finish_gpu(struct drm_i915_gem_object *obj);
int __must_check i915_gem_init_hw(struct drm_device *dev);
void i915_gem_init_swizzling(struct drm_device *dev);
void i915_gem_init_ppgtt(struct drm_device *dev);
void i915_gem_cleanup_ringbuffer(struct drm_device *dev);
void i915_gem_do_init(struct drm_device *dev,
		      unsigned long start,
		      unsigned long mappable_end,
		      unsigned long end);
int __must_check i915_gpu_idle(struct drm_device *dev, bool do_retire);
int __must_check i915_gem_idle(struct drm_device *dev);
int __must_check i915_add_request(struct intel_ring_buffer *ring,
				  struct drm_file *file,
				  struct drm_i915_gem_request *request);
int __must_check i915_wait_request(struct intel_ring_buffer *ring,
				   uint32_t seqno,
				   bool do_retire);
int i915_gem_fault(struct vm_area_struct *vma, struct vm_fault *vmf);
int __must_check
i915_gem_object_set_to_gtt_domain(struct drm_i915_gem_object *obj,
				  bool write);
int __must_check
i915_gem_object_pin_to_display_plane(struct drm_i915_gem_object *obj,
				     u32 alignment,
				     struct intel_ring_buffer *pipelined);
int i915_gem_attach_phys_object(struct drm_device *dev,
				struct drm_i915_gem_object *obj,
				int id,
				int align);
void i915_gem_detach_phys_object(struct drm_device *dev,
				 struct drm_i915_gem_object *obj);
void i915_gem_free_all_phys_object(struct drm_device *dev);
void i915_gem_release(struct drm_device *dev, struct drm_file *file);

uint32_t
i915_gem_get_unfenced_gtt_alignment(struct drm_device *dev,
				    uint32_t size,
				    int tiling_mode);

int i915_gem_object_set_cache_level(struct drm_i915_gem_object *obj,
				    enum i915_cache_level cache_level);

/* i915_gem_gtt.c */
int __must_check i915_gem_init_aliasing_ppgtt(struct drm_device *dev);
void i915_gem_cleanup_aliasing_ppgtt(struct drm_device *dev);
void i915_ppgtt_bind_object(struct i915_hw_ppgtt *ppgtt,
			    struct drm_i915_gem_object *obj,
			    enum i915_cache_level cache_level);
void i915_ppgtt_unbind_object(struct i915_hw_ppgtt *ppgtt,
			      struct drm_i915_gem_object *obj);

void i915_gem_restore_gtt_mappings(struct drm_device *dev);
int __must_check i915_gem_gtt_bind_object(struct drm_i915_gem_object *obj);
void i915_gem_gtt_rebind_object(struct drm_i915_gem_object *obj,
				enum i915_cache_level cache_level);
void i915_gem_gtt_unbind_object(struct drm_i915_gem_object *obj);

/* i915_gem_evict.c */
int __must_check i915_gem_evict_something(struct drm_device *dev, int min_size,
					  unsigned alignment, bool mappable);
int __must_check i915_gem_evict_everything(struct drm_device *dev,
					   bool purgeable_only);
int __must_check i915_gem_evict_inactive(struct drm_device *dev,
					 bool purgeable_only);

/* i915_gem_tiling.c */
void i915_gem_detect_bit_6_swizzle(struct drm_device *dev);
void i915_gem_object_do_bit_17_swizzle(struct drm_i915_gem_object *obj);
void i915_gem_object_save_bit_17_swizzle(struct drm_i915_gem_object *obj);

/* i915_gem_debug.c */
void i915_gem_dump_object(struct drm_i915_gem_object *obj, int len,
			  const char *where, uint32_t mark);
#if WATCH_LISTS
int i915_verify_lists(struct drm_device *dev);
#else
#define i915_verify_lists(dev) 0
#endif
void i915_gem_object_check_coherency(struct drm_i915_gem_object *obj,
				     int handle);
void i915_gem_dump_object(struct drm_i915_gem_object *obj, int len,
			  const char *where, uint32_t mark);

/* i915_debugfs.c */
int i915_debugfs_init(struct drm_minor *minor);
void i915_debugfs_cleanup(struct drm_minor *minor);

/* i915_suspend.c */
extern int i915_save_state(struct drm_device *dev);
extern int i915_restore_state(struct drm_device *dev);

/* i915_suspend.c */
extern int i915_save_state(struct drm_device *dev);
extern int i915_restore_state(struct drm_device *dev);

/* intel_i2c.c */
extern int intel_setup_gmbus(struct drm_device *dev);
extern void intel_teardown_gmbus(struct drm_device *dev);
extern void intel_gmbus_set_speed(struct i2c_adapter *adapter, int speed);
extern void intel_gmbus_force_bit(struct i2c_adapter *adapter, bool force_bit);
extern inline bool intel_gmbus_is_forced_bit(struct i2c_adapter *adapter)
{
	return container_of(adapter, struct intel_gmbus, adapter)->force_bit;
}
extern void intel_i2c_reset(struct drm_device *dev);

/* intel_opregion.c */
extern int intel_opregion_setup(struct drm_device *dev);
#ifdef CONFIG_ACPI
extern void intel_opregion_init(struct drm_device *dev);
extern void intel_opregion_fini(struct drm_device *dev);
extern void intel_opregion_asle_intr(struct drm_device *dev);
extern void intel_opregion_gse_intr(struct drm_device *dev);
extern void intel_opregion_enable_asle(struct drm_device *dev);
#else
static inline void intel_opregion_init(struct drm_device *dev) { return; }
static inline void intel_opregion_fini(struct drm_device *dev) { return; }
static inline void intel_opregion_asle_intr(struct drm_device *dev) { return; }
static inline void intel_opregion_gse_intr(struct drm_device *dev) { return; }
static inline void intel_opregion_enable_asle(struct drm_device *dev) { return; }
#endif

/* intel_acpi.c */
#ifdef CONFIG_ACPI
extern void intel_register_dsm_handler(void);
extern void intel_unregister_dsm_handler(void);
#else
static inline void intel_register_dsm_handler(void) { return; }
static inline void intel_unregister_dsm_handler(void) { return; }
#endif /* CONFIG_ACPI */

/* modesetting */
extern void intel_modeset_init(struct drm_device *dev);
extern void intel_modeset_gem_init(struct drm_device *dev);
extern void intel_modeset_cleanup(struct drm_device *dev);
extern int intel_modeset_vga_set_state(struct drm_device *dev, bool state);
extern bool intel_fbc_enabled(struct drm_device *dev);
extern void intel_disable_fbc(struct drm_device *dev);
extern bool ironlake_set_drps(struct drm_device *dev, u8 val);
extern void ironlake_init_pch_refclk(struct drm_device *dev);
extern void ironlake_enable_rc6(struct drm_device *dev);
extern void gen6_set_rps(struct drm_device *dev, u8 val);
extern void intel_detect_pch(struct drm_device *dev);
extern int intel_trans_dp_port_sel(struct drm_crtc *crtc);

extern void __gen6_gt_force_wake_get(struct drm_i915_private *dev_priv);
extern void __gen6_gt_force_wake_mt_get(struct drm_i915_private *dev_priv);
extern void __gen6_gt_force_wake_put(struct drm_i915_private *dev_priv);
extern void __gen6_gt_force_wake_mt_put(struct drm_i915_private *dev_priv);

/* overlay */
#ifdef CONFIG_DEBUG_FS
extern struct intel_overlay_error_state *intel_overlay_capture_error_state(struct drm_device *dev);
extern void intel_overlay_print_error_state(struct seq_file *m, struct intel_overlay_error_state *error);

extern struct intel_display_error_state *intel_display_capture_error_state(struct drm_device *dev);
extern void intel_display_print_error_state(struct seq_file *m,
					    struct drm_device *dev,
					    struct intel_display_error_state *error);
#endif

#define LP_RING(d) (&((struct drm_i915_private *)(d))->ring[RCS])

#define BEGIN_LP_RING(n) \
	intel_ring_begin(LP_RING(dev_priv), (n))

#define OUT_RING(x) \
	intel_ring_emit(LP_RING(dev_priv), x)

#define ADVANCE_LP_RING() \
	intel_ring_advance(LP_RING(dev_priv))

/**
 * Lock test for when it's just for synchronization of ring access.
 *
 * In that case, we don't need to do it when GEM is initialized as nobody else
 * has access to the ring.
 */
#define RING_LOCK_TEST_WITH_RETURN(dev, file) do {			\
	if (LP_RING(dev->dev_private)->obj == NULL)			\
		LOCK_TEST_WITH_RETURN(dev, file);			\
} while (0)

/* On SNB platform, before reading ring registers forcewake bit
 * must be set to prevent GT core from power down and stale values being
 * returned.
 */
void gen6_gt_force_wake_get(struct drm_i915_private *dev_priv);
void gen6_gt_force_wake_put(struct drm_i915_private *dev_priv);
int __gen6_gt_wait_for_fifo(struct drm_i915_private *dev_priv);

/* We give fast paths for the really cool registers */
#define NEEDS_FORCE_WAKE(dev_priv, reg) \
	(((dev_priv)->info->gen >= 6) && \
	 ((reg) < 0x40000) &&		 \
	 ((reg) != FORCEWAKE))

#define __i915_read(x, y) \
	u##x i915_read##x(struct drm_i915_private *dev_priv, u32 reg);

__i915_read(8, b)
__i915_read(16, w)
__i915_read(32, l)
__i915_read(64, q)
#undef __i915_read

#define __i915_write(x, y) \
	void i915_write##x(struct drm_i915_private *dev_priv, u32 reg, u##x val);

__i915_write(8, b)
__i915_write(16, w)
__i915_write(32, l)
__i915_write(64, q)
#undef __i915_write

#define I915_READ8(reg)		i915_read8(dev_priv, (reg))
#define I915_WRITE8(reg, val)	i915_write8(dev_priv, (reg), (val))

#define I915_READ16(reg)	i915_read16(dev_priv, (reg))
#define I915_WRITE16(reg, val)	i915_write16(dev_priv, (reg), (val))
#define I915_READ16_NOTRACE(reg)	readw(dev_priv->regs + (reg))
#define I915_WRITE16_NOTRACE(reg, val)	writew(val, dev_priv->regs + (reg))

#define I915_READ(reg)		i915_read32(dev_priv, (reg))
#define I915_WRITE(reg, val)	i915_write32(dev_priv, (reg), (val))
#define I915_READ_NOTRACE(reg)		readl(dev_priv->regs + (reg))
#define I915_WRITE_NOTRACE(reg, val)	writel(val, dev_priv->regs + (reg))

#define I915_WRITE64(reg, val)	i915_write64(dev_priv, (reg), (val))
#define I915_READ64(reg)	i915_read64(dev_priv, (reg))

#define POSTING_READ(reg)	(void)I915_READ_NOTRACE(reg)
#define POSTING_READ16(reg)	(void)I915_READ16_NOTRACE(reg)


#endif<|MERGE_RESOLUTION|>--- conflicted
+++ resolved
@@ -325,11 +325,8 @@
 	unsigned forcewake_count;
 	/** gt_lock is also taken in irq contexts. */
 	struct spinlock gt_lock;
-<<<<<<< HEAD
-=======
 
 	struct intel_gmbus *gmbus;
->>>>>>> e9676695
 
 	/** gmbus_mutex protects against concurrent usage of the single hw gmbus
 	 * controller on different i2c buses. */
