--- conflicted
+++ resolved
@@ -364,13 +364,9 @@
 	}
 
 	omap_crtc->event = event;
-<<<<<<< HEAD
-	primary->fb = fb;
-=======
 	omap_crtc->old_fb = primary->fb = fb;
 
 	spin_unlock_irqrestore(&dev->event_lock, flags);
->>>>>>> f58b8487
 
 	/*
 	 * Hold a reference temporarily until the crtc is updated
