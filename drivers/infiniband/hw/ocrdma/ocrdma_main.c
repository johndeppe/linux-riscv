/*******************************************************************
 * This file is part of the Emulex RoCE Device Driver for          *
 * RoCE (RDMA over Converged Ethernet) adapters.                   *
 * Copyright (C) 2008-2012 Emulex. All rights reserved.            *
 * EMULEX and SLI are trademarks of Emulex.                        *
 * www.emulex.com                                                  *
 *                                                                 *
 * This program is free software; you can redistribute it and/or   *
 * modify it under the terms of version 2 of the GNU General       *
 * Public License as published by the Free Software Foundation.    *
 * This program is distributed in the hope that it will be useful. *
 * ALL EXPRESS OR IMPLIED CONDITIONS, REPRESENTATIONS AND          *
 * WARRANTIES, INCLUDING ANY IMPLIED WARRANTY OF MERCHANTABILITY,  *
 * FITNESS FOR A PARTICULAR PURPOSE, OR NON-INFRINGEMENT, ARE      *
 * DISCLAIMED, EXCEPT TO THE EXTENT THAT SUCH DISCLAIMERS ARE HELD *
 * TO BE LEGALLY INVALID.  See the GNU General Public License for  *
 * more details, a copy of which can be found in the file COPYING  *
 * included with this package.                                     *
 *
 * Contact Information:
 * linux-drivers@emulex.com
 *
 * Emulex
 * 3333 Susan Street
 * Costa Mesa, CA 92626
 *******************************************************************/

#include <linux/module.h>
#include <linux/idr.h>
#include <rdma/ib_verbs.h>
#include <rdma/ib_user_verbs.h>
#include <rdma/ib_addr.h>

#include <linux/netdevice.h>
#include <net/addrconf.h>

#include "ocrdma.h"
#include "ocrdma_verbs.h"
#include "ocrdma_ah.h"
#include "be_roce.h"
#include "ocrdma_hw.h"

MODULE_VERSION(OCRDMA_ROCE_DEV_VERSION);
MODULE_DESCRIPTION("Emulex RoCE HCA Driver");
MODULE_AUTHOR("Emulex Corporation");
MODULE_LICENSE("GPL");

static LIST_HEAD(ocrdma_dev_list);
static DEFINE_SPINLOCK(ocrdma_devlist_lock);
static DEFINE_IDR(ocrdma_dev_id);

static union ib_gid ocrdma_zero_sgid;

static int ocrdma_get_instance(void)
{
	int instance = 0;

	/* Assign an unused number */
	if (!idr_pre_get(&ocrdma_dev_id, GFP_KERNEL))
		return -1;
	if (idr_get_new(&ocrdma_dev_id, NULL, &instance))
		return -1;
	return instance;
}

void ocrdma_get_guid(struct ocrdma_dev *dev, u8 *guid)
{
	u8 mac_addr[6];

	memcpy(&mac_addr[0], &dev->nic_info.mac_addr[0], ETH_ALEN);
	guid[0] = mac_addr[0] ^ 2;
	guid[1] = mac_addr[1];
	guid[2] = mac_addr[2];
	guid[3] = 0xff;
	guid[4] = 0xfe;
	guid[5] = mac_addr[3];
	guid[6] = mac_addr[4];
	guid[7] = mac_addr[5];
}

static void ocrdma_build_sgid_mac(union ib_gid *sgid, unsigned char *mac_addr,
				  bool is_vlan, u16 vlan_id)
{
	sgid->global.subnet_prefix = cpu_to_be64(0xfe80000000000000LL);
	sgid->raw[8] = mac_addr[0] ^ 2;
	sgid->raw[9] = mac_addr[1];
	sgid->raw[10] = mac_addr[2];
	if (is_vlan) {
		sgid->raw[11] = vlan_id >> 8;
		sgid->raw[12] = vlan_id & 0xff;
	} else {
		sgid->raw[11] = 0xff;
		sgid->raw[12] = 0xfe;
	}
	sgid->raw[13] = mac_addr[3];
	sgid->raw[14] = mac_addr[4];
	sgid->raw[15] = mac_addr[5];
}

static bool ocrdma_add_sgid(struct ocrdma_dev *dev, unsigned char *mac_addr,
			    bool is_vlan, u16 vlan_id)
{
	int i;
	union ib_gid new_sgid;
	unsigned long flags;

	memset(&ocrdma_zero_sgid, 0, sizeof(union ib_gid));

	ocrdma_build_sgid_mac(&new_sgid, mac_addr, is_vlan, vlan_id);

	spin_lock_irqsave(&dev->sgid_lock, flags);
	for (i = 0; i < OCRDMA_MAX_SGID; i++) {
		if (!memcmp(&dev->sgid_tbl[i], &ocrdma_zero_sgid,
			    sizeof(union ib_gid))) {
			/* found free entry */
			memcpy(&dev->sgid_tbl[i], &new_sgid,
			       sizeof(union ib_gid));
			spin_unlock_irqrestore(&dev->sgid_lock, flags);
			return true;
		} else if (!memcmp(&dev->sgid_tbl[i], &new_sgid,
				   sizeof(union ib_gid))) {
			/* entry already present, no addition is required. */
			spin_unlock_irqrestore(&dev->sgid_lock, flags);
			return false;
		}
	}
	spin_unlock_irqrestore(&dev->sgid_lock, flags);
	return false;
}

static bool ocrdma_del_sgid(struct ocrdma_dev *dev, unsigned char *mac_addr,
			    bool is_vlan, u16 vlan_id)
{
	int found = false;
	int i;
	union ib_gid sgid;
	unsigned long flags;

	ocrdma_build_sgid_mac(&sgid, mac_addr, is_vlan, vlan_id);

	spin_lock_irqsave(&dev->sgid_lock, flags);
	/* first is default sgid, which cannot be deleted. */
	for (i = 1; i < OCRDMA_MAX_SGID; i++) {
		if (!memcmp(&dev->sgid_tbl[i], &sgid, sizeof(union ib_gid))) {
			/* found matching entry */
			memset(&dev->sgid_tbl[i], 0, sizeof(union ib_gid));
			found = true;
			break;
		}
	}
	spin_unlock_irqrestore(&dev->sgid_lock, flags);
	return found;
}

static void ocrdma_add_default_sgid(struct ocrdma_dev *dev)
{
	/* GID Index 0 - Invariant manufacturer-assigned EUI-64 */
	union ib_gid *sgid = &dev->sgid_tbl[0];

	sgid->global.subnet_prefix = cpu_to_be64(0xfe80000000000000LL);
	ocrdma_get_guid(dev, &sgid->raw[8]);
}

#if IS_ENABLED(CONFIG_VLAN_8021Q)
static void ocrdma_add_vlan_sgids(struct ocrdma_dev *dev)
{
	struct net_device *netdev, *tmp;
	u16 vlan_id;
	bool is_vlan;

	netdev = dev->nic_info.netdev;

	rcu_read_lock();
	for_each_netdev_rcu(&init_net, tmp) {
		if (netdev == tmp || vlan_dev_real_dev(tmp) == netdev) {
			if (!netif_running(tmp) || !netif_oper_up(tmp))
				continue;
			if (netdev != tmp) {
				vlan_id = vlan_dev_vlan_id(tmp);
				is_vlan = true;
			} else {
				is_vlan = false;
				vlan_id = 0;
				tmp = netdev;
			}
			ocrdma_add_sgid(dev, tmp->dev_addr, is_vlan, vlan_id);
		}
	}
	rcu_read_unlock();
}
#else
static void ocrdma_add_vlan_sgids(struct ocrdma_dev *dev)
{

}
#endif /* VLAN */

static int ocrdma_build_sgid_tbl(struct ocrdma_dev *dev)
{
	ocrdma_add_default_sgid(dev);
	ocrdma_add_vlan_sgids(dev);
	return 0;
}

<<<<<<< HEAD
#if IS_ENABLED(CONFIG_IPV6) || IS_ENABLED(CONFIG_VLAN_8021Q)
=======
#if IS_ENABLED(CONFIG_IPV6)
>>>>>>> 9450d57e

static int ocrdma_inet6addr_event(struct notifier_block *notifier,
				  unsigned long event, void *ptr)
{
	struct inet6_ifaddr *ifa = (struct inet6_ifaddr *)ptr;
	struct net_device *netdev = ifa->idev->dev;
	struct ib_event gid_event;
	struct ocrdma_dev *dev;
	bool found = false;
	bool updated = false;
	bool is_vlan = false;
	u16 vid = 0;

	is_vlan = netdev->priv_flags & IFF_802_1Q_VLAN;
	if (is_vlan) {
		vid = vlan_dev_vlan_id(netdev);
		netdev = vlan_dev_real_dev(netdev);
	}

	rcu_read_lock();
	list_for_each_entry_rcu(dev, &ocrdma_dev_list, entry) {
		if (dev->nic_info.netdev == netdev) {
			found = true;
			break;
		}
	}
	rcu_read_unlock();

	if (!found)
		return NOTIFY_DONE;
	if (!rdma_link_local_addr((struct in6_addr *)&ifa->addr))
		return NOTIFY_DONE;

	mutex_lock(&dev->dev_lock);
	switch (event) {
	case NETDEV_UP:
		updated = ocrdma_add_sgid(dev, netdev->dev_addr, is_vlan, vid);
		break;
	case NETDEV_DOWN:
		updated = ocrdma_del_sgid(dev, netdev->dev_addr, is_vlan, vid);
		break;
	default:
		break;
	}
	if (updated) {
		/* GID table updated, notify the consumers about it */
		gid_event.device = &dev->ibdev;
		gid_event.element.port_num = 1;
		gid_event.event = IB_EVENT_GID_CHANGE;
		ib_dispatch_event(&gid_event);
	}
	mutex_unlock(&dev->dev_lock);
	return NOTIFY_OK;
}

static struct notifier_block ocrdma_inet6addr_notifier = {
	.notifier_call = ocrdma_inet6addr_event
};

#endif /* IPV6 and VLAN */

static enum rdma_link_layer ocrdma_link_layer(struct ib_device *device,
					      u8 port_num)
{
	return IB_LINK_LAYER_ETHERNET;
}

static int ocrdma_register_device(struct ocrdma_dev *dev)
{
	strlcpy(dev->ibdev.name, "ocrdma%d", IB_DEVICE_NAME_MAX);
	ocrdma_get_guid(dev, (u8 *)&dev->ibdev.node_guid);
	memcpy(dev->ibdev.node_desc, OCRDMA_NODE_DESC,
	       sizeof(OCRDMA_NODE_DESC));
	dev->ibdev.owner = THIS_MODULE;
	dev->ibdev.uverbs_cmd_mask =
	    OCRDMA_UVERBS(GET_CONTEXT) |
	    OCRDMA_UVERBS(QUERY_DEVICE) |
	    OCRDMA_UVERBS(QUERY_PORT) |
	    OCRDMA_UVERBS(ALLOC_PD) |
	    OCRDMA_UVERBS(DEALLOC_PD) |
	    OCRDMA_UVERBS(REG_MR) |
	    OCRDMA_UVERBS(DEREG_MR) |
	    OCRDMA_UVERBS(CREATE_COMP_CHANNEL) |
	    OCRDMA_UVERBS(CREATE_CQ) |
	    OCRDMA_UVERBS(RESIZE_CQ) |
	    OCRDMA_UVERBS(DESTROY_CQ) |
	    OCRDMA_UVERBS(REQ_NOTIFY_CQ) |
	    OCRDMA_UVERBS(CREATE_QP) |
	    OCRDMA_UVERBS(MODIFY_QP) |
	    OCRDMA_UVERBS(QUERY_QP) |
	    OCRDMA_UVERBS(DESTROY_QP) |
	    OCRDMA_UVERBS(POLL_CQ) |
	    OCRDMA_UVERBS(POST_SEND) |
	    OCRDMA_UVERBS(POST_RECV);

	dev->ibdev.uverbs_cmd_mask |=
	    OCRDMA_UVERBS(CREATE_AH) |
	     OCRDMA_UVERBS(MODIFY_AH) |
	     OCRDMA_UVERBS(QUERY_AH) |
	     OCRDMA_UVERBS(DESTROY_AH);

	dev->ibdev.node_type = RDMA_NODE_IB_CA;
	dev->ibdev.phys_port_cnt = 1;
	dev->ibdev.num_comp_vectors = 1;

	/* mandatory verbs. */
	dev->ibdev.query_device = ocrdma_query_device;
	dev->ibdev.query_port = ocrdma_query_port;
	dev->ibdev.modify_port = ocrdma_modify_port;
	dev->ibdev.query_gid = ocrdma_query_gid;
	dev->ibdev.get_link_layer = ocrdma_link_layer;
	dev->ibdev.alloc_pd = ocrdma_alloc_pd;
	dev->ibdev.dealloc_pd = ocrdma_dealloc_pd;

	dev->ibdev.create_cq = ocrdma_create_cq;
	dev->ibdev.destroy_cq = ocrdma_destroy_cq;
	dev->ibdev.resize_cq = ocrdma_resize_cq;

	dev->ibdev.create_qp = ocrdma_create_qp;
	dev->ibdev.modify_qp = ocrdma_modify_qp;
	dev->ibdev.query_qp = ocrdma_query_qp;
	dev->ibdev.destroy_qp = ocrdma_destroy_qp;

	dev->ibdev.query_pkey = ocrdma_query_pkey;
	dev->ibdev.create_ah = ocrdma_create_ah;
	dev->ibdev.destroy_ah = ocrdma_destroy_ah;
	dev->ibdev.query_ah = ocrdma_query_ah;
	dev->ibdev.modify_ah = ocrdma_modify_ah;

	dev->ibdev.poll_cq = ocrdma_poll_cq;
	dev->ibdev.post_send = ocrdma_post_send;
	dev->ibdev.post_recv = ocrdma_post_recv;
	dev->ibdev.req_notify_cq = ocrdma_arm_cq;

	dev->ibdev.get_dma_mr = ocrdma_get_dma_mr;
	dev->ibdev.dereg_mr = ocrdma_dereg_mr;
	dev->ibdev.reg_user_mr = ocrdma_reg_user_mr;

	/* mandatory to support user space verbs consumer. */
	dev->ibdev.alloc_ucontext = ocrdma_alloc_ucontext;
	dev->ibdev.dealloc_ucontext = ocrdma_dealloc_ucontext;
	dev->ibdev.mmap = ocrdma_mmap;
	dev->ibdev.dma_device = &dev->nic_info.pdev->dev;

	dev->ibdev.process_mad = ocrdma_process_mad;

	if (dev->nic_info.dev_family == OCRDMA_GEN2_FAMILY) {
		dev->ibdev.uverbs_cmd_mask |=
		     OCRDMA_UVERBS(CREATE_SRQ) |
		     OCRDMA_UVERBS(MODIFY_SRQ) |
		     OCRDMA_UVERBS(QUERY_SRQ) |
		     OCRDMA_UVERBS(DESTROY_SRQ) |
		     OCRDMA_UVERBS(POST_SRQ_RECV);

		dev->ibdev.create_srq = ocrdma_create_srq;
		dev->ibdev.modify_srq = ocrdma_modify_srq;
		dev->ibdev.query_srq = ocrdma_query_srq;
		dev->ibdev.destroy_srq = ocrdma_destroy_srq;
		dev->ibdev.post_srq_recv = ocrdma_post_srq_recv;
	}
	return ib_register_device(&dev->ibdev, NULL);
}

static int ocrdma_alloc_resources(struct ocrdma_dev *dev)
{
	mutex_init(&dev->dev_lock);
	dev->sgid_tbl = kzalloc(sizeof(union ib_gid) *
				OCRDMA_MAX_SGID, GFP_KERNEL);
	if (!dev->sgid_tbl)
		goto alloc_err;
	spin_lock_init(&dev->sgid_lock);

	dev->cq_tbl = kzalloc(sizeof(struct ocrdma_cq *) *
			      OCRDMA_MAX_CQ, GFP_KERNEL);
	if (!dev->cq_tbl)
		goto alloc_err;

	if (dev->attr.max_qp) {
		dev->qp_tbl = kzalloc(sizeof(struct ocrdma_qp *) *
				      OCRDMA_MAX_QP, GFP_KERNEL);
		if (!dev->qp_tbl)
			goto alloc_err;
	}
	spin_lock_init(&dev->av_tbl.lock);
	spin_lock_init(&dev->flush_q_lock);
	return 0;
alloc_err:
	ocrdma_err("%s(%d) error.\n", __func__, dev->id);
	return -ENOMEM;
}

static void ocrdma_free_resources(struct ocrdma_dev *dev)
{
	kfree(dev->qp_tbl);
	kfree(dev->cq_tbl);
	kfree(dev->sgid_tbl);
}

static struct ocrdma_dev *ocrdma_add(struct be_dev_info *dev_info)
{
	int status = 0;
	struct ocrdma_dev *dev;

	dev = (struct ocrdma_dev *)ib_alloc_device(sizeof(struct ocrdma_dev));
	if (!dev) {
		ocrdma_err("Unable to allocate ib device\n");
		return NULL;
	}
	dev->mbx_cmd = kzalloc(sizeof(struct ocrdma_mqe_emb_cmd), GFP_KERNEL);
	if (!dev->mbx_cmd)
		goto idr_err;

	memcpy(&dev->nic_info, dev_info, sizeof(*dev_info));
	dev->id = ocrdma_get_instance();
	if (dev->id < 0)
		goto idr_err;

	status = ocrdma_init_hw(dev);
	if (status)
		goto init_err;

	status = ocrdma_alloc_resources(dev);
	if (status)
		goto alloc_err;

	status = ocrdma_build_sgid_tbl(dev);
	if (status)
		goto alloc_err;

	status = ocrdma_register_device(dev);
	if (status)
		goto alloc_err;

	spin_lock(&ocrdma_devlist_lock);
	list_add_tail_rcu(&dev->entry, &ocrdma_dev_list);
	spin_unlock(&ocrdma_devlist_lock);
	return dev;

alloc_err:
	ocrdma_free_resources(dev);
	ocrdma_cleanup_hw(dev);
init_err:
	idr_remove(&ocrdma_dev_id, dev->id);
idr_err:
	kfree(dev->mbx_cmd);
	ib_dealloc_device(&dev->ibdev);
	ocrdma_err("%s() leaving. ret=%d\n", __func__, status);
	return NULL;
}

static void ocrdma_remove_free(struct rcu_head *rcu)
{
	struct ocrdma_dev *dev = container_of(rcu, struct ocrdma_dev, rcu);

	ocrdma_free_resources(dev);
	ocrdma_cleanup_hw(dev);

	idr_remove(&ocrdma_dev_id, dev->id);
	kfree(dev->mbx_cmd);
	ib_dealloc_device(&dev->ibdev);
}

static void ocrdma_remove(struct ocrdma_dev *dev)
{
	/* first unregister with stack to stop all the active traffic
	 * of the registered clients.
	 */
	ib_unregister_device(&dev->ibdev);

	spin_lock(&ocrdma_devlist_lock);
	list_del_rcu(&dev->entry);
	spin_unlock(&ocrdma_devlist_lock);
	call_rcu(&dev->rcu, ocrdma_remove_free);
}

static int ocrdma_open(struct ocrdma_dev *dev)
{
	struct ib_event port_event;

	port_event.event = IB_EVENT_PORT_ACTIVE;
	port_event.element.port_num = 1;
	port_event.device = &dev->ibdev;
	ib_dispatch_event(&port_event);
	return 0;
}

static int ocrdma_close(struct ocrdma_dev *dev)
{
	int i;
	struct ocrdma_qp *qp, **cur_qp;
	struct ib_event err_event;
	struct ib_qp_attr attrs;
	int attr_mask = IB_QP_STATE;

	attrs.qp_state = IB_QPS_ERR;
	mutex_lock(&dev->dev_lock);
	if (dev->qp_tbl) {
		cur_qp = dev->qp_tbl;
		for (i = 0; i < OCRDMA_MAX_QP; i++) {
			qp = cur_qp[i];
			if (qp) {
				/* change the QP state to ERROR */
				_ocrdma_modify_qp(&qp->ibqp, &attrs, attr_mask);

				err_event.event = IB_EVENT_QP_FATAL;
				err_event.element.qp = &qp->ibqp;
				err_event.device = &dev->ibdev;
				ib_dispatch_event(&err_event);
			}
		}
	}
	mutex_unlock(&dev->dev_lock);

	err_event.event = IB_EVENT_PORT_ERR;
	err_event.element.port_num = 1;
	err_event.device = &dev->ibdev;
	ib_dispatch_event(&err_event);
	return 0;
}

/* event handling via NIC driver ensures that all the NIC specific
 * initialization done before RoCE driver notifies
 * event to stack.
 */
static void ocrdma_event_handler(struct ocrdma_dev *dev, u32 event)
{
	switch (event) {
	case BE_DEV_UP:
		ocrdma_open(dev);
		break;
	case BE_DEV_DOWN:
		ocrdma_close(dev);
		break;
	};
}

static struct ocrdma_driver ocrdma_drv = {
	.name			= "ocrdma_driver",
	.add			= ocrdma_add,
	.remove			= ocrdma_remove,
	.state_change_handler	= ocrdma_event_handler,
};

static void ocrdma_unregister_inet6addr_notifier(void)
{
#if IS_ENABLED(CONFIG_IPV6)
	unregister_inet6addr_notifier(&ocrdma_inet6addr_notifier);
#endif
}

static int __init ocrdma_init_module(void)
{
	int status;

#if IS_ENABLED(CONFIG_IPV6)
	status = register_inet6addr_notifier(&ocrdma_inet6addr_notifier);
	if (status)
		return status;
#endif

	status = be_roce_register_driver(&ocrdma_drv);
	if (status)
		ocrdma_unregister_inet6addr_notifier();

	return status;
}

static void __exit ocrdma_exit_module(void)
{
	be_roce_unregister_driver(&ocrdma_drv);
	ocrdma_unregister_inet6addr_notifier();
}

module_init(ocrdma_init_module);
module_exit(ocrdma_exit_module);<|MERGE_RESOLUTION|>--- conflicted
+++ resolved
@@ -202,11 +202,7 @@
 	return 0;
 }
 
-<<<<<<< HEAD
-#if IS_ENABLED(CONFIG_IPV6) || IS_ENABLED(CONFIG_VLAN_8021Q)
-=======
 #if IS_ENABLED(CONFIG_IPV6)
->>>>>>> 9450d57e
 
 static int ocrdma_inet6addr_event(struct notifier_block *notifier,
 				  unsigned long event, void *ptr)
