--- conflicted
+++ resolved
@@ -146,10 +146,7 @@
 struct mlxsw_sp_ptp_state;
 struct mlxsw_sp_ptp_ops;
 struct mlxsw_sp_span_ops;
-<<<<<<< HEAD
-=======
 struct mlxsw_sp_qdisc_state;
->>>>>>> 04d5ce62
 
 struct mlxsw_sp_port_mapping {
 	u8 module;
@@ -888,11 +885,8 @@
 			  struct tc_ets_qopt_offload *p);
 int mlxsw_sp_setup_tc_tbf(struct mlxsw_sp_port *mlxsw_sp_port,
 			  struct tc_tbf_qopt_offload *p);
-<<<<<<< HEAD
-=======
 int mlxsw_sp_setup_tc_fifo(struct mlxsw_sp_port *mlxsw_sp_port,
 			   struct tc_fifo_qopt_offload *p);
->>>>>>> 04d5ce62
 
 /* spectrum_fid.c */
 bool mlxsw_sp_fid_is_dummy(struct mlxsw_sp *mlxsw_sp, u16 fid_index);
