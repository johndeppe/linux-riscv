/*
	Copyright (C) 2004 - 2008 rt2x00 SourceForge Project
	<http://rt2x00.serialmonkey.com>

	This program is free software; you can redistribute it and/or modify
	it under the terms of the GNU General Public License as published by
	the Free Software Foundation; either version 2 of the License, or
	(at your option) any later version.

	This program is distributed in the hope that it will be useful,
	but WITHOUT ANY WARRANTY; without even the implied warranty of
	MERCHANTABILITY or FITNESS FOR A PARTICULAR PURPOSE. See the
	GNU General Public License for more details.

	You should have received a copy of the GNU General Public License
	along with this program; if not, write to the
	Free Software Foundation, Inc.,
	59 Temple Place - Suite 330, Boston, MA 02111-1307, USA.
 */

/*
	Module: rt61pci
	Abstract: rt61pci device specific routines.
	Supported chipsets: RT2561, RT2561s, RT2661.
 */

#include <linux/crc-itu-t.h>
#include <linux/delay.h>
#include <linux/etherdevice.h>
#include <linux/init.h>
#include <linux/kernel.h>
#include <linux/module.h>
#include <linux/pci.h>
#include <linux/eeprom_93cx6.h>

#include "rt2x00.h"
#include "rt2x00pci.h"
#include "rt61pci.h"

/*
 * Register access.
 * BBP and RF register require indirect register access,
 * and use the CSR registers PHY_CSR3 and PHY_CSR4 to achieve this.
 * These indirect registers work with busy bits,
 * and we will try maximal REGISTER_BUSY_COUNT times to access
 * the register while taking a REGISTER_BUSY_DELAY us delay
 * between each attampt. When the busy bit is still set at that time,
 * the access attempt is considered to have failed,
 * and we will print an error.
 */
static u32 rt61pci_bbp_check(struct rt2x00_dev *rt2x00dev)
{
	u32 reg;
	unsigned int i;

	for (i = 0; i < REGISTER_BUSY_COUNT; i++) {
		rt2x00pci_register_read(rt2x00dev, PHY_CSR3, &reg);
		if (!rt2x00_get_field32(reg, PHY_CSR3_BUSY))
			break;
		udelay(REGISTER_BUSY_DELAY);
	}

	return reg;
}

static void rt61pci_bbp_write(struct rt2x00_dev *rt2x00dev,
			      const unsigned int word, const u8 value)
{
	u32 reg;

	/*
	 * Wait until the BBP becomes ready.
	 */
	reg = rt61pci_bbp_check(rt2x00dev);
	if (rt2x00_get_field32(reg, PHY_CSR3_BUSY)) {
		ERROR(rt2x00dev, "PHY_CSR3 register busy. Write failed.\n");
		return;
	}

	/*
	 * Write the data into the BBP.
	 */
	reg = 0;
	rt2x00_set_field32(&reg, PHY_CSR3_VALUE, value);
	rt2x00_set_field32(&reg, PHY_CSR3_REGNUM, word);
	rt2x00_set_field32(&reg, PHY_CSR3_BUSY, 1);
	rt2x00_set_field32(&reg, PHY_CSR3_READ_CONTROL, 0);

	rt2x00pci_register_write(rt2x00dev, PHY_CSR3, reg);
}

static void rt61pci_bbp_read(struct rt2x00_dev *rt2x00dev,
			     const unsigned int word, u8 *value)
{
	u32 reg;

	/*
	 * Wait until the BBP becomes ready.
	 */
	reg = rt61pci_bbp_check(rt2x00dev);
	if (rt2x00_get_field32(reg, PHY_CSR3_BUSY)) {
		ERROR(rt2x00dev, "PHY_CSR3 register busy. Read failed.\n");
		return;
	}

	/*
	 * Write the request into the BBP.
	 */
	reg = 0;
	rt2x00_set_field32(&reg, PHY_CSR3_REGNUM, word);
	rt2x00_set_field32(&reg, PHY_CSR3_BUSY, 1);
	rt2x00_set_field32(&reg, PHY_CSR3_READ_CONTROL, 1);

	rt2x00pci_register_write(rt2x00dev, PHY_CSR3, reg);

	/*
	 * Wait until the BBP becomes ready.
	 */
	reg = rt61pci_bbp_check(rt2x00dev);
	if (rt2x00_get_field32(reg, PHY_CSR3_BUSY)) {
		ERROR(rt2x00dev, "PHY_CSR3 register busy. Read failed.\n");
		*value = 0xff;
		return;
	}

	*value = rt2x00_get_field32(reg, PHY_CSR3_VALUE);
}

static void rt61pci_rf_write(struct rt2x00_dev *rt2x00dev,
			     const unsigned int word, const u32 value)
{
	u32 reg;
	unsigned int i;

	if (!word)
		return;

	for (i = 0; i < REGISTER_BUSY_COUNT; i++) {
		rt2x00pci_register_read(rt2x00dev, PHY_CSR4, &reg);
		if (!rt2x00_get_field32(reg, PHY_CSR4_BUSY))
			goto rf_write;
		udelay(REGISTER_BUSY_DELAY);
	}

	ERROR(rt2x00dev, "PHY_CSR4 register busy. Write failed.\n");
	return;

rf_write:
	reg = 0;
	rt2x00_set_field32(&reg, PHY_CSR4_VALUE, value);
	rt2x00_set_field32(&reg, PHY_CSR4_NUMBER_OF_BITS, 21);
	rt2x00_set_field32(&reg, PHY_CSR4_IF_SELECT, 0);
	rt2x00_set_field32(&reg, PHY_CSR4_BUSY, 1);

	rt2x00pci_register_write(rt2x00dev, PHY_CSR4, reg);
	rt2x00_rf_write(rt2x00dev, word, value);
}

#ifdef CONFIG_RT61PCI_LEDS
/*
 * This function is only called from rt61pci_led_brightness()
 * make gcc happy by placing this function inside the
 * same ifdef statement as the caller.
 */
static void rt61pci_mcu_request(struct rt2x00_dev *rt2x00dev,
				const u8 command, const u8 token,
				const u8 arg0, const u8 arg1)
{
	u32 reg;

	rt2x00pci_register_read(rt2x00dev, H2M_MAILBOX_CSR, &reg);

	if (rt2x00_get_field32(reg, H2M_MAILBOX_CSR_OWNER)) {
		ERROR(rt2x00dev, "mcu request error. "
		      "Request 0x%02x failed for token 0x%02x.\n",
		      command, token);
		return;
	}

	rt2x00_set_field32(&reg, H2M_MAILBOX_CSR_OWNER, 1);
	rt2x00_set_field32(&reg, H2M_MAILBOX_CSR_CMD_TOKEN, token);
	rt2x00_set_field32(&reg, H2M_MAILBOX_CSR_ARG0, arg0);
	rt2x00_set_field32(&reg, H2M_MAILBOX_CSR_ARG1, arg1);
	rt2x00pci_register_write(rt2x00dev, H2M_MAILBOX_CSR, reg);

	rt2x00pci_register_read(rt2x00dev, HOST_CMD_CSR, &reg);
	rt2x00_set_field32(&reg, HOST_CMD_CSR_HOST_COMMAND, command);
	rt2x00_set_field32(&reg, HOST_CMD_CSR_INTERRUPT_MCU, 1);
	rt2x00pci_register_write(rt2x00dev, HOST_CMD_CSR, reg);
}
#endif /* CONFIG_RT61PCI_LEDS */

static void rt61pci_eepromregister_read(struct eeprom_93cx6 *eeprom)
{
	struct rt2x00_dev *rt2x00dev = eeprom->data;
	u32 reg;

	rt2x00pci_register_read(rt2x00dev, E2PROM_CSR, &reg);

	eeprom->reg_data_in = !!rt2x00_get_field32(reg, E2PROM_CSR_DATA_IN);
	eeprom->reg_data_out = !!rt2x00_get_field32(reg, E2PROM_CSR_DATA_OUT);
	eeprom->reg_data_clock =
	    !!rt2x00_get_field32(reg, E2PROM_CSR_DATA_CLOCK);
	eeprom->reg_chip_select =
	    !!rt2x00_get_field32(reg, E2PROM_CSR_CHIP_SELECT);
}

static void rt61pci_eepromregister_write(struct eeprom_93cx6 *eeprom)
{
	struct rt2x00_dev *rt2x00dev = eeprom->data;
	u32 reg = 0;

	rt2x00_set_field32(&reg, E2PROM_CSR_DATA_IN, !!eeprom->reg_data_in);
	rt2x00_set_field32(&reg, E2PROM_CSR_DATA_OUT, !!eeprom->reg_data_out);
	rt2x00_set_field32(&reg, E2PROM_CSR_DATA_CLOCK,
			   !!eeprom->reg_data_clock);
	rt2x00_set_field32(&reg, E2PROM_CSR_CHIP_SELECT,
			   !!eeprom->reg_chip_select);

	rt2x00pci_register_write(rt2x00dev, E2PROM_CSR, reg);
}

#ifdef CONFIG_RT2X00_LIB_DEBUGFS
#define CSR_OFFSET(__word)	( CSR_REG_BASE + ((__word) * sizeof(u32)) )

static void rt61pci_read_csr(struct rt2x00_dev *rt2x00dev,
			     const unsigned int word, u32 *data)
{
	rt2x00pci_register_read(rt2x00dev, CSR_OFFSET(word), data);
}

static void rt61pci_write_csr(struct rt2x00_dev *rt2x00dev,
			      const unsigned int word, u32 data)
{
	rt2x00pci_register_write(rt2x00dev, CSR_OFFSET(word), data);
}

static const struct rt2x00debug rt61pci_rt2x00debug = {
	.owner	= THIS_MODULE,
	.csr	= {
		.read		= rt61pci_read_csr,
		.write		= rt61pci_write_csr,
		.word_size	= sizeof(u32),
		.word_count	= CSR_REG_SIZE / sizeof(u32),
	},
	.eeprom	= {
		.read		= rt2x00_eeprom_read,
		.write		= rt2x00_eeprom_write,
		.word_size	= sizeof(u16),
		.word_count	= EEPROM_SIZE / sizeof(u16),
	},
	.bbp	= {
		.read		= rt61pci_bbp_read,
		.write		= rt61pci_bbp_write,
		.word_size	= sizeof(u8),
		.word_count	= BBP_SIZE / sizeof(u8),
	},
	.rf	= {
		.read		= rt2x00_rf_read,
		.write		= rt61pci_rf_write,
		.word_size	= sizeof(u32),
		.word_count	= RF_SIZE / sizeof(u32),
	},
};
#endif /* CONFIG_RT2X00_LIB_DEBUGFS */

#ifdef CONFIG_RT61PCI_RFKILL
static int rt61pci_rfkill_poll(struct rt2x00_dev *rt2x00dev)
{
	u32 reg;

	rt2x00pci_register_read(rt2x00dev, MAC_CSR13, &reg);
	return rt2x00_get_field32(reg, MAC_CSR13_BIT5);
}
#else
#define rt61pci_rfkill_poll	NULL
#endif /* CONFIG_RT61PCI_RFKILL */

#ifdef CONFIG_RT61PCI_LEDS
static void rt61pci_brightness_set(struct led_classdev *led_cdev,
				   enum led_brightness brightness)
{
	struct rt2x00_led *led =
	    container_of(led_cdev, struct rt2x00_led, led_dev);
	unsigned int enabled = brightness != LED_OFF;
	unsigned int a_mode =
	    (enabled && led->rt2x00dev->curr_band == IEEE80211_BAND_5GHZ);
	unsigned int bg_mode =
	    (enabled && led->rt2x00dev->curr_band == IEEE80211_BAND_2GHZ);

	if (led->type == LED_TYPE_RADIO) {
		rt2x00_set_field16(&led->rt2x00dev->led_mcu_reg,
				   MCU_LEDCS_RADIO_STATUS, enabled);

		rt61pci_mcu_request(led->rt2x00dev, MCU_LED, 0xff,
				    (led->rt2x00dev->led_mcu_reg & 0xff),
				    ((led->rt2x00dev->led_mcu_reg >> 8)));
	} else if (led->type == LED_TYPE_ASSOC) {
		rt2x00_set_field16(&led->rt2x00dev->led_mcu_reg,
				   MCU_LEDCS_LINK_BG_STATUS, bg_mode);
		rt2x00_set_field16(&led->rt2x00dev->led_mcu_reg,
				   MCU_LEDCS_LINK_A_STATUS, a_mode);

		rt61pci_mcu_request(led->rt2x00dev, MCU_LED, 0xff,
				    (led->rt2x00dev->led_mcu_reg & 0xff),
				    ((led->rt2x00dev->led_mcu_reg >> 8)));
	} else if (led->type == LED_TYPE_QUALITY) {
		/*
		 * The brightness is divided into 6 levels (0 - 5),
		 * this means we need to convert the brightness
		 * argument into the matching level within that range.
		 */
		rt61pci_mcu_request(led->rt2x00dev, MCU_LED_STRENGTH, 0xff,
				    brightness / (LED_FULL / 6), 0);
	}
}

static int rt61pci_blink_set(struct led_classdev *led_cdev,
			     unsigned long *delay_on,
			     unsigned long *delay_off)
{
	struct rt2x00_led *led =
	    container_of(led_cdev, struct rt2x00_led, led_dev);
	u32 reg;

	rt2x00pci_register_read(led->rt2x00dev, MAC_CSR14, &reg);
	rt2x00_set_field32(&reg, MAC_CSR14_ON_PERIOD, *delay_on);
	rt2x00_set_field32(&reg, MAC_CSR14_OFF_PERIOD, *delay_off);
	rt2x00pci_register_write(led->rt2x00dev, MAC_CSR14, reg);

	return 0;
}
#endif /* CONFIG_RT61PCI_LEDS */

/*
 * Configuration handlers.
 */
static void rt61pci_config_filter(struct rt2x00_dev *rt2x00dev,
				  const unsigned int filter_flags)
{
	u32 reg;

	/*
	 * Start configuration steps.
	 * Note that the version error will always be dropped
	 * and broadcast frames will always be accepted since
	 * there is no filter for it at this time.
	 */
	rt2x00pci_register_read(rt2x00dev, TXRX_CSR0, &reg);
	rt2x00_set_field32(&reg, TXRX_CSR0_DROP_CRC,
			   !(filter_flags & FIF_FCSFAIL));
	rt2x00_set_field32(&reg, TXRX_CSR0_DROP_PHYSICAL,
			   !(filter_flags & FIF_PLCPFAIL));
	rt2x00_set_field32(&reg, TXRX_CSR0_DROP_CONTROL,
			   !(filter_flags & FIF_CONTROL));
	rt2x00_set_field32(&reg, TXRX_CSR0_DROP_NOT_TO_ME,
			   !(filter_flags & FIF_PROMISC_IN_BSS));
	rt2x00_set_field32(&reg, TXRX_CSR0_DROP_TO_DS,
			   !(filter_flags & FIF_PROMISC_IN_BSS) &&
			   !rt2x00dev->intf_ap_count);
	rt2x00_set_field32(&reg, TXRX_CSR0_DROP_VERSION_ERROR, 1);
	rt2x00_set_field32(&reg, TXRX_CSR0_DROP_MULTICAST,
			   !(filter_flags & FIF_ALLMULTI));
	rt2x00_set_field32(&reg, TXRX_CSR0_DROP_BROADCAST, 0);
	rt2x00_set_field32(&reg, TXRX_CSR0_DROP_ACK_CTS,
			   !(filter_flags & FIF_CONTROL));
	rt2x00pci_register_write(rt2x00dev, TXRX_CSR0, reg);
}

static void rt61pci_config_intf(struct rt2x00_dev *rt2x00dev,
				struct rt2x00_intf *intf,
				struct rt2x00intf_conf *conf,
				const unsigned int flags)
{
	unsigned int beacon_base;
	u32 reg;

	if (flags & CONFIG_UPDATE_TYPE) {
		/*
		 * Clear current synchronisation setup.
		 * For the Beacon base registers we only need to clear
		 * the first byte since that byte contains the VALID and OWNER
		 * bits which (when set to 0) will invalidate the entire beacon.
		 */
		beacon_base = HW_BEACON_OFFSET(intf->beacon->entry_idx);
		rt2x00pci_register_write(rt2x00dev, beacon_base, 0);

		/*
		 * Enable synchronisation.
		 */
		rt2x00pci_register_read(rt2x00dev, TXRX_CSR9, &reg);
		rt2x00_set_field32(&reg, TXRX_CSR9_TSF_TICKING, 1);
		rt2x00_set_field32(&reg, TXRX_CSR9_TSF_SYNC, conf->sync);
		rt2x00_set_field32(&reg, TXRX_CSR9_TBTT_ENABLE, 1);
		rt2x00pci_register_write(rt2x00dev, TXRX_CSR9, reg);
	}

	if (flags & CONFIG_UPDATE_MAC) {
		reg = le32_to_cpu(conf->mac[1]);
		rt2x00_set_field32(&reg, MAC_CSR3_UNICAST_TO_ME_MASK, 0xff);
		conf->mac[1] = cpu_to_le32(reg);

		rt2x00pci_register_multiwrite(rt2x00dev, MAC_CSR2,
					      conf->mac, sizeof(conf->mac));
	}

	if (flags & CONFIG_UPDATE_BSSID) {
		reg = le32_to_cpu(conf->bssid[1]);
		rt2x00_set_field32(&reg, MAC_CSR5_BSS_ID_MASK, 3);
		conf->bssid[1] = cpu_to_le32(reg);

		rt2x00pci_register_multiwrite(rt2x00dev, MAC_CSR4,
					      conf->bssid, sizeof(conf->bssid));
	}
}

static void rt61pci_config_erp(struct rt2x00_dev *rt2x00dev,
			       struct rt2x00lib_erp *erp)
{
	u32 reg;

	rt2x00pci_register_read(rt2x00dev, TXRX_CSR0, &reg);
	rt2x00_set_field32(&reg, TXRX_CSR0_RX_ACK_TIMEOUT, erp->ack_timeout);
	rt2x00pci_register_write(rt2x00dev, TXRX_CSR0, reg);

	rt2x00pci_register_read(rt2x00dev, TXRX_CSR4, &reg);
	rt2x00_set_field32(&reg, TXRX_CSR4_AUTORESPOND_PREAMBLE,
			   !!erp->short_preamble);
	rt2x00pci_register_write(rt2x00dev, TXRX_CSR4, reg);
}

static void rt61pci_config_phymode(struct rt2x00_dev *rt2x00dev,
				   const int basic_rate_mask)
{
	rt2x00pci_register_write(rt2x00dev, TXRX_CSR5, basic_rate_mask);
}

static void rt61pci_config_channel(struct rt2x00_dev *rt2x00dev,
				   struct rf_channel *rf, const int txpower)
{
	u8 r3;
	u8 r94;
	u8 smart;

	rt2x00_set_field32(&rf->rf3, RF3_TXPOWER, TXPOWER_TO_DEV(txpower));
	rt2x00_set_field32(&rf->rf4, RF4_FREQ_OFFSET, rt2x00dev->freq_offset);

	smart = !(rt2x00_rf(&rt2x00dev->chip, RF5225) ||
		  rt2x00_rf(&rt2x00dev->chip, RF2527));

	rt61pci_bbp_read(rt2x00dev, 3, &r3);
	rt2x00_set_field8(&r3, BBP_R3_SMART_MODE, smart);
	rt61pci_bbp_write(rt2x00dev, 3, r3);

	r94 = 6;
	if (txpower > MAX_TXPOWER && txpower <= (MAX_TXPOWER + r94))
		r94 += txpower - MAX_TXPOWER;
	else if (txpower < MIN_TXPOWER && txpower >= (MIN_TXPOWER - r94))
		r94 += txpower;
	rt61pci_bbp_write(rt2x00dev, 94, r94);

	rt61pci_rf_write(rt2x00dev, 1, rf->rf1);
	rt61pci_rf_write(rt2x00dev, 2, rf->rf2);
	rt61pci_rf_write(rt2x00dev, 3, rf->rf3 & ~0x00000004);
	rt61pci_rf_write(rt2x00dev, 4, rf->rf4);

	udelay(200);

	rt61pci_rf_write(rt2x00dev, 1, rf->rf1);
	rt61pci_rf_write(rt2x00dev, 2, rf->rf2);
	rt61pci_rf_write(rt2x00dev, 3, rf->rf3 | 0x00000004);
	rt61pci_rf_write(rt2x00dev, 4, rf->rf4);

	udelay(200);

	rt61pci_rf_write(rt2x00dev, 1, rf->rf1);
	rt61pci_rf_write(rt2x00dev, 2, rf->rf2);
	rt61pci_rf_write(rt2x00dev, 3, rf->rf3 & ~0x00000004);
	rt61pci_rf_write(rt2x00dev, 4, rf->rf4);

	msleep(1);
}

static void rt61pci_config_txpower(struct rt2x00_dev *rt2x00dev,
				   const int txpower)
{
	struct rf_channel rf;

	rt2x00_rf_read(rt2x00dev, 1, &rf.rf1);
	rt2x00_rf_read(rt2x00dev, 2, &rf.rf2);
	rt2x00_rf_read(rt2x00dev, 3, &rf.rf3);
	rt2x00_rf_read(rt2x00dev, 4, &rf.rf4);

	rt61pci_config_channel(rt2x00dev, &rf, txpower);
}

static void rt61pci_config_antenna_5x(struct rt2x00_dev *rt2x00dev,
				      struct antenna_setup *ant)
{
	u8 r3;
	u8 r4;
	u8 r77;

	rt61pci_bbp_read(rt2x00dev, 3, &r3);
	rt61pci_bbp_read(rt2x00dev, 4, &r4);
	rt61pci_bbp_read(rt2x00dev, 77, &r77);

	rt2x00_set_field8(&r3, BBP_R3_SMART_MODE,
			  rt2x00_rf(&rt2x00dev->chip, RF5325));

	/*
	 * Configure the RX antenna.
	 */
	switch (ant->rx) {
	case ANTENNA_HW_DIVERSITY:
		rt2x00_set_field8(&r4, BBP_R4_RX_ANTENNA_CONTROL, 2);
		rt2x00_set_field8(&r4, BBP_R4_RX_FRAME_END,
				  (rt2x00dev->curr_band != IEEE80211_BAND_5GHZ));
		break;
	case ANTENNA_A:
		rt2x00_set_field8(&r4, BBP_R4_RX_ANTENNA_CONTROL, 1);
		rt2x00_set_field8(&r4, BBP_R4_RX_FRAME_END, 0);
		if (rt2x00dev->curr_band == IEEE80211_BAND_5GHZ)
			rt2x00_set_field8(&r77, BBP_R77_RX_ANTENNA, 0);
		else
			rt2x00_set_field8(&r77, BBP_R77_RX_ANTENNA, 3);
		break;
	case ANTENNA_B:
	default:
		rt2x00_set_field8(&r4, BBP_R4_RX_ANTENNA_CONTROL, 1);
		rt2x00_set_field8(&r4, BBP_R4_RX_FRAME_END, 0);
		if (rt2x00dev->curr_band == IEEE80211_BAND_5GHZ)
			rt2x00_set_field8(&r77, BBP_R77_RX_ANTENNA, 3);
		else
			rt2x00_set_field8(&r77, BBP_R77_RX_ANTENNA, 0);
		break;
	}

	rt61pci_bbp_write(rt2x00dev, 77, r77);
	rt61pci_bbp_write(rt2x00dev, 3, r3);
	rt61pci_bbp_write(rt2x00dev, 4, r4);
}

static void rt61pci_config_antenna_2x(struct rt2x00_dev *rt2x00dev,
				      struct antenna_setup *ant)
{
	u8 r3;
	u8 r4;
	u8 r77;

	rt61pci_bbp_read(rt2x00dev, 3, &r3);
	rt61pci_bbp_read(rt2x00dev, 4, &r4);
	rt61pci_bbp_read(rt2x00dev, 77, &r77);

	rt2x00_set_field8(&r3, BBP_R3_SMART_MODE,
			  rt2x00_rf(&rt2x00dev->chip, RF2529));
	rt2x00_set_field8(&r4, BBP_R4_RX_FRAME_END,
			  !test_bit(CONFIG_FRAME_TYPE, &rt2x00dev->flags));

	/*
	 * Configure the RX antenna.
	 */
	switch (ant->rx) {
	case ANTENNA_HW_DIVERSITY:
		rt2x00_set_field8(&r4, BBP_R4_RX_ANTENNA_CONTROL, 2);
		break;
	case ANTENNA_A:
		rt2x00_set_field8(&r4, BBP_R4_RX_ANTENNA_CONTROL, 1);
		rt2x00_set_field8(&r77, BBP_R77_RX_ANTENNA, 3);
		break;
	case ANTENNA_B:
	default:
		rt2x00_set_field8(&r4, BBP_R4_RX_ANTENNA_CONTROL, 1);
		rt2x00_set_field8(&r77, BBP_R77_RX_ANTENNA, 0);
		break;
	}

	rt61pci_bbp_write(rt2x00dev, 77, r77);
	rt61pci_bbp_write(rt2x00dev, 3, r3);
	rt61pci_bbp_write(rt2x00dev, 4, r4);
}

static void rt61pci_config_antenna_2529_rx(struct rt2x00_dev *rt2x00dev,
					   const int p1, const int p2)
{
	u32 reg;

	rt2x00pci_register_read(rt2x00dev, MAC_CSR13, &reg);

	rt2x00_set_field32(&reg, MAC_CSR13_BIT4, p1);
	rt2x00_set_field32(&reg, MAC_CSR13_BIT12, 0);

	rt2x00_set_field32(&reg, MAC_CSR13_BIT3, !p2);
	rt2x00_set_field32(&reg, MAC_CSR13_BIT11, 0);

	rt2x00pci_register_write(rt2x00dev, MAC_CSR13, reg);
}

static void rt61pci_config_antenna_2529(struct rt2x00_dev *rt2x00dev,
					struct antenna_setup *ant)
{
	u8 r3;
	u8 r4;
	u8 r77;

	rt61pci_bbp_read(rt2x00dev, 3, &r3);
	rt61pci_bbp_read(rt2x00dev, 4, &r4);
	rt61pci_bbp_read(rt2x00dev, 77, &r77);

	/*
	 * Configure the RX antenna.
	 */
	switch (ant->rx) {
	case ANTENNA_A:
		rt2x00_set_field8(&r4, BBP_R4_RX_ANTENNA_CONTROL, 1);
		rt2x00_set_field8(&r77, BBP_R77_RX_ANTENNA, 0);
		rt61pci_config_antenna_2529_rx(rt2x00dev, 0, 0);
		break;
	case ANTENNA_HW_DIVERSITY:
		/*
		 * FIXME: Antenna selection for the rf 2529 is very confusing
		 * in the legacy driver. Just default to antenna B until the
		 * legacy code can be properly translated into rt2x00 code.
		 */
	case ANTENNA_B:
	default:
		rt2x00_set_field8(&r4, BBP_R4_RX_ANTENNA_CONTROL, 1);
		rt2x00_set_field8(&r77, BBP_R77_RX_ANTENNA, 3);
		rt61pci_config_antenna_2529_rx(rt2x00dev, 1, 1);
		break;
	}

	rt61pci_bbp_write(rt2x00dev, 77, r77);
	rt61pci_bbp_write(rt2x00dev, 3, r3);
	rt61pci_bbp_write(rt2x00dev, 4, r4);
}

struct antenna_sel {
	u8 word;
	/*
	 * value[0] -> non-LNA
	 * value[1] -> LNA
	 */
	u8 value[2];
};

static const struct antenna_sel antenna_sel_a[] = {
	{ 96,  { 0x58, 0x78 } },
	{ 104, { 0x38, 0x48 } },
	{ 75,  { 0xfe, 0x80 } },
	{ 86,  { 0xfe, 0x80 } },
	{ 88,  { 0xfe, 0x80 } },
	{ 35,  { 0x60, 0x60 } },
	{ 97,  { 0x58, 0x58 } },
	{ 98,  { 0x58, 0x58 } },
};

static const struct antenna_sel antenna_sel_bg[] = {
	{ 96,  { 0x48, 0x68 } },
	{ 104, { 0x2c, 0x3c } },
	{ 75,  { 0xfe, 0x80 } },
	{ 86,  { 0xfe, 0x80 } },
	{ 88,  { 0xfe, 0x80 } },
	{ 35,  { 0x50, 0x50 } },
	{ 97,  { 0x48, 0x48 } },
	{ 98,  { 0x48, 0x48 } },
};

static void rt61pci_config_antenna(struct rt2x00_dev *rt2x00dev,
				   struct antenna_setup *ant)
{
	const struct antenna_sel *sel;
	unsigned int lna;
	unsigned int i;
	u32 reg;

	/*
	 * We should never come here because rt2x00lib is supposed
	 * to catch this and send us the correct antenna explicitely.
	 */
	BUG_ON(ant->rx == ANTENNA_SW_DIVERSITY ||
	       ant->tx == ANTENNA_SW_DIVERSITY);

	if (rt2x00dev->curr_band == IEEE80211_BAND_5GHZ) {
		sel = antenna_sel_a;
		lna = test_bit(CONFIG_EXTERNAL_LNA_A, &rt2x00dev->flags);
	} else {
		sel = antenna_sel_bg;
		lna = test_bit(CONFIG_EXTERNAL_LNA_BG, &rt2x00dev->flags);
	}

	for (i = 0; i < ARRAY_SIZE(antenna_sel_a); i++)
		rt61pci_bbp_write(rt2x00dev, sel[i].word, sel[i].value[lna]);

	rt2x00pci_register_read(rt2x00dev, PHY_CSR0, &reg);

	rt2x00_set_field32(&reg, PHY_CSR0_PA_PE_BG,
			   rt2x00dev->curr_band == IEEE80211_BAND_2GHZ);
	rt2x00_set_field32(&reg, PHY_CSR0_PA_PE_A,
			   rt2x00dev->curr_band == IEEE80211_BAND_5GHZ);

	rt2x00pci_register_write(rt2x00dev, PHY_CSR0, reg);

	if (rt2x00_rf(&rt2x00dev->chip, RF5225) ||
	    rt2x00_rf(&rt2x00dev->chip, RF5325))
		rt61pci_config_antenna_5x(rt2x00dev, ant);
	else if (rt2x00_rf(&rt2x00dev->chip, RF2527))
		rt61pci_config_antenna_2x(rt2x00dev, ant);
	else if (rt2x00_rf(&rt2x00dev->chip, RF2529)) {
		if (test_bit(CONFIG_DOUBLE_ANTENNA, &rt2x00dev->flags))
			rt61pci_config_antenna_2x(rt2x00dev, ant);
		else
			rt61pci_config_antenna_2529(rt2x00dev, ant);
	}
}

static void rt61pci_config_duration(struct rt2x00_dev *rt2x00dev,
				    struct rt2x00lib_conf *libconf)
{
	u32 reg;

	rt2x00pci_register_read(rt2x00dev, MAC_CSR9, &reg);
	rt2x00_set_field32(&reg, MAC_CSR9_SLOT_TIME, libconf->slot_time);
	rt2x00pci_register_write(rt2x00dev, MAC_CSR9, reg);

	rt2x00pci_register_read(rt2x00dev, MAC_CSR8, &reg);
	rt2x00_set_field32(&reg, MAC_CSR8_SIFS, libconf->sifs);
	rt2x00_set_field32(&reg, MAC_CSR8_SIFS_AFTER_RX_OFDM, 3);
	rt2x00_set_field32(&reg, MAC_CSR8_EIFS, libconf->eifs);
	rt2x00pci_register_write(rt2x00dev, MAC_CSR8, reg);

	rt2x00pci_register_read(rt2x00dev, TXRX_CSR0, &reg);
	rt2x00_set_field32(&reg, TXRX_CSR0_TSF_OFFSET, IEEE80211_HEADER);
	rt2x00pci_register_write(rt2x00dev, TXRX_CSR0, reg);

	rt2x00pci_register_read(rt2x00dev, TXRX_CSR4, &reg);
	rt2x00_set_field32(&reg, TXRX_CSR4_AUTORESPOND_ENABLE, 1);
	rt2x00pci_register_write(rt2x00dev, TXRX_CSR4, reg);

	rt2x00pci_register_read(rt2x00dev, TXRX_CSR9, &reg);
	rt2x00_set_field32(&reg, TXRX_CSR9_BEACON_INTERVAL,
			   libconf->conf->beacon_int * 16);
	rt2x00pci_register_write(rt2x00dev, TXRX_CSR9, reg);
}

static void rt61pci_config(struct rt2x00_dev *rt2x00dev,
			   struct rt2x00lib_conf *libconf,
			   const unsigned int flags)
{
	if (flags & CONFIG_UPDATE_PHYMODE)
		rt61pci_config_phymode(rt2x00dev, libconf->basic_rates);
	if (flags & CONFIG_UPDATE_CHANNEL)
		rt61pci_config_channel(rt2x00dev, &libconf->rf,
				       libconf->conf->power_level);
	if ((flags & CONFIG_UPDATE_TXPOWER) && !(flags & CONFIG_UPDATE_CHANNEL))
		rt61pci_config_txpower(rt2x00dev, libconf->conf->power_level);
	if (flags & CONFIG_UPDATE_ANTENNA)
		rt61pci_config_antenna(rt2x00dev, &libconf->ant);
	if (flags & (CONFIG_UPDATE_SLOT_TIME | CONFIG_UPDATE_BEACON_INT))
		rt61pci_config_duration(rt2x00dev, libconf);
}

/*
 * Link tuning
 */
static void rt61pci_link_stats(struct rt2x00_dev *rt2x00dev,
			       struct link_qual *qual)
{
	u32 reg;

	/*
	 * Update FCS error count from register.
	 */
	rt2x00pci_register_read(rt2x00dev, STA_CSR0, &reg);
	qual->rx_failed = rt2x00_get_field32(reg, STA_CSR0_FCS_ERROR);

	/*
	 * Update False CCA count from register.
	 */
	rt2x00pci_register_read(rt2x00dev, STA_CSR1, &reg);
	qual->false_cca = rt2x00_get_field32(reg, STA_CSR1_FALSE_CCA_ERROR);
}

static void rt61pci_reset_tuner(struct rt2x00_dev *rt2x00dev)
{
	rt61pci_bbp_write(rt2x00dev, 17, 0x20);
	rt2x00dev->link.vgc_level = 0x20;
}

static void rt61pci_link_tuner(struct rt2x00_dev *rt2x00dev)
{
	int rssi = rt2x00_get_link_rssi(&rt2x00dev->link);
	u8 r17;
	u8 up_bound;
	u8 low_bound;

	rt61pci_bbp_read(rt2x00dev, 17, &r17);

	/*
	 * Determine r17 bounds.
	 */
	if (rt2x00dev->rx_status.band == IEEE80211_BAND_5GHZ) {
		low_bound = 0x28;
		up_bound = 0x48;
		if (test_bit(CONFIG_EXTERNAL_LNA_A, &rt2x00dev->flags)) {
			low_bound += 0x10;
			up_bound += 0x10;
		}
	} else {
		low_bound = 0x20;
		up_bound = 0x40;
		if (test_bit(CONFIG_EXTERNAL_LNA_BG, &rt2x00dev->flags)) {
			low_bound += 0x10;
			up_bound += 0x10;
		}
	}

	/*
	 * If we are not associated, we should go straight to the
	 * dynamic CCA tuning.
	 */
	if (!rt2x00dev->intf_associated)
		goto dynamic_cca_tune;

	/*
	 * Special big-R17 for very short distance
	 */
	if (rssi >= -35) {
		if (r17 != 0x60)
			rt61pci_bbp_write(rt2x00dev, 17, 0x60);
		return;
	}

	/*
	 * Special big-R17 for short distance
	 */
	if (rssi >= -58) {
		if (r17 != up_bound)
			rt61pci_bbp_write(rt2x00dev, 17, up_bound);
		return;
	}

	/*
	 * Special big-R17 for middle-short distance
	 */
	if (rssi >= -66) {
		low_bound += 0x10;
		if (r17 != low_bound)
			rt61pci_bbp_write(rt2x00dev, 17, low_bound);
		return;
	}

	/*
	 * Special mid-R17 for middle distance
	 */
	if (rssi >= -74) {
		low_bound += 0x08;
		if (r17 != low_bound)
			rt61pci_bbp_write(rt2x00dev, 17, low_bound);
		return;
	}

	/*
	 * Special case: Change up_bound based on the rssi.
	 * Lower up_bound when rssi is weaker then -74 dBm.
	 */
	up_bound -= 2 * (-74 - rssi);
	if (low_bound > up_bound)
		up_bound = low_bound;

	if (r17 > up_bound) {
		rt61pci_bbp_write(rt2x00dev, 17, up_bound);
		return;
	}

dynamic_cca_tune:

	/*
	 * r17 does not yet exceed upper limit, continue and base
	 * the r17 tuning on the false CCA count.
	 */
	if (rt2x00dev->link.qual.false_cca > 512 && r17 < up_bound) {
		if (++r17 > up_bound)
			r17 = up_bound;
		rt61pci_bbp_write(rt2x00dev, 17, r17);
	} else if (rt2x00dev->link.qual.false_cca < 100 && r17 > low_bound) {
		if (--r17 < low_bound)
			r17 = low_bound;
		rt61pci_bbp_write(rt2x00dev, 17, r17);
	}
}

/*
 * Firmware functions
 */
static char *rt61pci_get_firmware_name(struct rt2x00_dev *rt2x00dev)
{
	char *fw_name;

	switch (rt2x00dev->chip.rt) {
	case RT2561:
		fw_name = FIRMWARE_RT2561;
		break;
	case RT2561s:
		fw_name = FIRMWARE_RT2561s;
		break;
	case RT2661:
		fw_name = FIRMWARE_RT2661;
		break;
	default:
		fw_name = NULL;
		break;
	}

	return fw_name;
}

static u16 rt61pci_get_firmware_crc(void *data, const size_t len)
{
	u16 crc;

	/*
	 * Use the crc itu-t algorithm.
	 * The last 2 bytes in the firmware array are the crc checksum itself,
	 * this means that we should never pass those 2 bytes to the crc
	 * algorithm.
	 */
	crc = crc_itu_t(0, data, len - 2);
	crc = crc_itu_t_byte(crc, 0);
	crc = crc_itu_t_byte(crc, 0);

	return crc;
}

static int rt61pci_load_firmware(struct rt2x00_dev *rt2x00dev, void *data,
				 const size_t len)
{
	int i;
	u32 reg;

	/*
	 * Wait for stable hardware.
	 */
	for (i = 0; i < 100; i++) {
		rt2x00pci_register_read(rt2x00dev, MAC_CSR0, &reg);
		if (reg)
			break;
		msleep(1);
	}

	if (!reg) {
		ERROR(rt2x00dev, "Unstable hardware.\n");
		return -EBUSY;
	}

	/*
	 * Prepare MCU and mailbox for firmware loading.
	 */
	reg = 0;
	rt2x00_set_field32(&reg, MCU_CNTL_CSR_RESET, 1);
	rt2x00pci_register_write(rt2x00dev, MCU_CNTL_CSR, reg);
	rt2x00pci_register_write(rt2x00dev, M2H_CMD_DONE_CSR, 0xffffffff);
	rt2x00pci_register_write(rt2x00dev, H2M_MAILBOX_CSR, 0);
	rt2x00pci_register_write(rt2x00dev, HOST_CMD_CSR, 0);

	/*
	 * Write firmware to device.
	 */
	reg = 0;
	rt2x00_set_field32(&reg, MCU_CNTL_CSR_RESET, 1);
	rt2x00_set_field32(&reg, MCU_CNTL_CSR_SELECT_BANK, 1);
	rt2x00pci_register_write(rt2x00dev, MCU_CNTL_CSR, reg);

	rt2x00pci_register_multiwrite(rt2x00dev, FIRMWARE_IMAGE_BASE,
				      data, len);

	rt2x00_set_field32(&reg, MCU_CNTL_CSR_SELECT_BANK, 0);
	rt2x00pci_register_write(rt2x00dev, MCU_CNTL_CSR, reg);

	rt2x00_set_field32(&reg, MCU_CNTL_CSR_RESET, 0);
	rt2x00pci_register_write(rt2x00dev, MCU_CNTL_CSR, reg);

	for (i = 0; i < 100; i++) {
		rt2x00pci_register_read(rt2x00dev, MCU_CNTL_CSR, &reg);
		if (rt2x00_get_field32(reg, MCU_CNTL_CSR_READY))
			break;
		msleep(1);
	}

	if (i == 100) {
		ERROR(rt2x00dev, "MCU Control register not ready.\n");
		return -EBUSY;
	}

	/*
	 * Reset MAC and BBP registers.
	 */
	reg = 0;
	rt2x00_set_field32(&reg, MAC_CSR1_SOFT_RESET, 1);
	rt2x00_set_field32(&reg, MAC_CSR1_BBP_RESET, 1);
	rt2x00pci_register_write(rt2x00dev, MAC_CSR1, reg);

	rt2x00pci_register_read(rt2x00dev, MAC_CSR1, &reg);
	rt2x00_set_field32(&reg, MAC_CSR1_SOFT_RESET, 0);
	rt2x00_set_field32(&reg, MAC_CSR1_BBP_RESET, 0);
	rt2x00pci_register_write(rt2x00dev, MAC_CSR1, reg);

	rt2x00pci_register_read(rt2x00dev, MAC_CSR1, &reg);
	rt2x00_set_field32(&reg, MAC_CSR1_HOST_READY, 1);
	rt2x00pci_register_write(rt2x00dev, MAC_CSR1, reg);

	return 0;
}

/*
 * Initialization functions.
 */
static void rt61pci_init_rxentry(struct rt2x00_dev *rt2x00dev,
				 struct queue_entry *entry)
{
	struct queue_entry_priv_pci_rx *priv_rx = entry->priv_data;
	u32 word;

	rt2x00_desc_read(priv_rx->desc, 5, &word);
	rt2x00_set_field32(&word, RXD_W5_BUFFER_PHYSICAL_ADDRESS,
			   priv_rx->data_dma);
	rt2x00_desc_write(priv_rx->desc, 5, word);

	rt2x00_desc_read(priv_rx->desc, 0, &word);
	rt2x00_set_field32(&word, RXD_W0_OWNER_NIC, 1);
	rt2x00_desc_write(priv_rx->desc, 0, word);
}

static void rt61pci_init_txentry(struct rt2x00_dev *rt2x00dev,
				 struct queue_entry *entry)
{
	struct queue_entry_priv_pci_tx *priv_tx = entry->priv_data;
	u32 word;

	rt2x00_desc_read(priv_tx->desc, 1, &word);
	rt2x00_set_field32(&word, TXD_W1_BUFFER_COUNT, 1);
	rt2x00_desc_write(priv_tx->desc, 1, word);

	rt2x00_desc_read(priv_tx->desc, 5, &word);
	rt2x00_set_field32(&word, TXD_W5_PID_TYPE, entry->queue->qid);
	rt2x00_set_field32(&word, TXD_W5_PID_SUBTYPE, entry->entry_idx);
	rt2x00_desc_write(priv_tx->desc, 5, word);

	rt2x00_desc_read(priv_tx->desc, 6, &word);
	rt2x00_set_field32(&word, TXD_W6_BUFFER_PHYSICAL_ADDRESS,
			   priv_tx->data_dma);
	rt2x00_desc_write(priv_tx->desc, 6, word);

	rt2x00_desc_read(priv_tx->desc, 0, &word);
	rt2x00_set_field32(&word, TXD_W0_VALID, 0);
	rt2x00_set_field32(&word, TXD_W0_OWNER_NIC, 0);
	rt2x00_desc_write(priv_tx->desc, 0, word);
}

static int rt61pci_init_queues(struct rt2x00_dev *rt2x00dev)
{
	struct queue_entry_priv_pci_rx *priv_rx;
	struct queue_entry_priv_pci_tx *priv_tx;
	u32 reg;

	/*
	 * Initialize registers.
	 */
	rt2x00pci_register_read(rt2x00dev, TX_RING_CSR0, &reg);
	rt2x00_set_field32(&reg, TX_RING_CSR0_AC0_RING_SIZE,
			   rt2x00dev->tx[0].limit);
	rt2x00_set_field32(&reg, TX_RING_CSR0_AC1_RING_SIZE,
			   rt2x00dev->tx[1].limit);
	rt2x00_set_field32(&reg, TX_RING_CSR0_AC2_RING_SIZE,
			   rt2x00dev->tx[2].limit);
	rt2x00_set_field32(&reg, TX_RING_CSR0_AC3_RING_SIZE,
			   rt2x00dev->tx[3].limit);
	rt2x00pci_register_write(rt2x00dev, TX_RING_CSR0, reg);

	rt2x00pci_register_read(rt2x00dev, TX_RING_CSR1, &reg);
	rt2x00_set_field32(&reg, TX_RING_CSR1_TXD_SIZE,
			   rt2x00dev->tx[0].desc_size / 4);
	rt2x00pci_register_write(rt2x00dev, TX_RING_CSR1, reg);

	priv_tx = rt2x00dev->tx[0].entries[0].priv_data;
	rt2x00pci_register_read(rt2x00dev, AC0_BASE_CSR, &reg);
	rt2x00_set_field32(&reg, AC0_BASE_CSR_RING_REGISTER,
			   priv_tx->desc_dma);
	rt2x00pci_register_write(rt2x00dev, AC0_BASE_CSR, reg);

	priv_tx = rt2x00dev->tx[1].entries[0].priv_data;
	rt2x00pci_register_read(rt2x00dev, AC1_BASE_CSR, &reg);
	rt2x00_set_field32(&reg, AC1_BASE_CSR_RING_REGISTER,
			   priv_tx->desc_dma);
	rt2x00pci_register_write(rt2x00dev, AC1_BASE_CSR, reg);

	priv_tx = rt2x00dev->tx[2].entries[0].priv_data;
	rt2x00pci_register_read(rt2x00dev, AC2_BASE_CSR, &reg);
	rt2x00_set_field32(&reg, AC2_BASE_CSR_RING_REGISTER,
			   priv_tx->desc_dma);
	rt2x00pci_register_write(rt2x00dev, AC2_BASE_CSR, reg);

	priv_tx = rt2x00dev->tx[3].entries[0].priv_data;
	rt2x00pci_register_read(rt2x00dev, AC3_BASE_CSR, &reg);
	rt2x00_set_field32(&reg, AC3_BASE_CSR_RING_REGISTER,
			   priv_tx->desc_dma);
	rt2x00pci_register_write(rt2x00dev, AC3_BASE_CSR, reg);

	rt2x00pci_register_read(rt2x00dev, RX_RING_CSR, &reg);
	rt2x00_set_field32(&reg, RX_RING_CSR_RING_SIZE, rt2x00dev->rx->limit);
	rt2x00_set_field32(&reg, RX_RING_CSR_RXD_SIZE,
			   rt2x00dev->rx->desc_size / 4);
	rt2x00_set_field32(&reg, RX_RING_CSR_RXD_WRITEBACK_SIZE, 4);
	rt2x00pci_register_write(rt2x00dev, RX_RING_CSR, reg);

	priv_rx = rt2x00dev->rx->entries[0].priv_data;
	rt2x00pci_register_read(rt2x00dev, RX_BASE_CSR, &reg);
	rt2x00_set_field32(&reg, RX_BASE_CSR_RING_REGISTER,
			   priv_rx->desc_dma);
	rt2x00pci_register_write(rt2x00dev, RX_BASE_CSR, reg);

	rt2x00pci_register_read(rt2x00dev, TX_DMA_DST_CSR, &reg);
	rt2x00_set_field32(&reg, TX_DMA_DST_CSR_DEST_AC0, 2);
	rt2x00_set_field32(&reg, TX_DMA_DST_CSR_DEST_AC1, 2);
	rt2x00_set_field32(&reg, TX_DMA_DST_CSR_DEST_AC2, 2);
	rt2x00_set_field32(&reg, TX_DMA_DST_CSR_DEST_AC3, 2);
	rt2x00pci_register_write(rt2x00dev, TX_DMA_DST_CSR, reg);

	rt2x00pci_register_read(rt2x00dev, LOAD_TX_RING_CSR, &reg);
	rt2x00_set_field32(&reg, LOAD_TX_RING_CSR_LOAD_TXD_AC0, 1);
	rt2x00_set_field32(&reg, LOAD_TX_RING_CSR_LOAD_TXD_AC1, 1);
	rt2x00_set_field32(&reg, LOAD_TX_RING_CSR_LOAD_TXD_AC2, 1);
	rt2x00_set_field32(&reg, LOAD_TX_RING_CSR_LOAD_TXD_AC3, 1);
	rt2x00pci_register_write(rt2x00dev, LOAD_TX_RING_CSR, reg);

	rt2x00pci_register_read(rt2x00dev, RX_CNTL_CSR, &reg);
	rt2x00_set_field32(&reg, RX_CNTL_CSR_LOAD_RXD, 1);
	rt2x00pci_register_write(rt2x00dev, RX_CNTL_CSR, reg);

	return 0;
}

static int rt61pci_init_registers(struct rt2x00_dev *rt2x00dev)
{
	u32 reg;

	rt2x00pci_register_read(rt2x00dev, TXRX_CSR0, &reg);
	rt2x00_set_field32(&reg, TXRX_CSR0_AUTO_TX_SEQ, 1);
	rt2x00_set_field32(&reg, TXRX_CSR0_DISABLE_RX, 0);
	rt2x00_set_field32(&reg, TXRX_CSR0_TX_WITHOUT_WAITING, 0);
	rt2x00pci_register_write(rt2x00dev, TXRX_CSR0, reg);

	rt2x00pci_register_read(rt2x00dev, TXRX_CSR1, &reg);
	rt2x00_set_field32(&reg, TXRX_CSR1_BBP_ID0, 47); /* CCK Signal */
	rt2x00_set_field32(&reg, TXRX_CSR1_BBP_ID0_VALID, 1);
	rt2x00_set_field32(&reg, TXRX_CSR1_BBP_ID1, 30); /* Rssi */
	rt2x00_set_field32(&reg, TXRX_CSR1_BBP_ID1_VALID, 1);
	rt2x00_set_field32(&reg, TXRX_CSR1_BBP_ID2, 42); /* OFDM Rate */
	rt2x00_set_field32(&reg, TXRX_CSR1_BBP_ID2_VALID, 1);
	rt2x00_set_field32(&reg, TXRX_CSR1_BBP_ID3, 30); /* Rssi */
	rt2x00_set_field32(&reg, TXRX_CSR1_BBP_ID3_VALID, 1);
	rt2x00pci_register_write(rt2x00dev, TXRX_CSR1, reg);

	/*
	 * CCK TXD BBP registers
	 */
	rt2x00pci_register_read(rt2x00dev, TXRX_CSR2, &reg);
	rt2x00_set_field32(&reg, TXRX_CSR2_BBP_ID0, 13);
	rt2x00_set_field32(&reg, TXRX_CSR2_BBP_ID0_VALID, 1);
	rt2x00_set_field32(&reg, TXRX_CSR2_BBP_ID1, 12);
	rt2x00_set_field32(&reg, TXRX_CSR2_BBP_ID1_VALID, 1);
	rt2x00_set_field32(&reg, TXRX_CSR2_BBP_ID2, 11);
	rt2x00_set_field32(&reg, TXRX_CSR2_BBP_ID2_VALID, 1);
	rt2x00_set_field32(&reg, TXRX_CSR2_BBP_ID3, 10);
	rt2x00_set_field32(&reg, TXRX_CSR2_BBP_ID3_VALID, 1);
	rt2x00pci_register_write(rt2x00dev, TXRX_CSR2, reg);

	/*
	 * OFDM TXD BBP registers
	 */
	rt2x00pci_register_read(rt2x00dev, TXRX_CSR3, &reg);
	rt2x00_set_field32(&reg, TXRX_CSR3_BBP_ID0, 7);
	rt2x00_set_field32(&reg, TXRX_CSR3_BBP_ID0_VALID, 1);
	rt2x00_set_field32(&reg, TXRX_CSR3_BBP_ID1, 6);
	rt2x00_set_field32(&reg, TXRX_CSR3_BBP_ID1_VALID, 1);
	rt2x00_set_field32(&reg, TXRX_CSR3_BBP_ID2, 5);
	rt2x00_set_field32(&reg, TXRX_CSR3_BBP_ID2_VALID, 1);
	rt2x00pci_register_write(rt2x00dev, TXRX_CSR3, reg);

	rt2x00pci_register_read(rt2x00dev, TXRX_CSR7, &reg);
	rt2x00_set_field32(&reg, TXRX_CSR7_ACK_CTS_6MBS, 59);
	rt2x00_set_field32(&reg, TXRX_CSR7_ACK_CTS_9MBS, 53);
	rt2x00_set_field32(&reg, TXRX_CSR7_ACK_CTS_12MBS, 49);
	rt2x00_set_field32(&reg, TXRX_CSR7_ACK_CTS_18MBS, 46);
	rt2x00pci_register_write(rt2x00dev, TXRX_CSR7, reg);

	rt2x00pci_register_read(rt2x00dev, TXRX_CSR8, &reg);
	rt2x00_set_field32(&reg, TXRX_CSR8_ACK_CTS_24MBS, 44);
	rt2x00_set_field32(&reg, TXRX_CSR8_ACK_CTS_36MBS, 42);
	rt2x00_set_field32(&reg, TXRX_CSR8_ACK_CTS_48MBS, 42);
	rt2x00_set_field32(&reg, TXRX_CSR8_ACK_CTS_54MBS, 42);
	rt2x00pci_register_write(rt2x00dev, TXRX_CSR8, reg);

	rt2x00pci_register_write(rt2x00dev, TXRX_CSR15, 0x0000000f);

	rt2x00pci_register_write(rt2x00dev, MAC_CSR6, 0x00000fff);

	rt2x00pci_register_read(rt2x00dev, MAC_CSR9, &reg);
	rt2x00_set_field32(&reg, MAC_CSR9_CW_SELECT, 0);
	rt2x00pci_register_write(rt2x00dev, MAC_CSR9, reg);

	rt2x00pci_register_write(rt2x00dev, MAC_CSR10, 0x0000071c);

	if (rt2x00dev->ops->lib->set_device_state(rt2x00dev, STATE_AWAKE))
		return -EBUSY;

	rt2x00pci_register_write(rt2x00dev, MAC_CSR13, 0x0000e000);

	/*
	 * Invalidate all Shared Keys (SEC_CSR0),
	 * and clear the Shared key Cipher algorithms (SEC_CSR1 & SEC_CSR5)
	 */
	rt2x00pci_register_write(rt2x00dev, SEC_CSR0, 0x00000000);
	rt2x00pci_register_write(rt2x00dev, SEC_CSR1, 0x00000000);
	rt2x00pci_register_write(rt2x00dev, SEC_CSR5, 0x00000000);

	rt2x00pci_register_write(rt2x00dev, PHY_CSR1, 0x000023b0);
	rt2x00pci_register_write(rt2x00dev, PHY_CSR5, 0x060a100c);
	rt2x00pci_register_write(rt2x00dev, PHY_CSR6, 0x00080606);
	rt2x00pci_register_write(rt2x00dev, PHY_CSR7, 0x00000a08);

	rt2x00pci_register_write(rt2x00dev, PCI_CFG_CSR, 0x28ca4404);

	rt2x00pci_register_write(rt2x00dev, TEST_MODE_CSR, 0x00000200);

	rt2x00pci_register_write(rt2x00dev, M2H_CMD_DONE_CSR, 0xffffffff);

	rt2x00pci_register_read(rt2x00dev, AC_TXOP_CSR0, &reg);
	rt2x00_set_field32(&reg, AC_TXOP_CSR0_AC0_TX_OP, 0);
	rt2x00_set_field32(&reg, AC_TXOP_CSR0_AC1_TX_OP, 0);
	rt2x00pci_register_write(rt2x00dev, AC_TXOP_CSR0, reg);

	rt2x00pci_register_read(rt2x00dev, AC_TXOP_CSR1, &reg);
	rt2x00_set_field32(&reg, AC_TXOP_CSR1_AC2_TX_OP, 192);
	rt2x00_set_field32(&reg, AC_TXOP_CSR1_AC3_TX_OP, 48);
	rt2x00pci_register_write(rt2x00dev, AC_TXOP_CSR1, reg);

	/*
	 * Clear all beacons
	 * For the Beacon base registers we only need to clear
	 * the first byte since that byte contains the VALID and OWNER
	 * bits which (when set to 0) will invalidate the entire beacon.
	 */
	rt2x00pci_register_write(rt2x00dev, HW_BEACON_BASE0, 0);
	rt2x00pci_register_write(rt2x00dev, HW_BEACON_BASE1, 0);
	rt2x00pci_register_write(rt2x00dev, HW_BEACON_BASE2, 0);
	rt2x00pci_register_write(rt2x00dev, HW_BEACON_BASE3, 0);

	/*
	 * We must clear the error counters.
	 * These registers are cleared on read,
	 * so we may pass a useless variable to store the value.
	 */
	rt2x00pci_register_read(rt2x00dev, STA_CSR0, &reg);
	rt2x00pci_register_read(rt2x00dev, STA_CSR1, &reg);
	rt2x00pci_register_read(rt2x00dev, STA_CSR2, &reg);

	/*
	 * Reset MAC and BBP registers.
	 */
	rt2x00pci_register_read(rt2x00dev, MAC_CSR1, &reg);
	rt2x00_set_field32(&reg, MAC_CSR1_SOFT_RESET, 1);
	rt2x00_set_field32(&reg, MAC_CSR1_BBP_RESET, 1);
	rt2x00pci_register_write(rt2x00dev, MAC_CSR1, reg);

	rt2x00pci_register_read(rt2x00dev, MAC_CSR1, &reg);
	rt2x00_set_field32(&reg, MAC_CSR1_SOFT_RESET, 0);
	rt2x00_set_field32(&reg, MAC_CSR1_BBP_RESET, 0);
	rt2x00pci_register_write(rt2x00dev, MAC_CSR1, reg);

	rt2x00pci_register_read(rt2x00dev, MAC_CSR1, &reg);
	rt2x00_set_field32(&reg, MAC_CSR1_HOST_READY, 1);
	rt2x00pci_register_write(rt2x00dev, MAC_CSR1, reg);

	return 0;
}

static int rt61pci_init_bbp(struct rt2x00_dev *rt2x00dev)
{
	unsigned int i;
	u16 eeprom;
	u8 reg_id;
	u8 value;

	for (i = 0; i < REGISTER_BUSY_COUNT; i++) {
		rt61pci_bbp_read(rt2x00dev, 0, &value);
		if ((value != 0xff) && (value != 0x00))
			goto continue_csr_init;
		NOTICE(rt2x00dev, "Waiting for BBP register.\n");
		udelay(REGISTER_BUSY_DELAY);
	}

	ERROR(rt2x00dev, "BBP register access failed, aborting.\n");
	return -EACCES;

continue_csr_init:
	rt61pci_bbp_write(rt2x00dev, 3, 0x00);
	rt61pci_bbp_write(rt2x00dev, 15, 0x30);
	rt61pci_bbp_write(rt2x00dev, 21, 0xc8);
	rt61pci_bbp_write(rt2x00dev, 22, 0x38);
	rt61pci_bbp_write(rt2x00dev, 23, 0x06);
	rt61pci_bbp_write(rt2x00dev, 24, 0xfe);
	rt61pci_bbp_write(rt2x00dev, 25, 0x0a);
	rt61pci_bbp_write(rt2x00dev, 26, 0x0d);
	rt61pci_bbp_write(rt2x00dev, 34, 0x12);
	rt61pci_bbp_write(rt2x00dev, 37, 0x07);
	rt61pci_bbp_write(rt2x00dev, 39, 0xf8);
	rt61pci_bbp_write(rt2x00dev, 41, 0x60);
	rt61pci_bbp_write(rt2x00dev, 53, 0x10);
	rt61pci_bbp_write(rt2x00dev, 54, 0x18);
	rt61pci_bbp_write(rt2x00dev, 60, 0x10);
	rt61pci_bbp_write(rt2x00dev, 61, 0x04);
	rt61pci_bbp_write(rt2x00dev, 62, 0x04);
	rt61pci_bbp_write(rt2x00dev, 75, 0xfe);
	rt61pci_bbp_write(rt2x00dev, 86, 0xfe);
	rt61pci_bbp_write(rt2x00dev, 88, 0xfe);
	rt61pci_bbp_write(rt2x00dev, 90, 0x0f);
	rt61pci_bbp_write(rt2x00dev, 99, 0x00);
	rt61pci_bbp_write(rt2x00dev, 102, 0x16);
	rt61pci_bbp_write(rt2x00dev, 107, 0x04);

	for (i = 0; i < EEPROM_BBP_SIZE; i++) {
		rt2x00_eeprom_read(rt2x00dev, EEPROM_BBP_START + i, &eeprom);

		if (eeprom != 0xffff && eeprom != 0x0000) {
			reg_id = rt2x00_get_field16(eeprom, EEPROM_BBP_REG_ID);
			value = rt2x00_get_field16(eeprom, EEPROM_BBP_VALUE);
			rt61pci_bbp_write(rt2x00dev, reg_id, value);
		}
	}

	return 0;
}

/*
 * Device state switch handlers.
 */
static void rt61pci_toggle_rx(struct rt2x00_dev *rt2x00dev,
			      enum dev_state state)
{
	u32 reg;

	rt2x00pci_register_read(rt2x00dev, TXRX_CSR0, &reg);
	rt2x00_set_field32(&reg, TXRX_CSR0_DISABLE_RX,
			   state == STATE_RADIO_RX_OFF);
	rt2x00pci_register_write(rt2x00dev, TXRX_CSR0, reg);
}

static void rt61pci_toggle_irq(struct rt2x00_dev *rt2x00dev,
			       enum dev_state state)
{
	int mask = (state == STATE_RADIO_IRQ_OFF);
	u32 reg;

	/*
	 * When interrupts are being enabled, the interrupt registers
	 * should clear the register to assure a clean state.
	 */
	if (state == STATE_RADIO_IRQ_ON) {
		rt2x00pci_register_read(rt2x00dev, INT_SOURCE_CSR, &reg);
		rt2x00pci_register_write(rt2x00dev, INT_SOURCE_CSR, reg);

		rt2x00pci_register_read(rt2x00dev, MCU_INT_SOURCE_CSR, &reg);
		rt2x00pci_register_write(rt2x00dev, MCU_INT_SOURCE_CSR, reg);
	}

	/*
	 * Only toggle the interrupts bits we are going to use.
	 * Non-checked interrupt bits are disabled by default.
	 */
	rt2x00pci_register_read(rt2x00dev, INT_MASK_CSR, &reg);
	rt2x00_set_field32(&reg, INT_MASK_CSR_TXDONE, mask);
	rt2x00_set_field32(&reg, INT_MASK_CSR_RXDONE, mask);
	rt2x00_set_field32(&reg, INT_MASK_CSR_ENABLE_MITIGATION, mask);
	rt2x00_set_field32(&reg, INT_MASK_CSR_MITIGATION_PERIOD, 0xff);
	rt2x00pci_register_write(rt2x00dev, INT_MASK_CSR, reg);

	rt2x00pci_register_read(rt2x00dev, MCU_INT_MASK_CSR, &reg);
	rt2x00_set_field32(&reg, MCU_INT_MASK_CSR_0, mask);
	rt2x00_set_field32(&reg, MCU_INT_MASK_CSR_1, mask);
	rt2x00_set_field32(&reg, MCU_INT_MASK_CSR_2, mask);
	rt2x00_set_field32(&reg, MCU_INT_MASK_CSR_3, mask);
	rt2x00_set_field32(&reg, MCU_INT_MASK_CSR_4, mask);
	rt2x00_set_field32(&reg, MCU_INT_MASK_CSR_5, mask);
	rt2x00_set_field32(&reg, MCU_INT_MASK_CSR_6, mask);
	rt2x00_set_field32(&reg, MCU_INT_MASK_CSR_7, mask);
	rt2x00pci_register_write(rt2x00dev, MCU_INT_MASK_CSR, reg);
}

static int rt61pci_enable_radio(struct rt2x00_dev *rt2x00dev)
{
	u32 reg;

	/*
	 * Initialize all registers.
	 */
	if (rt61pci_init_queues(rt2x00dev) ||
	    rt61pci_init_registers(rt2x00dev) ||
	    rt61pci_init_bbp(rt2x00dev)) {
		ERROR(rt2x00dev, "Register initialization failed.\n");
		return -EIO;
	}

	/*
	 * Enable interrupts.
	 */
	rt61pci_toggle_irq(rt2x00dev, STATE_RADIO_IRQ_ON);

	/*
	 * Enable RX.
	 */
	rt2x00pci_register_read(rt2x00dev, RX_CNTL_CSR, &reg);
	rt2x00_set_field32(&reg, RX_CNTL_CSR_ENABLE_RX_DMA, 1);
	rt2x00pci_register_write(rt2x00dev, RX_CNTL_CSR, reg);

	return 0;
}

static void rt61pci_disable_radio(struct rt2x00_dev *rt2x00dev)
{
	u32 reg;

	rt2x00pci_register_write(rt2x00dev, MAC_CSR10, 0x00001818);

	/*
	 * Disable synchronisation.
	 */
	rt2x00pci_register_write(rt2x00dev, TXRX_CSR9, 0);

	/*
	 * Cancel RX and TX.
	 */
	rt2x00pci_register_read(rt2x00dev, TX_CNTL_CSR, &reg);
	rt2x00_set_field32(&reg, TX_CNTL_CSR_ABORT_TX_AC0, 1);
	rt2x00_set_field32(&reg, TX_CNTL_CSR_ABORT_TX_AC1, 1);
	rt2x00_set_field32(&reg, TX_CNTL_CSR_ABORT_TX_AC2, 1);
	rt2x00_set_field32(&reg, TX_CNTL_CSR_ABORT_TX_AC3, 1);
	rt2x00pci_register_write(rt2x00dev, TX_CNTL_CSR, reg);

	/*
	 * Disable interrupts.
	 */
	rt61pci_toggle_irq(rt2x00dev, STATE_RADIO_IRQ_OFF);
}

static int rt61pci_set_state(struct rt2x00_dev *rt2x00dev, enum dev_state state)
{
	u32 reg;
	unsigned int i;
	char put_to_sleep;
	char current_state;

	put_to_sleep = (state != STATE_AWAKE);

	rt2x00pci_register_read(rt2x00dev, MAC_CSR12, &reg);
	rt2x00_set_field32(&reg, MAC_CSR12_FORCE_WAKEUP, !put_to_sleep);
	rt2x00_set_field32(&reg, MAC_CSR12_PUT_TO_SLEEP, put_to_sleep);
	rt2x00pci_register_write(rt2x00dev, MAC_CSR12, reg);

	/*
	 * Device is not guaranteed to be in the requested state yet.
	 * We must wait until the register indicates that the
	 * device has entered the correct state.
	 */
	for (i = 0; i < REGISTER_BUSY_COUNT; i++) {
		rt2x00pci_register_read(rt2x00dev, MAC_CSR12, &reg);
		current_state =
		    rt2x00_get_field32(reg, MAC_CSR12_BBP_CURRENT_STATE);
		if (current_state == !put_to_sleep)
			return 0;
		msleep(10);
	}

	NOTICE(rt2x00dev, "Device failed to enter state %d, "
	       "current device state %d.\n", !put_to_sleep, current_state);

	return -EBUSY;
}

static int rt61pci_set_device_state(struct rt2x00_dev *rt2x00dev,
				    enum dev_state state)
{
	int retval = 0;

	switch (state) {
	case STATE_RADIO_ON:
		retval = rt61pci_enable_radio(rt2x00dev);
		break;
	case STATE_RADIO_OFF:
		rt61pci_disable_radio(rt2x00dev);
		break;
	case STATE_RADIO_RX_ON:
	case STATE_RADIO_RX_ON_LINK:
		rt61pci_toggle_rx(rt2x00dev, STATE_RADIO_RX_ON);
		break;
	case STATE_RADIO_RX_OFF:
	case STATE_RADIO_RX_OFF_LINK:
		rt61pci_toggle_rx(rt2x00dev, STATE_RADIO_RX_OFF);
		break;
	case STATE_DEEP_SLEEP:
	case STATE_SLEEP:
	case STATE_STANDBY:
	case STATE_AWAKE:
		retval = rt61pci_set_state(rt2x00dev, state);
		break;
	default:
		retval = -ENOTSUPP;
		break;
	}

	return retval;
}

/*
 * TX descriptor initialization
 */
static void rt61pci_write_tx_desc(struct rt2x00_dev *rt2x00dev,
				    struct sk_buff *skb,
				    struct txentry_desc *txdesc,
				    struct ieee80211_tx_control *control)
{
	struct skb_frame_desc *skbdesc = get_skb_frame_desc(skb);
	__le32 *txd = skbdesc->desc;
	u32 word;

	/*
	 * Start writing the descriptor words.
	 */
	rt2x00_desc_read(txd, 1, &word);
	rt2x00_set_field32(&word, TXD_W1_HOST_Q_ID, txdesc->queue);
	rt2x00_set_field32(&word, TXD_W1_AIFSN, txdesc->aifs);
	rt2x00_set_field32(&word, TXD_W1_CWMIN, txdesc->cw_min);
	rt2x00_set_field32(&word, TXD_W1_CWMAX, txdesc->cw_max);
	rt2x00_set_field32(&word, TXD_W1_IV_OFFSET, IEEE80211_HEADER);
	rt2x00_set_field32(&word, TXD_W1_HW_SEQUENCE, 1);
	rt2x00_desc_write(txd, 1, word);

	rt2x00_desc_read(txd, 2, &word);
	rt2x00_set_field32(&word, TXD_W2_PLCP_SIGNAL, txdesc->signal);
	rt2x00_set_field32(&word, TXD_W2_PLCP_SERVICE, txdesc->service);
	rt2x00_set_field32(&word, TXD_W2_PLCP_LENGTH_LOW, txdesc->length_low);
	rt2x00_set_field32(&word, TXD_W2_PLCP_LENGTH_HIGH, txdesc->length_high);
	rt2x00_desc_write(txd, 2, word);

	rt2x00_desc_read(txd, 5, &word);
	rt2x00_set_field32(&word, TXD_W5_TX_POWER,
			   TXPOWER_TO_DEV(rt2x00dev->tx_power));
	rt2x00_set_field32(&word, TXD_W5_WAITING_DMA_DONE_INT, 1);
	rt2x00_desc_write(txd, 5, word);

	if (skbdesc->desc_len > TXINFO_SIZE) {
		rt2x00_desc_read(txd, 11, &word);
		rt2x00_set_field32(&word, TXD_W11_BUFFER_LENGTH0, skbdesc->data_len);
		rt2x00_desc_write(txd, 11, word);
	}

	rt2x00_desc_read(txd, 0, &word);
	rt2x00_set_field32(&word, TXD_W0_OWNER_NIC, 1);
	rt2x00_set_field32(&word, TXD_W0_VALID, 1);
	rt2x00_set_field32(&word, TXD_W0_MORE_FRAG,
			   test_bit(ENTRY_TXD_MORE_FRAG, &txdesc->flags));
	rt2x00_set_field32(&word, TXD_W0_ACK,
			   test_bit(ENTRY_TXD_ACK, &txdesc->flags));
	rt2x00_set_field32(&word, TXD_W0_TIMESTAMP,
			   test_bit(ENTRY_TXD_REQ_TIMESTAMP, &txdesc->flags));
	rt2x00_set_field32(&word, TXD_W0_OFDM,
			   test_bit(ENTRY_TXD_OFDM_RATE, &txdesc->flags));
	rt2x00_set_field32(&word, TXD_W0_IFS, txdesc->ifs);
	rt2x00_set_field32(&word, TXD_W0_RETRY_MODE,
			   !!(control->flags &
			      IEEE80211_TXCTL_LONG_RETRY_LIMIT));
	rt2x00_set_field32(&word, TXD_W0_TKIP_MIC, 0);
	rt2x00_set_field32(&word, TXD_W0_DATABYTE_COUNT, skbdesc->data_len);
	rt2x00_set_field32(&word, TXD_W0_BURST,
			   test_bit(ENTRY_TXD_BURST, &txdesc->flags));
	rt2x00_set_field32(&word, TXD_W0_CIPHER_ALG, CIPHER_NONE);
	rt2x00_desc_write(txd, 0, word);
}

/*
 * TX data initialization
 */
static void rt61pci_kick_tx_queue(struct rt2x00_dev *rt2x00dev,
				  const unsigned int queue)
{
	u32 reg;

	if (queue == RT2X00_BCN_QUEUE_BEACON) {
		/*
		 * For Wi-Fi faily generated beacons between participating
		 * stations. Set TBTT phase adaptive adjustment step to 8us.
		 */
		rt2x00pci_register_write(rt2x00dev, TXRX_CSR10, 0x00001008);

		rt2x00pci_register_read(rt2x00dev, TXRX_CSR9, &reg);
		if (!rt2x00_get_field32(reg, TXRX_CSR9_BEACON_GEN)) {
			rt2x00_set_field32(&reg, TXRX_CSR9_TSF_TICKING, 1);
			rt2x00_set_field32(&reg, TXRX_CSR9_TBTT_ENABLE, 1);
			rt2x00_set_field32(&reg, TXRX_CSR9_BEACON_GEN, 1);
			rt2x00pci_register_write(rt2x00dev, TXRX_CSR9, reg);
		}
		return;
	}

	rt2x00pci_register_read(rt2x00dev, TX_CNTL_CSR, &reg);
	rt2x00_set_field32(&reg, TX_CNTL_CSR_KICK_TX_AC0,
			   (queue == IEEE80211_TX_QUEUE_DATA0));
	rt2x00_set_field32(&reg, TX_CNTL_CSR_KICK_TX_AC1,
			   (queue == IEEE80211_TX_QUEUE_DATA1));
	rt2x00_set_field32(&reg, TX_CNTL_CSR_KICK_TX_AC2,
			   (queue == IEEE80211_TX_QUEUE_DATA2));
	rt2x00_set_field32(&reg, TX_CNTL_CSR_KICK_TX_AC3,
			   (queue == IEEE80211_TX_QUEUE_DATA3));
	rt2x00pci_register_write(rt2x00dev, TX_CNTL_CSR, reg);
}

/*
 * RX control handlers
 */
static int rt61pci_agc_to_rssi(struct rt2x00_dev *rt2x00dev, int rxd_w1)
{
	u16 eeprom;
	u8 offset;
	u8 lna;

	lna = rt2x00_get_field32(rxd_w1, RXD_W1_RSSI_LNA);
	switch (lna) {
	case 3:
		offset = 90;
		break;
	case 2:
		offset = 74;
		break;
	case 1:
		offset = 64;
		break;
	default:
		return 0;
	}

	if (rt2x00dev->rx_status.band == IEEE80211_BAND_5GHZ) {
		if (test_bit(CONFIG_EXTERNAL_LNA_A, &rt2x00dev->flags))
			offset += 14;

		if (lna == 3 || lna == 2)
			offset += 10;

		rt2x00_eeprom_read(rt2x00dev, EEPROM_RSSI_OFFSET_A, &eeprom);
		offset -= rt2x00_get_field16(eeprom, EEPROM_RSSI_OFFSET_A_1);
	} else {
		if (test_bit(CONFIG_EXTERNAL_LNA_BG, &rt2x00dev->flags))
			offset += 14;

		rt2x00_eeprom_read(rt2x00dev, EEPROM_RSSI_OFFSET_BG, &eeprom);
		offset -= rt2x00_get_field16(eeprom, EEPROM_RSSI_OFFSET_BG_1);
	}

	return rt2x00_get_field32(rxd_w1, RXD_W1_RSSI_AGC) * 2 - offset;
}

static void rt61pci_fill_rxdone(struct queue_entry *entry,
			        struct rxdone_entry_desc *rxdesc)
{
	struct queue_entry_priv_pci_rx *priv_rx = entry->priv_data;
	u32 word0;
	u32 word1;

	rt2x00_desc_read(priv_rx->desc, 0, &word0);
	rt2x00_desc_read(priv_rx->desc, 1, &word1);

	rxdesc->flags = 0;
	if (rt2x00_get_field32(word0, RXD_W0_CRC_ERROR))
		rxdesc->flags |= RX_FLAG_FAILED_FCS_CRC;

	/*
	 * Obtain the status about this packet.
	 * When frame was received with an OFDM bitrate,
	 * the signal is the PLCP value. If it was received with
	 * a CCK bitrate the signal is the rate in 100kbit/s.
	 */
	rxdesc->signal = rt2x00_get_field32(word1, RXD_W1_SIGNAL);
	rxdesc->rssi = rt61pci_agc_to_rssi(entry->queue->rt2x00dev, word1);
	rxdesc->size = rt2x00_get_field32(word0, RXD_W0_DATABYTE_COUNT);

	rxdesc->dev_flags = 0;
	if (rt2x00_get_field32(word0, RXD_W0_OFDM))
		rxdesc->dev_flags |= RXDONE_SIGNAL_PLCP;
	if (rt2x00_get_field32(word0, RXD_W0_MY_BSS))
		rxdesc->dev_flags |= RXDONE_MY_BSS;
}

/*
 * Interrupt functions.
 */
static void rt61pci_txdone(struct rt2x00_dev *rt2x00dev)
{
	struct data_queue *queue;
	struct queue_entry *entry;
	struct queue_entry *entry_done;
	struct queue_entry_priv_pci_tx *priv_tx;
	struct txdone_entry_desc txdesc;
	u32 word;
	u32 reg;
	u32 old_reg;
	int type;
	int index;

	/*
	 * During each loop we will compare the freshly read
	 * STA_CSR4 register value with the value read from
	 * the previous loop. If the 2 values are equal then
	 * we should stop processing because the chance it
	 * quite big that the device has been unplugged and
	 * we risk going into an endless loop.
	 */
	old_reg = 0;

	while (1) {
		rt2x00pci_register_read(rt2x00dev, STA_CSR4, &reg);
		if (!rt2x00_get_field32(reg, STA_CSR4_VALID))
			break;

		if (old_reg == reg)
			break;
		old_reg = reg;

		/*
		 * Skip this entry when it contains an invalid
		 * queue identication number.
		 */
		type = rt2x00_get_field32(reg, STA_CSR4_PID_TYPE);
		queue = rt2x00queue_get_queue(rt2x00dev, type);
		if (unlikely(!queue))
			continue;

		/*
		 * Skip this entry when it contains an invalid
		 * index number.
		 */
		index = rt2x00_get_field32(reg, STA_CSR4_PID_SUBTYPE);
		if (unlikely(index >= queue->limit))
			continue;

		entry = &queue->entries[index];
		priv_tx = entry->priv_data;
		rt2x00_desc_read(priv_tx->desc, 0, &word);

		if (rt2x00_get_field32(word, TXD_W0_OWNER_NIC) ||
		    !rt2x00_get_field32(word, TXD_W0_VALID))
			return;

		entry_done = rt2x00queue_get_entry(queue, Q_INDEX_DONE);
		while (entry != entry_done) {
			/* Catch up.
			 * Just report any entries we missed as failed.
			 */
			WARNING(rt2x00dev,
				"TX status report missed for entry %d\n",
				entry_done->entry_idx);

			txdesc.status = TX_FAIL_OTHER;
			txdesc.retry = 0;

			rt2x00pci_txdone(rt2x00dev, entry_done, &txdesc);
			entry_done = rt2x00queue_get_entry(queue, Q_INDEX_DONE);
		}

		/*
		 * Obtain the status about this packet.
		 */
		txdesc.status = rt2x00_get_field32(reg, STA_CSR4_TX_RESULT);
		txdesc.retry = rt2x00_get_field32(reg, STA_CSR4_RETRY_COUNT);

		rt2x00pci_txdone(rt2x00dev, entry, &txdesc);
	}
}

static irqreturn_t rt61pci_interrupt(int irq, void *dev_instance)
{
	struct rt2x00_dev *rt2x00dev = dev_instance;
	u32 reg_mcu;
	u32 reg;

	/*
	 * Get the interrupt sources & saved to local variable.
	 * Write register value back to clear pending interrupts.
	 */
	rt2x00pci_register_read(rt2x00dev, MCU_INT_SOURCE_CSR, &reg_mcu);
	rt2x00pci_register_write(rt2x00dev, MCU_INT_SOURCE_CSR, reg_mcu);

	rt2x00pci_register_read(rt2x00dev, INT_SOURCE_CSR, &reg);
	rt2x00pci_register_write(rt2x00dev, INT_SOURCE_CSR, reg);

	if (!reg && !reg_mcu)
		return IRQ_NONE;

	if (!test_bit(DEVICE_ENABLED_RADIO, &rt2x00dev->flags))
		return IRQ_HANDLED;

	/*
	 * Handle interrupts, walk through all bits
	 * and run the tasks, the bits are checked in order of
	 * priority.
	 */

	/*
	 * 1 - Rx ring done interrupt.
	 */
	if (rt2x00_get_field32(reg, INT_SOURCE_CSR_RXDONE))
		rt2x00pci_rxdone(rt2x00dev);

	/*
	 * 2 - Tx ring done interrupt.
	 */
	if (rt2x00_get_field32(reg, INT_SOURCE_CSR_TXDONE))
		rt61pci_txdone(rt2x00dev);

	/*
	 * 3 - Handle MCU command done.
	 */
	if (reg_mcu)
		rt2x00pci_register_write(rt2x00dev,
					 M2H_CMD_DONE_CSR, 0xffffffff);

	return IRQ_HANDLED;
}

/*
 * Device probe functions.
 */
static int rt61pci_validate_eeprom(struct rt2x00_dev *rt2x00dev)
{
	struct eeprom_93cx6 eeprom;
	u32 reg;
	u16 word;
	u8 *mac;
	s8 value;

	rt2x00pci_register_read(rt2x00dev, E2PROM_CSR, &reg);

	eeprom.data = rt2x00dev;
	eeprom.register_read = rt61pci_eepromregister_read;
	eeprom.register_write = rt61pci_eepromregister_write;
	eeprom.width = rt2x00_get_field32(reg, E2PROM_CSR_TYPE_93C46) ?
	    PCI_EEPROM_WIDTH_93C46 : PCI_EEPROM_WIDTH_93C66;
	eeprom.reg_data_in = 0;
	eeprom.reg_data_out = 0;
	eeprom.reg_data_clock = 0;
	eeprom.reg_chip_select = 0;

	eeprom_93cx6_multiread(&eeprom, EEPROM_BASE, rt2x00dev->eeprom,
			       EEPROM_SIZE / sizeof(u16));

	/*
	 * Start validation of the data that has been read.
	 */
	mac = rt2x00_eeprom_addr(rt2x00dev, EEPROM_MAC_ADDR_0);
	if (!is_valid_ether_addr(mac)) {
		DECLARE_MAC_BUF(macbuf);

		random_ether_addr(mac);
		EEPROM(rt2x00dev, "MAC: %s\n", print_mac(macbuf, mac));
	}

	rt2x00_eeprom_read(rt2x00dev, EEPROM_ANTENNA, &word);
	if (word == 0xffff) {
		rt2x00_set_field16(&word, EEPROM_ANTENNA_NUM, 2);
		rt2x00_set_field16(&word, EEPROM_ANTENNA_TX_DEFAULT,
				   ANTENNA_B);
		rt2x00_set_field16(&word, EEPROM_ANTENNA_RX_DEFAULT,
				   ANTENNA_B);
		rt2x00_set_field16(&word, EEPROM_ANTENNA_FRAME_TYPE, 0);
		rt2x00_set_field16(&word, EEPROM_ANTENNA_DYN_TXAGC, 0);
		rt2x00_set_field16(&word, EEPROM_ANTENNA_HARDWARE_RADIO, 0);
		rt2x00_set_field16(&word, EEPROM_ANTENNA_RF_TYPE, RF5225);
		rt2x00_eeprom_write(rt2x00dev, EEPROM_ANTENNA, word);
		EEPROM(rt2x00dev, "Antenna: 0x%04x\n", word);
	}

	rt2x00_eeprom_read(rt2x00dev, EEPROM_NIC, &word);
	if (word == 0xffff) {
		rt2x00_set_field16(&word, EEPROM_NIC_ENABLE_DIVERSITY, 0);
		rt2x00_set_field16(&word, EEPROM_NIC_TX_DIVERSITY, 0);
		rt2x00_set_field16(&word, EEPROM_NIC_TX_RX_FIXED, 0);
		rt2x00_set_field16(&word, EEPROM_NIC_EXTERNAL_LNA_BG, 0);
		rt2x00_set_field16(&word, EEPROM_NIC_CARDBUS_ACCEL, 0);
		rt2x00_set_field16(&word, EEPROM_NIC_EXTERNAL_LNA_A, 0);
		rt2x00_eeprom_write(rt2x00dev, EEPROM_NIC, word);
		EEPROM(rt2x00dev, "NIC: 0x%04x\n", word);
	}

	rt2x00_eeprom_read(rt2x00dev, EEPROM_LED, &word);
	if (word == 0xffff) {
		rt2x00_set_field16(&word, EEPROM_LED_LED_MODE,
				   LED_MODE_DEFAULT);
		rt2x00_eeprom_write(rt2x00dev, EEPROM_LED, word);
		EEPROM(rt2x00dev, "Led: 0x%04x\n", word);
	}

	rt2x00_eeprom_read(rt2x00dev, EEPROM_FREQ, &word);
	if (word == 0xffff) {
		rt2x00_set_field16(&word, EEPROM_FREQ_OFFSET, 0);
		rt2x00_set_field16(&word, EEPROM_FREQ_SEQ, 0);
		rt2x00_eeprom_write(rt2x00dev, EEPROM_FREQ, word);
		EEPROM(rt2x00dev, "Freq: 0x%04x\n", word);
	}

	rt2x00_eeprom_read(rt2x00dev, EEPROM_RSSI_OFFSET_BG, &word);
	if (word == 0xffff) {
		rt2x00_set_field16(&word, EEPROM_RSSI_OFFSET_BG_1, 0);
		rt2x00_set_field16(&word, EEPROM_RSSI_OFFSET_BG_2, 0);
		rt2x00_eeprom_write(rt2x00dev, EEPROM_RSSI_OFFSET_BG, word);
		EEPROM(rt2x00dev, "RSSI OFFSET BG: 0x%04x\n", word);
	} else {
		value = rt2x00_get_field16(word, EEPROM_RSSI_OFFSET_BG_1);
		if (value < -10 || value > 10)
			rt2x00_set_field16(&word, EEPROM_RSSI_OFFSET_BG_1, 0);
		value = rt2x00_get_field16(word, EEPROM_RSSI_OFFSET_BG_2);
		if (value < -10 || value > 10)
			rt2x00_set_field16(&word, EEPROM_RSSI_OFFSET_BG_2, 0);
		rt2x00_eeprom_write(rt2x00dev, EEPROM_RSSI_OFFSET_BG, word);
	}

	rt2x00_eeprom_read(rt2x00dev, EEPROM_RSSI_OFFSET_A, &word);
	if (word == 0xffff) {
		rt2x00_set_field16(&word, EEPROM_RSSI_OFFSET_A_1, 0);
		rt2x00_set_field16(&word, EEPROM_RSSI_OFFSET_A_2, 0);
		rt2x00_eeprom_write(rt2x00dev, EEPROM_RSSI_OFFSET_A, word);
		EEPROM(rt2x00dev, "RSSI OFFSET A: 0x%04x\n", word);
	} else {
		value = rt2x00_get_field16(word, EEPROM_RSSI_OFFSET_A_1);
		if (value < -10 || value > 10)
			rt2x00_set_field16(&word, EEPROM_RSSI_OFFSET_A_1, 0);
		value = rt2x00_get_field16(word, EEPROM_RSSI_OFFSET_A_2);
		if (value < -10 || value > 10)
			rt2x00_set_field16(&word, EEPROM_RSSI_OFFSET_A_2, 0);
		rt2x00_eeprom_write(rt2x00dev, EEPROM_RSSI_OFFSET_A, word);
	}

	return 0;
}

static int rt61pci_init_eeprom(struct rt2x00_dev *rt2x00dev)
{
	u32 reg;
	u16 value;
	u16 eeprom;
	u16 device;

	/*
	 * Read EEPROM word for configuration.
	 */
	rt2x00_eeprom_read(rt2x00dev, EEPROM_ANTENNA, &eeprom);

	/*
	 * Identify RF chipset.
	 * To determine the RT chip we have to read the
	 * PCI header of the device.
	 */
	pci_read_config_word(rt2x00dev_pci(rt2x00dev),
			     PCI_CONFIG_HEADER_DEVICE, &device);
	value = rt2x00_get_field16(eeprom, EEPROM_ANTENNA_RF_TYPE);
	rt2x00pci_register_read(rt2x00dev, MAC_CSR0, &reg);
	rt2x00_set_chip(rt2x00dev, device, value, reg);

	if (!rt2x00_rf(&rt2x00dev->chip, RF5225) &&
	    !rt2x00_rf(&rt2x00dev->chip, RF5325) &&
	    !rt2x00_rf(&rt2x00dev->chip, RF2527) &&
	    !rt2x00_rf(&rt2x00dev->chip, RF2529)) {
		ERROR(rt2x00dev, "Invalid RF chipset detected.\n");
		return -ENODEV;
	}

	/*
	 * Determine number of antenna's.
	 */
	if (rt2x00_get_field16(eeprom, EEPROM_ANTENNA_NUM) == 2)
		__set_bit(CONFIG_DOUBLE_ANTENNA, &rt2x00dev->flags);

	/*
	 * Identify default antenna configuration.
	 */
	rt2x00dev->default_ant.tx =
	    rt2x00_get_field16(eeprom, EEPROM_ANTENNA_TX_DEFAULT);
	rt2x00dev->default_ant.rx =
	    rt2x00_get_field16(eeprom, EEPROM_ANTENNA_RX_DEFAULT);

	/*
	 * Read the Frame type.
	 */
	if (rt2x00_get_field16(eeprom, EEPROM_ANTENNA_FRAME_TYPE))
		__set_bit(CONFIG_FRAME_TYPE, &rt2x00dev->flags);

	/*
	 * Detect if this device has an hardware controlled radio.
	 */
#ifdef CONFIG_RT61PCI_RFKILL
	if (rt2x00_get_field16(eeprom, EEPROM_ANTENNA_HARDWARE_RADIO))
		__set_bit(CONFIG_SUPPORT_HW_BUTTON, &rt2x00dev->flags);
#endif /* CONFIG_RT61PCI_RFKILL */

	/*
	 * Read frequency offset and RF programming sequence.
	 */
	rt2x00_eeprom_read(rt2x00dev, EEPROM_FREQ, &eeprom);
	if (rt2x00_get_field16(eeprom, EEPROM_FREQ_SEQ))
		__set_bit(CONFIG_RF_SEQUENCE, &rt2x00dev->flags);

	rt2x00dev->freq_offset = rt2x00_get_field16(eeprom, EEPROM_FREQ_OFFSET);

	/*
	 * Read external LNA informations.
	 */
	rt2x00_eeprom_read(rt2x00dev, EEPROM_NIC, &eeprom);

	if (rt2x00_get_field16(eeprom, EEPROM_NIC_EXTERNAL_LNA_A))
		__set_bit(CONFIG_EXTERNAL_LNA_A, &rt2x00dev->flags);
	if (rt2x00_get_field16(eeprom, EEPROM_NIC_EXTERNAL_LNA_BG))
		__set_bit(CONFIG_EXTERNAL_LNA_BG, &rt2x00dev->flags);

	/*
	 * When working with a RF2529 chip without double antenna
	 * the antenna settings should be gathered from the NIC
	 * eeprom word.
	 */
	if (rt2x00_rf(&rt2x00dev->chip, RF2529) &&
	    !test_bit(CONFIG_DOUBLE_ANTENNA, &rt2x00dev->flags)) {
		switch (rt2x00_get_field16(eeprom, EEPROM_NIC_TX_RX_FIXED)) {
		case 0:
			rt2x00dev->default_ant.tx = ANTENNA_B;
			rt2x00dev->default_ant.rx = ANTENNA_A;
			break;
		case 1:
			rt2x00dev->default_ant.tx = ANTENNA_B;
			rt2x00dev->default_ant.rx = ANTENNA_B;
			break;
		case 2:
			rt2x00dev->default_ant.tx = ANTENNA_A;
			rt2x00dev->default_ant.rx = ANTENNA_A;
			break;
		case 3:
			rt2x00dev->default_ant.tx = ANTENNA_A;
			rt2x00dev->default_ant.rx = ANTENNA_B;
			break;
		}

		if (rt2x00_get_field16(eeprom, EEPROM_NIC_TX_DIVERSITY))
			rt2x00dev->default_ant.tx = ANTENNA_SW_DIVERSITY;
		if (rt2x00_get_field16(eeprom, EEPROM_NIC_ENABLE_DIVERSITY))
			rt2x00dev->default_ant.rx = ANTENNA_SW_DIVERSITY;
	}

	/*
	 * Store led settings, for correct led behaviour.
	 * If the eeprom value is invalid,
	 * switch to default led mode.
	 */
#ifdef CONFIG_RT61PCI_LEDS
	rt2x00_eeprom_read(rt2x00dev, EEPROM_LED, &eeprom);
	value = rt2x00_get_field16(eeprom, EEPROM_LED_LED_MODE);

	rt2x00dev->led_radio.rt2x00dev = rt2x00dev;
	rt2x00dev->led_radio.type = LED_TYPE_RADIO;
	rt2x00dev->led_radio.led_dev.brightness_set =
	    rt61pci_brightness_set;
	rt2x00dev->led_radio.led_dev.blink_set =
	    rt61pci_blink_set;
	rt2x00dev->led_radio.flags = LED_INITIALIZED;

	rt2x00dev->led_assoc.rt2x00dev = rt2x00dev;
	rt2x00dev->led_assoc.type = LED_TYPE_ASSOC;
	rt2x00dev->led_assoc.led_dev.brightness_set =
	    rt61pci_brightness_set;
	rt2x00dev->led_assoc.led_dev.blink_set =
	    rt61pci_blink_set;
	rt2x00dev->led_assoc.flags = LED_INITIALIZED;

	if (value == LED_MODE_SIGNAL_STRENGTH) {
		rt2x00dev->led_qual.rt2x00dev = rt2x00dev;
		rt2x00dev->led_radio.type = LED_TYPE_QUALITY;
		rt2x00dev->led_qual.led_dev.brightness_set =
		    rt61pci_brightness_set;
		rt2x00dev->led_qual.led_dev.blink_set =
		    rt61pci_blink_set;
		rt2x00dev->led_qual.flags = LED_INITIALIZED;
	}

	rt2x00_set_field16(&rt2x00dev->led_mcu_reg, MCU_LEDCS_LED_MODE, value);
	rt2x00_set_field16(&rt2x00dev->led_mcu_reg, MCU_LEDCS_POLARITY_GPIO_0,
			   rt2x00_get_field16(eeprom,
					      EEPROM_LED_POLARITY_GPIO_0));
	rt2x00_set_field16(&rt2x00dev->led_mcu_reg, MCU_LEDCS_POLARITY_GPIO_1,
			   rt2x00_get_field16(eeprom,
					      EEPROM_LED_POLARITY_GPIO_1));
	rt2x00_set_field16(&rt2x00dev->led_mcu_reg, MCU_LEDCS_POLARITY_GPIO_2,
			   rt2x00_get_field16(eeprom,
					      EEPROM_LED_POLARITY_GPIO_2));
	rt2x00_set_field16(&rt2x00dev->led_mcu_reg, MCU_LEDCS_POLARITY_GPIO_3,
			   rt2x00_get_field16(eeprom,
					      EEPROM_LED_POLARITY_GPIO_3));
	rt2x00_set_field16(&rt2x00dev->led_mcu_reg, MCU_LEDCS_POLARITY_GPIO_4,
			   rt2x00_get_field16(eeprom,
					      EEPROM_LED_POLARITY_GPIO_4));
	rt2x00_set_field16(&rt2x00dev->led_mcu_reg, MCU_LEDCS_POLARITY_ACT,
			   rt2x00_get_field16(eeprom, EEPROM_LED_POLARITY_ACT));
	rt2x00_set_field16(&rt2x00dev->led_mcu_reg, MCU_LEDCS_POLARITY_READY_BG,
			   rt2x00_get_field16(eeprom,
					      EEPROM_LED_POLARITY_RDY_G));
	rt2x00_set_field16(&rt2x00dev->led_mcu_reg, MCU_LEDCS_POLARITY_READY_A,
			   rt2x00_get_field16(eeprom,
					      EEPROM_LED_POLARITY_RDY_A));
#endif /* CONFIG_RT61PCI_LEDS */

	return 0;
}

/*
 * RF value list for RF5225 & RF5325
 * Supports: 2.4 GHz & 5.2 GHz, rf_sequence disabled
 */
static const struct rf_channel rf_vals_noseq[] = {
	{ 1,  0x00002ccc, 0x00004786, 0x00068455, 0x000ffa0b },
	{ 2,  0x00002ccc, 0x00004786, 0x00068455, 0x000ffa1f },
	{ 3,  0x00002ccc, 0x0000478a, 0x00068455, 0x000ffa0b },
	{ 4,  0x00002ccc, 0x0000478a, 0x00068455, 0x000ffa1f },
	{ 5,  0x00002ccc, 0x0000478e, 0x00068455, 0x000ffa0b },
	{ 6,  0x00002ccc, 0x0000478e, 0x00068455, 0x000ffa1f },
	{ 7,  0x00002ccc, 0x00004792, 0x00068455, 0x000ffa0b },
	{ 8,  0x00002ccc, 0x00004792, 0x00068455, 0x000ffa1f },
	{ 9,  0x00002ccc, 0x00004796, 0x00068455, 0x000ffa0b },
	{ 10, 0x00002ccc, 0x00004796, 0x00068455, 0x000ffa1f },
	{ 11, 0x00002ccc, 0x0000479a, 0x00068455, 0x000ffa0b },
	{ 12, 0x00002ccc, 0x0000479a, 0x00068455, 0x000ffa1f },
	{ 13, 0x00002ccc, 0x0000479e, 0x00068455, 0x000ffa0b },
	{ 14, 0x00002ccc, 0x000047a2, 0x00068455, 0x000ffa13 },

	/* 802.11 UNI / HyperLan 2 */
	{ 36, 0x00002ccc, 0x0000499a, 0x0009be55, 0x000ffa23 },
	{ 40, 0x00002ccc, 0x000049a2, 0x0009be55, 0x000ffa03 },
	{ 44, 0x00002ccc, 0x000049a6, 0x0009be55, 0x000ffa0b },
	{ 48, 0x00002ccc, 0x000049aa, 0x0009be55, 0x000ffa13 },
	{ 52, 0x00002ccc, 0x000049ae, 0x0009ae55, 0x000ffa1b },
	{ 56, 0x00002ccc, 0x000049b2, 0x0009ae55, 0x000ffa23 },
	{ 60, 0x00002ccc, 0x000049ba, 0x0009ae55, 0x000ffa03 },
	{ 64, 0x00002ccc, 0x000049be, 0x0009ae55, 0x000ffa0b },

	/* 802.11 HyperLan 2 */
	{ 100, 0x00002ccc, 0x00004a2a, 0x000bae55, 0x000ffa03 },
	{ 104, 0x00002ccc, 0x00004a2e, 0x000bae55, 0x000ffa0b },
	{ 108, 0x00002ccc, 0x00004a32, 0x000bae55, 0x000ffa13 },
	{ 112, 0x00002ccc, 0x00004a36, 0x000bae55, 0x000ffa1b },
	{ 116, 0x00002ccc, 0x00004a3a, 0x000bbe55, 0x000ffa23 },
	{ 120, 0x00002ccc, 0x00004a82, 0x000bbe55, 0x000ffa03 },
	{ 124, 0x00002ccc, 0x00004a86, 0x000bbe55, 0x000ffa0b },
	{ 128, 0x00002ccc, 0x00004a8a, 0x000bbe55, 0x000ffa13 },
	{ 132, 0x00002ccc, 0x00004a8e, 0x000bbe55, 0x000ffa1b },
	{ 136, 0x00002ccc, 0x00004a92, 0x000bbe55, 0x000ffa23 },

	/* 802.11 UNII */
	{ 140, 0x00002ccc, 0x00004a9a, 0x000bbe55, 0x000ffa03 },
	{ 149, 0x00002ccc, 0x00004aa2, 0x000bbe55, 0x000ffa1f },
	{ 153, 0x00002ccc, 0x00004aa6, 0x000bbe55, 0x000ffa27 },
	{ 157, 0x00002ccc, 0x00004aae, 0x000bbe55, 0x000ffa07 },
	{ 161, 0x00002ccc, 0x00004ab2, 0x000bbe55, 0x000ffa0f },
	{ 165, 0x00002ccc, 0x00004ab6, 0x000bbe55, 0x000ffa17 },

	/* MMAC(Japan)J52 ch 34,38,42,46 */
	{ 34, 0x00002ccc, 0x0000499a, 0x0009be55, 0x000ffa0b },
	{ 38, 0x00002ccc, 0x0000499e, 0x0009be55, 0x000ffa13 },
	{ 42, 0x00002ccc, 0x000049a2, 0x0009be55, 0x000ffa1b },
	{ 46, 0x00002ccc, 0x000049a6, 0x0009be55, 0x000ffa23 },
};

/*
 * RF value list for RF5225 & RF5325
 * Supports: 2.4 GHz & 5.2 GHz, rf_sequence enabled
 */
static const struct rf_channel rf_vals_seq[] = {
	{ 1,  0x00002ccc, 0x00004786, 0x00068455, 0x000ffa0b },
	{ 2,  0x00002ccc, 0x00004786, 0x00068455, 0x000ffa1f },
	{ 3,  0x00002ccc, 0x0000478a, 0x00068455, 0x000ffa0b },
	{ 4,  0x00002ccc, 0x0000478a, 0x00068455, 0x000ffa1f },
	{ 5,  0x00002ccc, 0x0000478e, 0x00068455, 0x000ffa0b },
	{ 6,  0x00002ccc, 0x0000478e, 0x00068455, 0x000ffa1f },
	{ 7,  0x00002ccc, 0x00004792, 0x00068455, 0x000ffa0b },
	{ 8,  0x00002ccc, 0x00004792, 0x00068455, 0x000ffa1f },
	{ 9,  0x00002ccc, 0x00004796, 0x00068455, 0x000ffa0b },
	{ 10, 0x00002ccc, 0x00004796, 0x00068455, 0x000ffa1f },
	{ 11, 0x00002ccc, 0x0000479a, 0x00068455, 0x000ffa0b },
	{ 12, 0x00002ccc, 0x0000479a, 0x00068455, 0x000ffa1f },
	{ 13, 0x00002ccc, 0x0000479e, 0x00068455, 0x000ffa0b },
	{ 14, 0x00002ccc, 0x000047a2, 0x00068455, 0x000ffa13 },

	/* 802.11 UNI / HyperLan 2 */
	{ 36, 0x00002cd4, 0x0004481a, 0x00098455, 0x000c0a03 },
	{ 40, 0x00002cd0, 0x00044682, 0x00098455, 0x000c0a03 },
	{ 44, 0x00002cd0, 0x00044686, 0x00098455, 0x000c0a1b },
	{ 48, 0x00002cd0, 0x0004468e, 0x00098655, 0x000c0a0b },
	{ 52, 0x00002cd0, 0x00044692, 0x00098855, 0x000c0a23 },
	{ 56, 0x00002cd0, 0x0004469a, 0x00098c55, 0x000c0a13 },
	{ 60, 0x00002cd0, 0x000446a2, 0x00098e55, 0x000c0a03 },
	{ 64, 0x00002cd0, 0x000446a6, 0x00099255, 0x000c0a1b },

	/* 802.11 HyperLan 2 */
	{ 100, 0x00002cd4, 0x0004489a, 0x000b9855, 0x000c0a03 },
	{ 104, 0x00002cd4, 0x000448a2, 0x000b9855, 0x000c0a03 },
	{ 108, 0x00002cd4, 0x000448aa, 0x000b9855, 0x000c0a03 },
	{ 112, 0x00002cd4, 0x000448b2, 0x000b9a55, 0x000c0a03 },
	{ 116, 0x00002cd4, 0x000448ba, 0x000b9a55, 0x000c0a03 },
	{ 120, 0x00002cd0, 0x00044702, 0x000b9a55, 0x000c0a03 },
	{ 124, 0x00002cd0, 0x00044706, 0x000b9a55, 0x000c0a1b },
	{ 128, 0x00002cd0, 0x0004470e, 0x000b9c55, 0x000c0a0b },
	{ 132, 0x00002cd0, 0x00044712, 0x000b9c55, 0x000c0a23 },
	{ 136, 0x00002cd0, 0x0004471a, 0x000b9e55, 0x000c0a13 },

	/* 802.11 UNII */
	{ 140, 0x00002cd0, 0x00044722, 0x000b9e55, 0x000c0a03 },
	{ 149, 0x00002cd0, 0x0004472e, 0x000ba255, 0x000c0a1b },
	{ 153, 0x00002cd0, 0x00044736, 0x000ba255, 0x000c0a0b },
	{ 157, 0x00002cd4, 0x0004490a, 0x000ba255, 0x000c0a17 },
	{ 161, 0x00002cd4, 0x00044912, 0x000ba255, 0x000c0a17 },
	{ 165, 0x00002cd4, 0x0004491a, 0x000ba255, 0x000c0a17 },

	/* MMAC(Japan)J52 ch 34,38,42,46 */
	{ 34, 0x00002ccc, 0x0000499a, 0x0009be55, 0x000c0a0b },
	{ 38, 0x00002ccc, 0x0000499e, 0x0009be55, 0x000c0a13 },
	{ 42, 0x00002ccc, 0x000049a2, 0x0009be55, 0x000c0a1b },
	{ 46, 0x00002ccc, 0x000049a6, 0x0009be55, 0x000c0a23 },
};

static void rt61pci_probe_hw_mode(struct rt2x00_dev *rt2x00dev)
{
	struct hw_mode_spec *spec = &rt2x00dev->spec;
	u8 *txpower;
	unsigned int i;

	/*
	 * Initialize all hw fields.
	 */
	rt2x00dev->hw->flags =
	    IEEE80211_HW_HOST_GEN_BEACON_TEMPLATE |
	    IEEE80211_HW_HOST_BROADCAST_PS_BUFFERING;
	rt2x00dev->hw->extra_tx_headroom = 0;
	rt2x00dev->hw->max_signal = MAX_SIGNAL;
	rt2x00dev->hw->max_rssi = MAX_RX_SSI;
	rt2x00dev->hw->queues = 4;

	SET_IEEE80211_DEV(rt2x00dev->hw, &rt2x00dev_pci(rt2x00dev)->dev);
	SET_IEEE80211_PERM_ADDR(rt2x00dev->hw,
				rt2x00_eeprom_addr(rt2x00dev,
						   EEPROM_MAC_ADDR_0));

	/*
	 * Convert tx_power array in eeprom.
	 */
	txpower = rt2x00_eeprom_addr(rt2x00dev, EEPROM_TXPOWER_G_START);
	for (i = 0; i < 14; i++)
		txpower[i] = TXPOWER_FROM_DEV(txpower[i]);

	/*
	 * Initialize hw_mode information.
	 */
	spec->supported_bands = SUPPORT_BAND_2GHZ;
	spec->supported_rates = SUPPORT_RATE_CCK | SUPPORT_RATE_OFDM;
	spec->tx_power_a = NULL;
	spec->tx_power_bg = txpower;
	spec->tx_power_default = DEFAULT_TXPOWER;

	if (!test_bit(CONFIG_RF_SEQUENCE, &rt2x00dev->flags)) {
		spec->num_channels = 14;
		spec->channels = rf_vals_noseq;
	} else {
		spec->num_channels = 14;
		spec->channels = rf_vals_seq;
	}

	if (rt2x00_rf(&rt2x00dev->chip, RF5225) ||
	    rt2x00_rf(&rt2x00dev->chip, RF5325)) {
		spec->supported_bands |= SUPPORT_BAND_5GHZ;
		spec->num_channels = ARRAY_SIZE(rf_vals_seq);

		txpower = rt2x00_eeprom_addr(rt2x00dev, EEPROM_TXPOWER_A_START);
		for (i = 0; i < 14; i++)
			txpower[i] = TXPOWER_FROM_DEV(txpower[i]);

		spec->tx_power_a = txpower;
	}
}

static int rt61pci_probe_hw(struct rt2x00_dev *rt2x00dev)
{
	int retval;

	/*
	 * Allocate eeprom data.
	 */
	retval = rt61pci_validate_eeprom(rt2x00dev);
	if (retval)
		return retval;

	retval = rt61pci_init_eeprom(rt2x00dev);
	if (retval)
		return retval;

	/*
	 * Initialize hw specifications.
	 */
	rt61pci_probe_hw_mode(rt2x00dev);

	/*
	 * This device requires firmware.
	 */
	__set_bit(DRIVER_REQUIRE_FIRMWARE, &rt2x00dev->flags);

	/*
	 * Set the rssi offset.
	 */
	rt2x00dev->rssi_offset = DEFAULT_RSSI_OFFSET;

	return 0;
}

/*
 * IEEE80211 stack callback functions.
 */
static int rt61pci_set_retry_limit(struct ieee80211_hw *hw,
				   u32 short_retry, u32 long_retry)
{
	struct rt2x00_dev *rt2x00dev = hw->priv;
	u32 reg;

	rt2x00pci_register_read(rt2x00dev, TXRX_CSR4, &reg);
	rt2x00_set_field32(&reg, TXRX_CSR4_LONG_RETRY_LIMIT, long_retry);
	rt2x00_set_field32(&reg, TXRX_CSR4_SHORT_RETRY_LIMIT, short_retry);
	rt2x00pci_register_write(rt2x00dev, TXRX_CSR4, reg);

	return 0;
}

static u64 rt61pci_get_tsf(struct ieee80211_hw *hw)
{
	struct rt2x00_dev *rt2x00dev = hw->priv;
	u64 tsf;
	u32 reg;

	rt2x00pci_register_read(rt2x00dev, TXRX_CSR13, &reg);
	tsf = (u64) rt2x00_get_field32(reg, TXRX_CSR13_HIGH_TSFTIMER) << 32;
	rt2x00pci_register_read(rt2x00dev, TXRX_CSR12, &reg);
	tsf |= rt2x00_get_field32(reg, TXRX_CSR12_LOW_TSFTIMER);

	return tsf;
}

static int rt61pci_beacon_update(struct ieee80211_hw *hw, struct sk_buff *skb,
			  struct ieee80211_tx_control *control)
{
	struct rt2x00_dev *rt2x00dev = hw->priv;
	struct rt2x00_intf *intf = vif_to_intf(control->vif);
	struct skb_frame_desc *skbdesc;
	unsigned int beacon_base;
	u32 reg;

	if (unlikely(!intf->beacon))
		return -ENOBUFS;

	/*
	 * We need to append the descriptor in front of the
	 * beacon frame.
	 */
<<<<<<< HEAD
	if (skb_headroom(skb) < intf->beacon->queue->desc_size) {
		if (pskb_expand_head(skb, intf->beacon->queue->desc_size,
				     0, GFP_ATOMIC)) {
			dev_kfree_skb(skb);
=======
	if (skb_headroom(skb) < TXD_DESC_SIZE) {
		if (pskb_expand_head(skb, TXD_DESC_SIZE, 0, GFP_ATOMIC))
>>>>>>> 159d8336
			return -ENOMEM;
	}

	/*
	 * Add the descriptor in front of the skb.
	 */
	skb_push(skb, intf->beacon->queue->desc_size);
	memset(skb->data, 0, intf->beacon->queue->desc_size);

	/*
	 * Fill in skb descriptor
	 */
	skbdesc = get_skb_frame_desc(skb);
	memset(skbdesc, 0, sizeof(*skbdesc));
	skbdesc->flags |= FRAME_DESC_DRIVER_GENERATED;
	skbdesc->data = skb->data + intf->beacon->queue->desc_size;
	skbdesc->data_len = skb->len - intf->beacon->queue->desc_size;
	skbdesc->desc = skb->data;
	skbdesc->desc_len = intf->beacon->queue->desc_size;
	skbdesc->entry = intf->beacon;

	/*
	 * Disable beaconing while we are reloading the beacon data,
	 * otherwise we might be sending out invalid data.
	 */
	rt2x00pci_register_read(rt2x00dev, TXRX_CSR9, &reg);
	rt2x00_set_field32(&reg, TXRX_CSR9_TSF_TICKING, 0);
	rt2x00_set_field32(&reg, TXRX_CSR9_TBTT_ENABLE, 0);
	rt2x00_set_field32(&reg, TXRX_CSR9_BEACON_GEN, 0);
	rt2x00pci_register_write(rt2x00dev, TXRX_CSR9, reg);

	/*
	 * mac80211 doesn't provide the control->queue variable
	 * for beacons. Set our own queue identification so
	 * it can be used during descriptor initialization.
	 */
	control->queue = RT2X00_BCN_QUEUE_BEACON;
	rt2x00lib_write_tx_desc(rt2x00dev, skb, control);

	/*
	 * Write entire beacon with descriptor to register,
	 * and kick the beacon generator.
	 */
	beacon_base = HW_BEACON_OFFSET(intf->beacon->entry_idx);
	rt2x00pci_register_multiwrite(rt2x00dev, beacon_base,
				      skb->data, skb->len);
	rt61pci_kick_tx_queue(rt2x00dev, control->queue);

	return 0;
}

static const struct ieee80211_ops rt61pci_mac80211_ops = {
	.tx			= rt2x00mac_tx,
	.start			= rt2x00mac_start,
	.stop			= rt2x00mac_stop,
	.add_interface		= rt2x00mac_add_interface,
	.remove_interface	= rt2x00mac_remove_interface,
	.config			= rt2x00mac_config,
	.config_interface	= rt2x00mac_config_interface,
	.configure_filter	= rt2x00mac_configure_filter,
	.get_stats		= rt2x00mac_get_stats,
	.set_retry_limit	= rt61pci_set_retry_limit,
	.bss_info_changed	= rt2x00mac_bss_info_changed,
	.conf_tx		= rt2x00mac_conf_tx,
	.get_tx_stats		= rt2x00mac_get_tx_stats,
	.get_tsf		= rt61pci_get_tsf,
	.beacon_update		= rt61pci_beacon_update,
};

static const struct rt2x00lib_ops rt61pci_rt2x00_ops = {
	.irq_handler		= rt61pci_interrupt,
	.probe_hw		= rt61pci_probe_hw,
	.get_firmware_name	= rt61pci_get_firmware_name,
	.get_firmware_crc	= rt61pci_get_firmware_crc,
	.load_firmware		= rt61pci_load_firmware,
	.initialize		= rt2x00pci_initialize,
	.uninitialize		= rt2x00pci_uninitialize,
	.init_rxentry		= rt61pci_init_rxentry,
	.init_txentry		= rt61pci_init_txentry,
	.set_device_state	= rt61pci_set_device_state,
	.rfkill_poll		= rt61pci_rfkill_poll,
	.link_stats		= rt61pci_link_stats,
	.reset_tuner		= rt61pci_reset_tuner,
	.link_tuner		= rt61pci_link_tuner,
	.write_tx_desc		= rt61pci_write_tx_desc,
	.write_tx_data		= rt2x00pci_write_tx_data,
	.kick_tx_queue		= rt61pci_kick_tx_queue,
	.fill_rxdone		= rt61pci_fill_rxdone,
	.config_filter		= rt61pci_config_filter,
	.config_intf		= rt61pci_config_intf,
	.config_erp		= rt61pci_config_erp,
	.config			= rt61pci_config,
};

static const struct data_queue_desc rt61pci_queue_rx = {
	.entry_num		= RX_ENTRIES,
	.data_size		= DATA_FRAME_SIZE,
	.desc_size		= RXD_DESC_SIZE,
	.priv_size		= sizeof(struct queue_entry_priv_pci_rx),
};

static const struct data_queue_desc rt61pci_queue_tx = {
	.entry_num		= TX_ENTRIES,
	.data_size		= DATA_FRAME_SIZE,
	.desc_size		= TXD_DESC_SIZE,
	.priv_size		= sizeof(struct queue_entry_priv_pci_tx),
};

static const struct data_queue_desc rt61pci_queue_bcn = {
	.entry_num		= 4 * BEACON_ENTRIES,
	.data_size		= MGMT_FRAME_SIZE,
	.desc_size		= TXINFO_SIZE,
	.priv_size		= sizeof(struct queue_entry_priv_pci_tx),
};

static const struct rt2x00_ops rt61pci_ops = {
	.name		= KBUILD_MODNAME,
	.max_sta_intf	= 1,
	.max_ap_intf	= 4,
	.eeprom_size	= EEPROM_SIZE,
	.rf_size	= RF_SIZE,
	.rx		= &rt61pci_queue_rx,
	.tx		= &rt61pci_queue_tx,
	.bcn		= &rt61pci_queue_bcn,
	.lib		= &rt61pci_rt2x00_ops,
	.hw		= &rt61pci_mac80211_ops,
#ifdef CONFIG_RT2X00_LIB_DEBUGFS
	.debugfs	= &rt61pci_rt2x00debug,
#endif /* CONFIG_RT2X00_LIB_DEBUGFS */
};

/*
 * RT61pci module information.
 */
static struct pci_device_id rt61pci_device_table[] = {
	/* RT2561s */
	{ PCI_DEVICE(0x1814, 0x0301), PCI_DEVICE_DATA(&rt61pci_ops) },
	/* RT2561 v2 */
	{ PCI_DEVICE(0x1814, 0x0302), PCI_DEVICE_DATA(&rt61pci_ops) },
	/* RT2661 */
	{ PCI_DEVICE(0x1814, 0x0401), PCI_DEVICE_DATA(&rt61pci_ops) },
	{ 0, }
};

MODULE_AUTHOR(DRV_PROJECT);
MODULE_VERSION(DRV_VERSION);
MODULE_DESCRIPTION("Ralink RT61 PCI & PCMCIA Wireless LAN driver.");
MODULE_SUPPORTED_DEVICE("Ralink RT2561, RT2561s & RT2661 "
			"PCI & PCMCIA chipset based cards");
MODULE_DEVICE_TABLE(pci, rt61pci_device_table);
MODULE_FIRMWARE(FIRMWARE_RT2561);
MODULE_FIRMWARE(FIRMWARE_RT2561s);
MODULE_FIRMWARE(FIRMWARE_RT2661);
MODULE_LICENSE("GPL");

static struct pci_driver rt61pci_driver = {
	.name		= KBUILD_MODNAME,
	.id_table	= rt61pci_device_table,
	.probe		= rt2x00pci_probe,
	.remove		= __devexit_p(rt2x00pci_remove),
	.suspend	= rt2x00pci_suspend,
	.resume		= rt2x00pci_resume,
};

static int __init rt61pci_init(void)
{
	return pci_register_driver(&rt61pci_driver);
}

static void __exit rt61pci_exit(void)
{
	pci_unregister_driver(&rt61pci_driver);
}

module_init(rt61pci_init);
module_exit(rt61pci_exit);<|MERGE_RESOLUTION|>--- conflicted
+++ resolved
@@ -2377,15 +2377,9 @@
 	 * We need to append the descriptor in front of the
 	 * beacon frame.
 	 */
-<<<<<<< HEAD
 	if (skb_headroom(skb) < intf->beacon->queue->desc_size) {
 		if (pskb_expand_head(skb, intf->beacon->queue->desc_size,
-				     0, GFP_ATOMIC)) {
-			dev_kfree_skb(skb);
-=======
-	if (skb_headroom(skb) < TXD_DESC_SIZE) {
-		if (pskb_expand_head(skb, TXD_DESC_SIZE, 0, GFP_ATOMIC))
->>>>>>> 159d8336
+				     0, GFP_ATOMIC))
 			return -ENOMEM;
 	}
 
