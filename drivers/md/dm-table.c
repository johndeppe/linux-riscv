--- conflicted
+++ resolved
@@ -1610,15 +1610,6 @@
 	for (i = 0; i < dm_table_get_num_targets(t); i++) {
 		ti = dm_table_get_target(t, i);
 
-<<<<<<< HEAD
-		if (zoned_model == BLK_ZONED_HM &&
-		    !dm_target_supports_zoned_hm(ti->type))
-			return false;
-
-		if (!ti->type->iterate_devices ||
-		    ti->type->iterate_devices(ti, device_not_zoned_model, &zoned_model))
-			return false;
-=======
 		if (dm_target_supports_zoned_hm(ti->type)) {
 			if (!ti->type->iterate_devices ||
 			    ti->type->iterate_devices(ti, device_not_zoned_model,
@@ -1628,7 +1619,6 @@
 			if (zoned_model == BLK_ZONED_HM)
 				return false;
 		}
->>>>>>> 7aef27f0
 	}
 
 	return true;
@@ -1640,12 +1630,9 @@
 	struct request_queue *q = bdev_get_queue(dev->bdev);
 	unsigned int *zone_sectors = data;
 
-<<<<<<< HEAD
-=======
 	if (!blk_queue_is_zoned(q))
 		return 0;
 
->>>>>>> 7aef27f0
 	return blk_queue_zone_sectors(q) != *zone_sectors;
 }
 
@@ -1672,11 +1659,7 @@
 		return -EINVAL;
 
 	if (dm_table_any_dev_attr(table, device_not_matches_zone_sectors, &zone_sectors)) {
-<<<<<<< HEAD
-		DMERR("%s: zone sectors is not consistent across all devices",
-=======
 		DMERR("%s: zone sectors is not consistent across all zoned devices",
->>>>>>> 7aef27f0
 		      dm_device_name(table->md));
 		return -EINVAL;
 	}
