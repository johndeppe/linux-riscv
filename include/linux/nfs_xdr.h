/* SPDX-License-Identifier: GPL-2.0 */
#ifndef _LINUX_NFS_XDR_H
#define _LINUX_NFS_XDR_H

#include <linux/nfsacl.h>
#include <linux/sunrpc/gss_api.h>

/*
 * To change the maximum rsize and wsize supported by the NFS client, adjust
 * NFS_MAX_FILE_IO_SIZE.  64KB is a typical maximum, but some servers can
 * support a megabyte or more.  The default is left at 4096 bytes, which is
 * reasonable for NFS over UDP.
 */
#define NFS_MAX_FILE_IO_SIZE	(1048576U)
#define NFS_DEF_FILE_IO_SIZE	(4096U)
#define NFS_MIN_FILE_IO_SIZE	(1024U)

#define NFS_BITMASK_SZ		3

struct nfs4_string {
	unsigned int len;
	char *data;
};

struct nfs_fsid {
	uint64_t		major;
	uint64_t		minor;
};

/*
 * Helper for checking equality between 2 fsids.
 */
static inline int nfs_fsid_equal(const struct nfs_fsid *a, const struct nfs_fsid *b)
{
	return a->major == b->major && a->minor == b->minor;
}

struct nfs4_threshold {
	__u32	bm;
	__u32	l_type;
	__u64	rd_sz;
	__u64	wr_sz;
	__u64	rd_io_sz;
	__u64	wr_io_sz;
};

struct nfs_fattr {
	unsigned int		valid;		/* which fields are valid */
	umode_t			mode;
	__u32			nlink;
	kuid_t			uid;
	kgid_t			gid;
	dev_t			rdev;
	__u64			size;
	union {
		struct {
			__u32	blocksize;
			__u32	blocks;
		} nfs2;
		struct {
			__u64	used;
		} nfs3;
	} du;
	struct nfs_fsid		fsid;
	__u64			fileid;
	__u64			mounted_on_fileid;
	struct timespec64	atime;
	struct timespec64	mtime;
	struct timespec64	ctime;
	__u64			change_attr;	/* NFSv4 change attribute */
	__u64			pre_change_attr;/* pre-op NFSv4 change attribute */
	__u64			pre_size;	/* pre_op_attr.size	  */
	struct timespec64	pre_mtime;	/* pre_op_attr.mtime	  */
	struct timespec64	pre_ctime;	/* pre_op_attr.ctime	  */
	unsigned long		time_start;
	unsigned long		gencount;
	struct nfs4_string	*owner_name;
	struct nfs4_string	*group_name;
	struct nfs4_threshold	*mdsthreshold;	/* pNFS threshold hints */
	struct nfs4_label	*label;
};

#define NFS_ATTR_FATTR_TYPE		(1U << 0)
#define NFS_ATTR_FATTR_MODE		(1U << 1)
#define NFS_ATTR_FATTR_NLINK		(1U << 2)
#define NFS_ATTR_FATTR_OWNER		(1U << 3)
#define NFS_ATTR_FATTR_GROUP		(1U << 4)
#define NFS_ATTR_FATTR_RDEV		(1U << 5)
#define NFS_ATTR_FATTR_SIZE		(1U << 6)
#define NFS_ATTR_FATTR_PRESIZE		(1U << 7)
#define NFS_ATTR_FATTR_BLOCKS_USED	(1U << 8)
#define NFS_ATTR_FATTR_SPACE_USED	(1U << 9)
#define NFS_ATTR_FATTR_FSID		(1U << 10)
#define NFS_ATTR_FATTR_FILEID		(1U << 11)
#define NFS_ATTR_FATTR_ATIME		(1U << 12)
#define NFS_ATTR_FATTR_MTIME		(1U << 13)
#define NFS_ATTR_FATTR_CTIME		(1U << 14)
#define NFS_ATTR_FATTR_PREMTIME		(1U << 15)
#define NFS_ATTR_FATTR_PRECTIME		(1U << 16)
#define NFS_ATTR_FATTR_CHANGE		(1U << 17)
#define NFS_ATTR_FATTR_PRECHANGE	(1U << 18)
#define NFS_ATTR_FATTR_V4_LOCATIONS	(1U << 19)
#define NFS_ATTR_FATTR_V4_REFERRAL	(1U << 20)
#define NFS_ATTR_FATTR_MOUNTPOINT	(1U << 21)
#define NFS_ATTR_FATTR_MOUNTED_ON_FILEID (1U << 22)
#define NFS_ATTR_FATTR_OWNER_NAME	(1U << 23)
#define NFS_ATTR_FATTR_GROUP_NAME	(1U << 24)
#define NFS_ATTR_FATTR_V4_SECURITY_LABEL (1U << 25)

#define NFS_ATTR_FATTR (NFS_ATTR_FATTR_TYPE \
		| NFS_ATTR_FATTR_MODE \
		| NFS_ATTR_FATTR_NLINK \
		| NFS_ATTR_FATTR_OWNER \
		| NFS_ATTR_FATTR_GROUP \
		| NFS_ATTR_FATTR_RDEV \
		| NFS_ATTR_FATTR_SIZE \
		| NFS_ATTR_FATTR_FSID \
		| NFS_ATTR_FATTR_FILEID \
		| NFS_ATTR_FATTR_ATIME \
		| NFS_ATTR_FATTR_MTIME \
		| NFS_ATTR_FATTR_CTIME \
		| NFS_ATTR_FATTR_CHANGE)
#define NFS_ATTR_FATTR_V2 (NFS_ATTR_FATTR \
		| NFS_ATTR_FATTR_BLOCKS_USED)
#define NFS_ATTR_FATTR_V3 (NFS_ATTR_FATTR \
		| NFS_ATTR_FATTR_SPACE_USED)
#define NFS_ATTR_FATTR_V4 (NFS_ATTR_FATTR \
		| NFS_ATTR_FATTR_SPACE_USED \
		| NFS_ATTR_FATTR_V4_SECURITY_LABEL)

/*
 * Maximal number of supported layout drivers.
 */
#define NFS_MAX_LAYOUT_TYPES 8

/*
 * Info on the file system
 */
struct nfs_fsinfo {
	struct nfs_fattr	*fattr; /* Post-op attributes */
	__u32			rtmax;	/* max.  read transfer size */
	__u32			rtpref;	/* pref. read transfer size */
	__u32			rtmult;	/* reads should be multiple of this */
	__u32			wtmax;	/* max.  write transfer size */
	__u32			wtpref;	/* pref. write transfer size */
	__u32			wtmult;	/* writes should be multiple of this */
	__u32			dtpref;	/* pref. readdir transfer size */
	__u64			maxfilesize;
	struct timespec64	time_delta; /* server time granularity */
	__u32			lease_time; /* in seconds */
	__u32			nlayouttypes; /* number of layouttypes */
	__u32			layouttype[NFS_MAX_LAYOUT_TYPES]; /* supported pnfs layout driver */
	__u32			blksize; /* preferred pnfs io block size */
	__u32			clone_blksize; /* granularity of a CLONE operation */
	enum nfs4_change_attr_type
				change_attr_type; /* Info about change attr */
	__u32			xattr_support; /* User xattrs supported */
};

struct nfs_fsstat {
	struct nfs_fattr	*fattr; /* Post-op attributes */
	__u64			tbytes;	/* total size in bytes */
	__u64			fbytes;	/* # of free bytes */
	__u64			abytes;	/* # of bytes available to user */
	__u64			tfiles;	/* # of files */
	__u64			ffiles;	/* # of free files */
	__u64			afiles;	/* # of files available to user */
};

struct nfs2_fsstat {
	__u32			tsize;  /* Server transfer size */
	__u32			bsize;  /* Filesystem block size */
	__u32			blocks; /* No. of "bsize" blocks on filesystem */
	__u32			bfree;  /* No. of free "bsize" blocks */
	__u32			bavail; /* No. of available "bsize" blocks */
};

struct nfs_pathconf {
	struct nfs_fattr	*fattr; /* Post-op attributes */
	__u32			max_link; /* max # of hard links */
	__u32			max_namelen; /* max name length */
};

struct nfs4_change_info {
	u32			atomic;
	u64			before;
	u64			after;
};

struct nfs_seqid;

/* nfs41 sessions channel attributes */
struct nfs4_channel_attrs {
	u32			max_rqst_sz;
	u32			max_resp_sz;
	u32			max_resp_sz_cached;
	u32			max_ops;
	u32			max_reqs;
};

struct nfs4_slot;
struct nfs4_sequence_args {
	struct nfs4_slot	*sa_slot;
	u8			sa_cache_this : 1,
				sa_privileged : 1;
};

struct nfs4_sequence_res {
	struct nfs4_slot	*sr_slot;	/* slot used to send request */
	unsigned long		sr_timestamp;
	int			sr_status;	/* sequence operation status */
	u32			sr_status_flags;
	u32			sr_highest_slotid;
	u32			sr_target_highest_slotid;
};

struct nfs4_get_lease_time_args {
	struct nfs4_sequence_args	la_seq_args;
};

struct nfs4_get_lease_time_res {
	struct nfs4_sequence_res	lr_seq_res;
	struct nfs_fsinfo	       *lr_fsinfo;
};

struct xdr_stream;
struct nfs4_xdr_opaque_data;

struct nfs4_xdr_opaque_ops {
	void (*encode)(struct xdr_stream *, const void *args,
			const struct nfs4_xdr_opaque_data *);
	void (*free)(struct nfs4_xdr_opaque_data *);
};

struct nfs4_xdr_opaque_data {
	const struct nfs4_xdr_opaque_ops *ops;
	void *data;
};

#define PNFS_LAYOUT_MAXSIZE 4096

struct nfs4_layoutdriver_data {
	struct page **pages;
	__u32 pglen;
	__u32 len;
};

struct pnfs_layout_range {
	u32 iomode;
	u64 offset;
	u64 length;
};

struct nfs4_layoutget_args {
	struct nfs4_sequence_args seq_args;
	__u32 type;
	struct pnfs_layout_range range;
	__u64 minlength;
	__u32 maxcount;
	struct inode *inode;
	struct nfs_open_context *ctx;
	nfs4_stateid stateid;
	struct nfs4_layoutdriver_data layout;
};

struct nfs4_layoutget_res {
	struct nfs4_sequence_res seq_res;
	int status;
	__u32 return_on_close;
	struct pnfs_layout_range range;
	__u32 type;
	nfs4_stateid stateid;
	struct nfs4_layoutdriver_data *layoutp;
};

struct nfs4_layoutget {
	struct nfs4_layoutget_args args;
	struct nfs4_layoutget_res res;
	const struct cred *cred;
	struct pnfs_layout_hdr *lo;
	gfp_t gfp_flags;
};

struct nfs4_getdeviceinfo_args {
	struct nfs4_sequence_args seq_args;
	struct pnfs_device *pdev;
	__u32 notify_types;
};

struct nfs4_getdeviceinfo_res {
	struct nfs4_sequence_res seq_res;
	struct pnfs_device *pdev;
	__u32 notification;
};

struct nfs4_layoutcommit_args {
	struct nfs4_sequence_args seq_args;
	nfs4_stateid stateid;
	__u64 lastbytewritten;
	struct inode *inode;
	const u32 *bitmask;
	size_t layoutupdate_len;
	struct page *layoutupdate_page;
	struct page **layoutupdate_pages;
	__be32 *start_p;
};

struct nfs4_layoutcommit_res {
	struct nfs4_sequence_res seq_res;
	struct nfs_fattr *fattr;
	const struct nfs_server *server;
	int status;
};

struct nfs4_layoutcommit_data {
	struct rpc_task task;
	struct nfs_fattr fattr;
	struct list_head lseg_list;
	const struct cred *cred;
	struct inode *inode;
	struct nfs4_layoutcommit_args args;
	struct nfs4_layoutcommit_res res;
};

struct nfs4_layoutreturn_args {
	struct nfs4_sequence_args seq_args;
	struct pnfs_layout_hdr *layout;
	struct inode *inode;
	struct pnfs_layout_range range;
	nfs4_stateid stateid;
	__u32   layout_type;
	struct nfs4_xdr_opaque_data *ld_private;
};

struct nfs4_layoutreturn_res {
	struct nfs4_sequence_res seq_res;
	u32 lrs_present;
	nfs4_stateid stateid;
};

struct nfs4_layoutreturn {
	struct nfs4_layoutreturn_args args;
	struct nfs4_layoutreturn_res res;
	const struct cred *cred;
	struct nfs_client *clp;
	struct inode *inode;
	int rpc_status;
	struct nfs4_xdr_opaque_data ld_private;
};

#define PNFS_LAYOUTSTATS_MAXSIZE 256

struct nfs42_layoutstat_args;
struct nfs42_layoutstat_devinfo;
typedef	void (*layoutstats_encode_t)(struct xdr_stream *,
		struct nfs42_layoutstat_args *,
		struct nfs42_layoutstat_devinfo *);

/* Per file per deviceid layoutstats */
struct nfs42_layoutstat_devinfo {
	struct nfs4_deviceid dev_id;
	__u64 offset;
	__u64 length;
	__u64 read_count;
	__u64 read_bytes;
	__u64 write_count;
	__u64 write_bytes;
	__u32 layout_type;
	struct nfs4_xdr_opaque_data ld_private;
};

struct nfs42_layoutstat_args {
	struct nfs4_sequence_args seq_args;
	struct nfs_fh *fh;
	struct inode *inode;
	nfs4_stateid stateid;
	int num_dev;
	struct nfs42_layoutstat_devinfo *devinfo;
};

struct nfs42_layoutstat_res {
	struct nfs4_sequence_res seq_res;
	int num_dev;
	int rpc_status;
};

struct nfs42_layoutstat_data {
	struct inode *inode;
	struct nfs42_layoutstat_args args;
	struct nfs42_layoutstat_res res;
};

struct nfs42_device_error {
	struct nfs4_deviceid dev_id;
	int status;
	enum nfs_opnum4 opnum;
};

struct nfs42_layout_error {
	__u64 offset;
	__u64 length;
	nfs4_stateid stateid;
	struct nfs42_device_error errors[1];
};

#define NFS42_LAYOUTERROR_MAX 5

struct nfs42_layouterror_args {
	struct nfs4_sequence_args seq_args;
	struct inode *inode;
	unsigned int num_errors;
	struct nfs42_layout_error errors[NFS42_LAYOUTERROR_MAX];
};

struct nfs42_layouterror_res {
	struct nfs4_sequence_res seq_res;
	unsigned int num_errors;
	int rpc_status;
};

struct nfs42_layouterror_data {
	struct nfs42_layouterror_args args;
	struct nfs42_layouterror_res res;
	struct inode *inode;
	struct pnfs_layout_segment *lseg;
};

struct nfs42_clone_args {
	struct nfs4_sequence_args	seq_args;
	struct nfs_fh			*src_fh;
	struct nfs_fh			*dst_fh;
	nfs4_stateid			src_stateid;
	nfs4_stateid			dst_stateid;
	__u64				src_offset;
	__u64				dst_offset;
	__u64				count;
	const u32			*dst_bitmask;
};

struct nfs42_clone_res {
	struct nfs4_sequence_res	seq_res;
	unsigned int			rpc_status;
	struct nfs_fattr		*dst_fattr;
	const struct nfs_server		*server;
};

struct stateowner_id {
	__u64	create_time;
	__u32	uniquifier;
};

/*
 * Arguments to the open call.
 */
struct nfs_openargs {
	struct nfs4_sequence_args	seq_args;
	const struct nfs_fh *	fh;
	struct nfs_seqid *	seqid;
	int			open_flags;
	fmode_t			fmode;
	u32			share_access;
	u32			access;
	__u64                   clientid;
	struct stateowner_id	id;
	union {
		struct {
			struct iattr *  attrs;    /* UNCHECKED, GUARDED, EXCLUSIVE4_1 */
			nfs4_verifier   verifier; /* EXCLUSIVE */
		};
		nfs4_stateid	delegation;		/* CLAIM_DELEGATE_CUR */
		fmode_t		delegation_type;	/* CLAIM_PREVIOUS */
	} u;
	const struct qstr *	name;
	const struct nfs_server *server;	 /* Needed for ID mapping */
	const u32 *		bitmask;
	const u32 *		open_bitmap;
	enum open_claim_type4	claim;
	enum createmode4	createmode;
	const struct nfs4_label *label;
	umode_t			umask;
	struct nfs4_layoutget_args *lg_args;
};

struct nfs_openres {
	struct nfs4_sequence_res	seq_res;
	nfs4_stateid            stateid;
	struct nfs_fh           fh;
	struct nfs4_change_info	cinfo;
	__u32                   rflags;
	struct nfs_fattr *      f_attr;
	struct nfs_seqid *	seqid;
	const struct nfs_server *server;
	fmode_t			delegation_type;
	nfs4_stateid		delegation;
	unsigned long		pagemod_limit;
	__u32			do_recall;
	__u32			attrset[NFS4_BITMAP_SIZE];
	struct nfs4_string	*owner;
	struct nfs4_string	*group_owner;
	__u32			access_request;
	__u32			access_supported;
	__u32			access_result;
	struct nfs4_layoutget_res *lg_res;
};

/*
 * Arguments to the open_confirm call.
 */
struct nfs_open_confirmargs {
	struct nfs4_sequence_args	seq_args;
	const struct nfs_fh *	fh;
	nfs4_stateid *		stateid;
	struct nfs_seqid *	seqid;
};

struct nfs_open_confirmres {
	struct nfs4_sequence_res	seq_res;
	nfs4_stateid            stateid;
	struct nfs_seqid *	seqid;
};

/*
 * Arguments to the close call.
 */
struct nfs_closeargs {
	struct nfs4_sequence_args	seq_args;
	struct nfs_fh *         fh;
	nfs4_stateid 		stateid;
	struct nfs_seqid *	seqid;
	fmode_t			fmode;
	u32			share_access;
	const u32 *		bitmask;
	u32			bitmask_store[NFS_BITMASK_SZ];
	struct nfs4_layoutreturn_args *lr_args;
};

struct nfs_closeres {
	struct nfs4_sequence_res	seq_res;
	nfs4_stateid            stateid;
	struct nfs_fattr *	fattr;
	struct nfs_seqid *	seqid;
	const struct nfs_server *server;
	struct nfs4_layoutreturn_res *lr_res;
	int lr_ret;
};
/*
 *  * Arguments to the lock,lockt, and locku call.
 *   */
struct nfs_lowner {
	__u64			clientid;
	__u64			id;
	dev_t			s_dev;
};

struct nfs_lock_args {
	struct nfs4_sequence_args	seq_args;
	struct nfs_fh *		fh;
	struct file_lock *	fl;
	struct nfs_seqid *	lock_seqid;
	nfs4_stateid		lock_stateid;
	struct nfs_seqid *	open_seqid;
	nfs4_stateid		open_stateid;
	struct nfs_lowner	lock_owner;
	unsigned char		block : 1;
	unsigned char		reclaim : 1;
	unsigned char		new_lock : 1;
	unsigned char		new_lock_owner : 1;
};

struct nfs_lock_res {
	struct nfs4_sequence_res	seq_res;
	nfs4_stateid		stateid;
	struct nfs_seqid *	lock_seqid;
	struct nfs_seqid *	open_seqid;
};

struct nfs_locku_args {
	struct nfs4_sequence_args	seq_args;
	struct nfs_fh *		fh;
	struct file_lock *	fl;
	struct nfs_seqid *	seqid;
	nfs4_stateid 		stateid;
};

struct nfs_locku_res {
	struct nfs4_sequence_res	seq_res;
	nfs4_stateid		stateid;
	struct nfs_seqid *	seqid;
};

struct nfs_lockt_args {
	struct nfs4_sequence_args	seq_args;
	struct nfs_fh *		fh;
	struct file_lock *	fl;
	struct nfs_lowner	lock_owner;
};

struct nfs_lockt_res {
	struct nfs4_sequence_res	seq_res;
	struct file_lock *	denied; /* LOCK, LOCKT failed */
};

struct nfs_release_lockowner_args {
	struct nfs4_sequence_args	seq_args;
	struct nfs_lowner	lock_owner;
};

struct nfs_release_lockowner_res {
	struct nfs4_sequence_res	seq_res;
};

struct nfs4_delegreturnargs {
	struct nfs4_sequence_args	seq_args;
	const struct nfs_fh *fhandle;
	const nfs4_stateid *stateid;
	const u32 *bitmask;
	u32 bitmask_store[NFS_BITMASK_SZ];
	struct nfs4_layoutreturn_args *lr_args;
};

struct nfs4_delegreturnres {
	struct nfs4_sequence_res	seq_res;
	struct nfs_fattr * fattr;
	struct nfs_server *server;
	struct nfs4_layoutreturn_res *lr_res;
	int lr_ret;
};

/*
 * Arguments to the write call.
 */
struct nfs_write_verifier {
	char			data[8];
};

struct nfs_writeverf {
	struct nfs_write_verifier verifier;
	enum nfs3_stable_how	committed;
};

/*
 * Arguments shared by the read and write call.
 */
struct nfs_pgio_args {
	struct nfs4_sequence_args	seq_args;
	struct nfs_fh *		fh;
	struct nfs_open_context *context;
	struct nfs_lock_context *lock_context;
	nfs4_stateid		stateid;
	__u64			offset;
	__u32			count;
	unsigned int		pgbase;
	struct page **		pages;
	union {
		unsigned int		replen;			/* used by read */
		struct {
			const u32 *		bitmask;	/* used by write */
			u32 bitmask_store[NFS_BITMASK_SZ];	/* used by write */
			enum nfs3_stable_how	stable;		/* used by write */
		};
	};
};

struct nfs_pgio_res {
	struct nfs4_sequence_res	seq_res;
	struct nfs_fattr *	fattr;
	__u64			count;
	__u32			op_status;
	union {
		struct {
			unsigned int		replen;		/* used by read */
			int			eof;		/* used by read */
		};
		struct {
			struct nfs_writeverf *	verf;		/* used by write */
			const struct nfs_server *server;	/* used by write */
		};
	};
};

/*
 * Arguments to the commit call.
 */
struct nfs_commitargs {
	struct nfs4_sequence_args	seq_args;
	struct nfs_fh		*fh;
	__u64			offset;
	__u32			count;
	const u32		*bitmask;
};

struct nfs_commitres {
	struct nfs4_sequence_res	seq_res;
	__u32			op_status;
	struct nfs_fattr	*fattr;
	struct nfs_writeverf	*verf;
	const struct nfs_server *server;
};

/*
 * Common arguments to the unlink call
 */
struct nfs_removeargs {
	struct nfs4_sequence_args	seq_args;
	const struct nfs_fh	*fh;
	struct qstr		name;
};

struct nfs_removeres {
	struct nfs4_sequence_res 	seq_res;
	struct nfs_server *server;
	struct nfs_fattr	*dir_attr;
	struct nfs4_change_info	cinfo;
};

/*
 * Common arguments to the rename call
 */
struct nfs_renameargs {
	struct nfs4_sequence_args	seq_args;
	const struct nfs_fh		*old_dir;
	const struct nfs_fh		*new_dir;
	const struct qstr		*old_name;
	const struct qstr		*new_name;
};

struct nfs_renameres {
	struct nfs4_sequence_res	seq_res;
	struct nfs_server		*server;
	struct nfs4_change_info		old_cinfo;
	struct nfs_fattr		*old_fattr;
	struct nfs4_change_info		new_cinfo;
	struct nfs_fattr		*new_fattr;
};

/* parsed sec= options */
#define NFS_AUTH_INFO_MAX_FLAVORS 12 /* see fs/nfs/super.c */
struct nfs_auth_info {
	unsigned int            flavor_len;
	rpc_authflavor_t        flavors[NFS_AUTH_INFO_MAX_FLAVORS];
};

/*
 * Argument struct for decode_entry function
 */
struct nfs_entry {
	__u64			ino;
	__u64			cookie,
				prev_cookie;
	const char *		name;
	unsigned int		len;
	int			eof;
	struct nfs_fh *		fh;
	struct nfs_fattr *	fattr;
	unsigned char		d_type;
	struct nfs_server *	server;
};

struct nfs_readdir_arg {
	struct dentry		*dentry;
	const struct cred	*cred;
	__be32			*verf;
	u64			cookie;
	struct page		**pages;
	unsigned int		page_len;
	bool			plus;
};

struct nfs_readdir_res {
	__be32			*verf;
};

/*
 * The following types are for NFSv2 only.
 */
struct nfs_sattrargs {
	struct nfs_fh *		fh;
	struct iattr *		sattr;
};

struct nfs_diropargs {
	struct nfs_fh *		fh;
	const char *		name;
	unsigned int		len;
};

struct nfs_createargs {
	struct nfs_fh *		fh;
	const char *		name;
	unsigned int		len;
	struct iattr *		sattr;
};

struct nfs_setattrargs {
	struct nfs4_sequence_args 	seq_args;
	struct nfs_fh *                 fh;
	nfs4_stateid                    stateid;
	struct iattr *                  iap;
	const struct nfs_server *	server; /* Needed for name mapping */
	const u32 *			bitmask;
	const struct nfs4_label		*label;
};

struct nfs_setaclargs {
	struct nfs4_sequence_args	seq_args;
	struct nfs_fh *			fh;
	size_t				acl_len;
	struct page **			acl_pages;
};

struct nfs_setaclres {
	struct nfs4_sequence_res	seq_res;
};

struct nfs_getaclargs {
	struct nfs4_sequence_args 	seq_args;
	struct nfs_fh *			fh;
	size_t				acl_len;
	struct page **			acl_pages;
};

/* getxattr ACL interface flags */
#define NFS4_ACL_TRUNC		0x0001	/* ACL was truncated */
struct nfs_getaclres {
	struct nfs4_sequence_res	seq_res;
	size_t				acl_len;
	size_t				acl_data_offset;
	int				acl_flags;
	struct page *			acl_scratch;
};

struct nfs_setattrres {
	struct nfs4_sequence_res	seq_res;
	struct nfs_fattr *              fattr;
	const struct nfs_server *	server;
};

struct nfs_linkargs {
	struct nfs_fh *		fromfh;
	struct nfs_fh *		tofh;
	const char *		toname;
	unsigned int		tolen;
};

struct nfs_symlinkargs {
	struct nfs_fh *		fromfh;
	const char *		fromname;
	unsigned int		fromlen;
	struct page **		pages;
	unsigned int		pathlen;
	struct iattr *		sattr;
};

struct nfs_readdirargs {
	struct nfs_fh *		fh;
	__u32			cookie;
	unsigned int		count;
	struct page **		pages;
};

struct nfs3_getaclargs {
	struct nfs_fh *		fh;
	int			mask;
	struct page **		pages;
};

struct nfs3_setaclargs {
	struct inode *		inode;
	int			mask;
	struct posix_acl *	acl_access;
	struct posix_acl *	acl_default;
	size_t			len;
	unsigned int		npages;
	struct page **		pages;
};

struct nfs_diropok {
	struct nfs_fh *		fh;
	struct nfs_fattr *	fattr;
};

struct nfs_readlinkargs {
	struct nfs_fh *		fh;
	unsigned int		pgbase;
	unsigned int		pglen;
	struct page **		pages;
};

struct nfs3_sattrargs {
	struct nfs_fh *		fh;
	struct iattr *		sattr;
	unsigned int		guard;
	struct timespec64	guardtime;
};

struct nfs3_diropargs {
	struct nfs_fh *		fh;
	const char *		name;
	unsigned int		len;
};

struct nfs3_accessargs {
	struct nfs_fh *		fh;
	__u32			access;
};

struct nfs3_createargs {
	struct nfs_fh *		fh;
	const char *		name;
	unsigned int		len;
	struct iattr *		sattr;
	enum nfs3_createmode	createmode;
	__be32			verifier[2];
};

struct nfs3_mkdirargs {
	struct nfs_fh *		fh;
	const char *		name;
	unsigned int		len;
	struct iattr *		sattr;
};

struct nfs3_symlinkargs {
	struct nfs_fh *		fromfh;
	const char *		fromname;
	unsigned int		fromlen;
	struct page **		pages;
	unsigned int		pathlen;
	struct iattr *		sattr;
};

struct nfs3_mknodargs {
	struct nfs_fh *		fh;
	const char *		name;
	unsigned int		len;
	enum nfs3_ftype		type;
	struct iattr *		sattr;
	dev_t			rdev;
};

struct nfs3_linkargs {
	struct nfs_fh *		fromfh;
	struct nfs_fh *		tofh;
	const char *		toname;
	unsigned int		tolen;
};

struct nfs3_readdirargs {
	struct nfs_fh *		fh;
	__u64			cookie;
	__be32			verf[2];
	bool			plus;
	unsigned int            count;
	struct page **		pages;
};

struct nfs3_diropres {
	struct nfs_fattr *	dir_attr;
	struct nfs_fh *		fh;
	struct nfs_fattr *	fattr;
};

struct nfs3_accessres {
	struct nfs_fattr *	fattr;
	__u32			access;
};

struct nfs3_readlinkargs {
	struct nfs_fh *		fh;
	unsigned int		pgbase;
	unsigned int		pglen;
	struct page **		pages;
};

struct nfs3_linkres {
	struct nfs_fattr *	dir_attr;
	struct nfs_fattr *	fattr;
};

struct nfs3_readdirres {
	struct nfs_fattr *	dir_attr;
	__be32 *		verf;
	bool			plus;
};

struct nfs3_getaclres {
	struct nfs_fattr *	fattr;
	int			mask;
	unsigned int		acl_access_count;
	unsigned int		acl_default_count;
	struct posix_acl *	acl_access;
	struct posix_acl *	acl_default;
};

#if IS_ENABLED(CONFIG_NFS_V4)

typedef u64 clientid4;

struct nfs4_accessargs {
	struct nfs4_sequence_args	seq_args;
	const struct nfs_fh *		fh;
	const u32 *			bitmask;
	u32				access;
};

struct nfs4_accessres {
	struct nfs4_sequence_res	seq_res;
	const struct nfs_server *	server;
	struct nfs_fattr *		fattr;
	u32				supported;
	u32				access;
};

struct nfs4_create_arg {
	struct nfs4_sequence_args 	seq_args;
	u32				ftype;
	union {
		struct {
			struct page **	pages;
			unsigned int	len;
		} symlink;   /* NF4LNK */
		struct {
			u32		specdata1;
			u32		specdata2;
		} device;    /* NF4BLK, NF4CHR */
	} u;
	const struct qstr *		name;
	const struct nfs_server *	server;
	const struct iattr *		attrs;
	const struct nfs_fh *		dir_fh;
	const u32 *			bitmask;
	const struct nfs4_label		*label;
	umode_t				umask;
};

struct nfs4_create_res {
	struct nfs4_sequence_res	seq_res;
	const struct nfs_server *	server;
	struct nfs_fh *			fh;
	struct nfs_fattr *		fattr;
	struct nfs4_change_info		dir_cinfo;
};

struct nfs4_fsinfo_arg {
	struct nfs4_sequence_args	seq_args;
	const struct nfs_fh *		fh;
	const u32 *			bitmask;
};

struct nfs4_fsinfo_res {
	struct nfs4_sequence_res	seq_res;
	struct nfs_fsinfo	       *fsinfo;
};

struct nfs4_getattr_arg {
	struct nfs4_sequence_args	seq_args;
	const struct nfs_fh *		fh;
	const u32 *			bitmask;
};

struct nfs4_getattr_res {
	struct nfs4_sequence_res	seq_res;
	const struct nfs_server *	server;
	struct nfs_fattr *		fattr;
};

struct nfs4_link_arg {
	struct nfs4_sequence_args 	seq_args;
	const struct nfs_fh *		fh;
	const struct nfs_fh *		dir_fh;
	const struct qstr *		name;
	const u32 *			bitmask;
};

struct nfs4_link_res {
	struct nfs4_sequence_res	seq_res;
	const struct nfs_server *	server;
	struct nfs_fattr *		fattr;
	struct nfs4_change_info		cinfo;
	struct nfs_fattr *		dir_attr;
};

struct nfs4_lookup_arg {
	struct nfs4_sequence_args	seq_args;
	const struct nfs_fh *		dir_fh;
	const struct qstr *		name;
	const u32 *			bitmask;
};

struct nfs4_lookup_res {
	struct nfs4_sequence_res	seq_res;
	const struct nfs_server *	server;
	struct nfs_fattr *		fattr;
	struct nfs_fh *			fh;
};

struct nfs4_lookupp_arg {
	struct nfs4_sequence_args	seq_args;
	const struct nfs_fh		*fh;
	const u32			*bitmask;
};

struct nfs4_lookupp_res {
	struct nfs4_sequence_res	seq_res;
	const struct nfs_server		*server;
	struct nfs_fattr		*fattr;
	struct nfs_fh			*fh;
};

struct nfs4_lookup_root_arg {
	struct nfs4_sequence_args	seq_args;
	const u32 *			bitmask;
};

struct nfs4_pathconf_arg {
	struct nfs4_sequence_args	seq_args;
	const struct nfs_fh *		fh;
	const u32 *			bitmask;
};

struct nfs4_pathconf_res {
	struct nfs4_sequence_res	seq_res;
	struct nfs_pathconf	       *pathconf;
};

struct nfs4_readdir_arg {
	struct nfs4_sequence_args	seq_args;
	const struct nfs_fh *		fh;
	u64				cookie;
	nfs4_verifier			verifier;
	u32				count;
	struct page **			pages;	/* zero-copy data */
	unsigned int			pgbase;	/* zero-copy data */
	const u32 *			bitmask;
	bool				plus;
};

struct nfs4_readdir_res {
	struct nfs4_sequence_res	seq_res;
	nfs4_verifier			verifier;
	unsigned int			pgbase;
};

struct nfs4_readlink {
	struct nfs4_sequence_args	seq_args;
	const struct nfs_fh *		fh;
	unsigned int			pgbase;
	unsigned int			pglen;   /* zero-copy data */
	struct page **			pages;   /* zero-copy data */
};

struct nfs4_readlink_res {
	struct nfs4_sequence_res	seq_res;
};

struct nfs4_setclientid {
	const nfs4_verifier *		sc_verifier;
	u32				sc_prog;
	unsigned int			sc_netid_len;
	char				sc_netid[RPCBIND_MAXNETIDLEN + 1];
	unsigned int			sc_uaddr_len;
	char				sc_uaddr[RPCBIND_MAXUADDRLEN + 1];
	struct nfs_client		*sc_clnt;
	struct rpc_cred			*sc_cred;
};

struct nfs4_setclientid_res {
	u64				clientid;
	nfs4_verifier			confirm;
};

struct nfs4_statfs_arg {
	struct nfs4_sequence_args	seq_args;
	const struct nfs_fh *		fh;
	const u32 *			bitmask;
};

struct nfs4_statfs_res {
	struct nfs4_sequence_res	seq_res;
	struct nfs_fsstat	       *fsstat;
};

struct nfs4_server_caps_arg {
	struct nfs4_sequence_args	seq_args;
	struct nfs_fh		       *fhandle;
	const u32 *			bitmask;
};

struct nfs4_server_caps_res {
	struct nfs4_sequence_res	seq_res;
	u32				attr_bitmask[3];
	u32				exclcreat_bitmask[3];
	u32				acl_bitmask;
	u32				has_links;
	u32				has_symlinks;
	u32				fh_expire_type;
	u32				case_insensitive;
	u32				case_preserving;
};

#define NFS4_PATHNAME_MAXCOMPONENTS 512
struct nfs4_pathname {
	unsigned int ncomponents;
	struct nfs4_string components[NFS4_PATHNAME_MAXCOMPONENTS];
};

#define NFS4_FS_LOCATION_MAXSERVERS 10
struct nfs4_fs_location {
	unsigned int nservers;
	struct nfs4_string servers[NFS4_FS_LOCATION_MAXSERVERS];
	struct nfs4_pathname rootpath;
};

#define NFS4_FS_LOCATIONS_MAXENTRIES 10
struct nfs4_fs_locations {
	struct nfs_fattr fattr;
	const struct nfs_server *server;
	struct nfs4_pathname fs_path;
	int nlocations;
	struct nfs4_fs_location locations[NFS4_FS_LOCATIONS_MAXENTRIES];
};

struct nfs4_fs_locations_arg {
	struct nfs4_sequence_args	seq_args;
	const struct nfs_fh *dir_fh;
	const struct nfs_fh *fh;
	const struct qstr *name;
	struct page *page;
	const u32 *bitmask;
	clientid4 clientid;
	unsigned char migration:1, renew:1;
};

struct nfs4_fs_locations_res {
	struct nfs4_sequence_res	seq_res;
	struct nfs4_fs_locations       *fs_locations;
	unsigned char			migration:1, renew:1;
};

struct nfs4_secinfo4 {
	u32			flavor;
	struct rpcsec_gss_info	flavor_info;
};

struct nfs4_secinfo_flavors {
	unsigned int		num_flavors;
	struct nfs4_secinfo4	flavors[];
};

struct nfs4_secinfo_arg {
	struct nfs4_sequence_args	seq_args;
	const struct nfs_fh		*dir_fh;
	const struct qstr		*name;
};

struct nfs4_secinfo_res {
	struct nfs4_sequence_res	seq_res;
	struct nfs4_secinfo_flavors	*flavors;
};

struct nfs4_fsid_present_arg {
	struct nfs4_sequence_args	seq_args;
	const struct nfs_fh		*fh;
	clientid4			clientid;
	unsigned char			renew:1;
};

struct nfs4_fsid_present_res {
	struct nfs4_sequence_res	seq_res;
	struct nfs_fh			*fh;
	unsigned char			renew:1;
};

#endif /* CONFIG_NFS_V4 */

struct nfstime4 {
	u64	seconds;
	u32	nseconds;
};

#ifdef CONFIG_NFS_V4_1

struct pnfs_commit_bucket {
	struct list_head written;
	struct list_head committing;
	struct pnfs_layout_segment *lseg;
	struct nfs_writeverf direct_verf;
};

struct pnfs_commit_array {
	struct list_head cinfo_list;
	struct list_head lseg_list;
	struct pnfs_layout_segment *lseg;
	struct rcu_head rcu;
	refcount_t refcount;
	unsigned int nbuckets;
	struct pnfs_commit_bucket buckets[];
};

struct pnfs_ds_commit_info {
	struct list_head commits;
	unsigned int nwritten;
	unsigned int ncommitting;
	const struct pnfs_commit_ops *ops;
};

struct nfs41_state_protection {
	u32 how;
	struct nfs4_op_map enforce;
	struct nfs4_op_map allow;
};

struct nfs41_exchange_id_args {
	struct nfs_client		*client;
	nfs4_verifier			verifier;
	u32				flags;
	struct nfs41_state_protection	state_protect;
};

struct nfs41_server_owner {
	uint64_t			minor_id;
	uint32_t			major_id_sz;
	char				major_id[NFS4_OPAQUE_LIMIT];
};

struct nfs41_server_scope {
	uint32_t			server_scope_sz;
	char 				server_scope[NFS4_OPAQUE_LIMIT];
};

struct nfs41_impl_id {
	char				domain[NFS4_OPAQUE_LIMIT + 1];
	char				name[NFS4_OPAQUE_LIMIT + 1];
	struct nfstime4			date;
};

#define MAX_BIND_CONN_TO_SESSION_RETRIES 3
struct nfs41_bind_conn_to_session_args {
	struct nfs_client		*client;
	struct nfs4_sessionid		sessionid;
	u32				dir;
	bool				use_conn_in_rdma_mode;
	int				retries;
};

struct nfs41_bind_conn_to_session_res {
	struct nfs4_sessionid		sessionid;
	u32				dir;
	bool				use_conn_in_rdma_mode;
};

struct nfs41_exchange_id_res {
	u64				clientid;
	u32				seqid;
	u32				flags;
	struct nfs41_server_owner	*server_owner;
	struct nfs41_server_scope	*server_scope;
	struct nfs41_impl_id		*impl_id;
	struct nfs41_state_protection	state_protect;
};

struct nfs41_create_session_args {
	struct nfs_client	       *client;
	u64				clientid;
	uint32_t			seqid;
	uint32_t			flags;
	uint32_t			cb_program;
	struct nfs4_channel_attrs	fc_attrs;	/* Fore Channel */
	struct nfs4_channel_attrs	bc_attrs;	/* Back Channel */
};

struct nfs41_create_session_res {
	struct nfs4_sessionid		sessionid;
	uint32_t			seqid;
	uint32_t			flags;
	struct nfs4_channel_attrs	fc_attrs;	/* Fore Channel */
	struct nfs4_channel_attrs	bc_attrs;	/* Back Channel */
};

struct nfs41_reclaim_complete_args {
	struct nfs4_sequence_args	seq_args;
	/* In the future extend to include curr_fh for use with migration */
	unsigned char			one_fs:1;
};

struct nfs41_reclaim_complete_res {
	struct nfs4_sequence_res	seq_res;
};

#define SECINFO_STYLE_CURRENT_FH 0
#define SECINFO_STYLE_PARENT 1
struct nfs41_secinfo_no_name_args {
	struct nfs4_sequence_args	seq_args;
	int				style;
};

struct nfs41_test_stateid_args {
	struct nfs4_sequence_args	seq_args;
	nfs4_stateid			*stateid;
};

struct nfs41_test_stateid_res {
	struct nfs4_sequence_res	seq_res;
	unsigned int			status;
};

struct nfs41_free_stateid_args {
	struct nfs4_sequence_args	seq_args;
	nfs4_stateid			stateid;
};

struct nfs41_free_stateid_res {
	struct nfs4_sequence_res	seq_res;
	unsigned int			status;
};

#else

struct pnfs_ds_commit_info {
};

#endif /* CONFIG_NFS_V4_1 */

#ifdef CONFIG_NFS_V4_2
struct nfs42_falloc_args {
	struct nfs4_sequence_args	seq_args;

	struct nfs_fh			*falloc_fh;
	nfs4_stateid			 falloc_stateid;
	u64				 falloc_offset;
	u64				 falloc_length;
	const u32			*falloc_bitmask;
};

struct nfs42_falloc_res {
	struct nfs4_sequence_res	seq_res;
	unsigned int			status;

	struct nfs_fattr		*falloc_fattr;
	const struct nfs_server		*falloc_server;
};

struct nfs42_copy_args {
	struct nfs4_sequence_args	seq_args;

	struct nfs_fh			*src_fh;
	nfs4_stateid			src_stateid;
	u64				src_pos;

	struct nfs_fh			*dst_fh;
	nfs4_stateid			dst_stateid;
	u64				dst_pos;

	u64				count;
	bool				sync;
	struct nl4_server		*cp_src;
};

struct nfs42_write_res {
	nfs4_stateid		stateid;
	u64			count;
	struct nfs_writeverf	verifier;
};

struct nfs42_copy_res {
	struct nfs4_sequence_res	seq_res;
	struct nfs42_write_res		write_res;
	bool				consecutive;
	bool				synchronous;
	struct nfs_commitres		commit_res;
};

struct nfs42_offload_status_args {
	struct nfs4_sequence_args	osa_seq_args;
	struct nfs_fh			*osa_src_fh;
	nfs4_stateid			osa_stateid;
};

struct nfs42_offload_status_res {
	struct nfs4_sequence_res	osr_seq_res;
	uint64_t			osr_count;
	int				osr_status;
};

struct nfs42_copy_notify_args {
	struct nfs4_sequence_args	cna_seq_args;

	struct nfs_fh		*cna_src_fh;
	nfs4_stateid		cna_src_stateid;
	struct nl4_server	cna_dst;
};

struct nfs42_copy_notify_res {
	struct nfs4_sequence_res	cnr_seq_res;

	struct nfstime4		cnr_lease_time;
	nfs4_stateid		cnr_stateid;
	struct nl4_server	cnr_src;
};

struct nfs42_seek_args {
	struct nfs4_sequence_args	seq_args;

	struct nfs_fh			*sa_fh;
	nfs4_stateid			sa_stateid;
	u64				sa_offset;
	u32				sa_what;
};

struct nfs42_seek_res {
	struct nfs4_sequence_res	seq_res;
	unsigned int			status;

	u32	sr_eof;
	u64	sr_offset;
};

struct nfs42_setxattrargs {
	struct nfs4_sequence_args	seq_args;
	struct nfs_fh			*fh;
	const char			*xattr_name;
	u32				xattr_flags;
	size_t				xattr_len;
	struct page			**xattr_pages;
};

struct nfs42_setxattrres {
	struct nfs4_sequence_res	seq_res;
	struct nfs4_change_info		cinfo;
};

struct nfs42_getxattrargs {
	struct nfs4_sequence_args	seq_args;
	struct nfs_fh			*fh;
	const char			*xattr_name;
	size_t				xattr_len;
	struct page			**xattr_pages;
};

struct nfs42_getxattrres {
	struct nfs4_sequence_res	seq_res;
	size_t				xattr_len;
};

struct nfs42_listxattrsargs {
	struct nfs4_sequence_args	seq_args;
	struct nfs_fh			*fh;
	u32				count;
	u64				cookie;
	struct page			**xattr_pages;
};

struct nfs42_listxattrsres {
	struct nfs4_sequence_res	seq_res;
	struct page			*scratch;
	void				*xattr_buf;
	size_t				xattr_len;
	u64				cookie;
	bool				eof;
	size_t				copied;
};

struct nfs42_removexattrargs {
	struct nfs4_sequence_args	seq_args;
	struct nfs_fh			*fh;
	const char			*xattr_name;
};

struct nfs42_removexattrres {
	struct nfs4_sequence_res	seq_res;
	struct nfs4_change_info		cinfo;
};

#endif /* CONFIG_NFS_V4_2 */

struct nfs_page;

#define NFS_PAGEVEC_SIZE	(8U)

struct nfs_page_array {
	struct page		**pagevec;
	unsigned int		npages;		/* Max length of pagevec */
	struct page		*page_array[NFS_PAGEVEC_SIZE];
};

/* used as flag bits in nfs_pgio_header */
enum {
	NFS_IOHDR_ERROR = 0,
	NFS_IOHDR_EOF,
	NFS_IOHDR_REDO,
	NFS_IOHDR_STAT,
	NFS_IOHDR_RESEND_PNFS,
	NFS_IOHDR_RESEND_MDS,
};

struct nfs_io_completion;
struct nfs_pgio_header {
	struct inode		*inode;
	const struct cred		*cred;
	struct list_head	pages;
	struct nfs_page		*req;
	struct nfs_writeverf	verf;		/* Used for writes */
	fmode_t			rw_mode;
	struct pnfs_layout_segment *lseg;
	loff_t			io_start;
	const struct rpc_call_ops *mds_ops;
	void (*release) (struct nfs_pgio_header *hdr);
	const struct nfs_pgio_completion_ops *completion_ops;
	const struct nfs_rw_ops	*rw_ops;
	struct nfs_io_completion *io_completion;
	struct nfs_direct_req	*dreq;

	int			pnfs_error;
	int			error;		/* merge with pnfs_error */
	unsigned int		good_bytes;	/* boundary of good data */
	unsigned long		flags;

	/*
	 * rpc data
	 */
	struct rpc_task		task;
	struct nfs_fattr	fattr;
	struct nfs_pgio_args	args;		/* argument struct */
	struct nfs_pgio_res	res;		/* result struct */
	unsigned long		timestamp;	/* For lease renewal */
	int (*pgio_done_cb)(struct rpc_task *, struct nfs_pgio_header *);
	__u64			mds_offset;	/* Filelayout dense stripe */
	struct nfs_page_array	page_array;
	struct nfs_client	*ds_clp;	/* pNFS data server */
	u32			ds_commit_idx;	/* ds index if ds_clp is set */
	u32			pgio_mirror_idx;/* mirror index in pgio layer */
};

struct nfs_mds_commit_info {
	atomic_t rpcs_out;
	atomic_long_t		ncommit;
	struct list_head	list;
};

struct nfs_commit_info;
struct nfs_commit_data;
struct nfs_inode;
struct nfs_commit_completion_ops {
	void (*completion) (struct nfs_commit_data *data);
	void (*resched_write) (struct nfs_commit_info *, struct nfs_page *);
};

struct nfs_commit_info {
	struct inode 			*inode;	/* Needed for inode->i_lock */
	struct nfs_mds_commit_info	*mds;
	struct pnfs_ds_commit_info	*ds;
	struct nfs_direct_req		*dreq;	/* O_DIRECT request */
	const struct nfs_commit_completion_ops *completion_ops;
};

struct nfs_commit_data {
	struct rpc_task		task;
	struct inode		*inode;
	const struct cred		*cred;
	struct nfs_fattr	fattr;
	struct nfs_writeverf	verf;
	struct list_head	pages;		/* Coalesced requests we wish to flush */
	struct list_head	list;		/* lists of struct nfs_write_data */
	struct nfs_direct_req	*dreq;		/* O_DIRECT request */
	struct nfs_commitargs	args;		/* argument struct */
	struct nfs_commitres	res;		/* result struct */
	struct nfs_open_context *context;
	struct pnfs_layout_segment *lseg;
	struct nfs_client	*ds_clp;	/* pNFS data server */
	int			ds_commit_index;
	loff_t			lwb;
	const struct rpc_call_ops *mds_ops;
	const struct nfs_commit_completion_ops *completion_ops;
	int (*commit_done_cb) (struct rpc_task *task, struct nfs_commit_data *data);
	unsigned long		flags;
};

struct nfs_pgio_completion_ops {
	void	(*error_cleanup)(struct list_head *head, int);
	void	(*init_hdr)(struct nfs_pgio_header *hdr);
	void	(*completion)(struct nfs_pgio_header *hdr);
	void	(*reschedule_io)(struct nfs_pgio_header *hdr);
};

struct nfs_unlinkdata {
	struct nfs_removeargs args;
	struct nfs_removeres res;
	struct dentry *dentry;
	wait_queue_head_t wq;
	const struct cred *cred;
	struct nfs_fattr dir_attr;
	long timeout;
};

struct nfs_renamedata {
	struct nfs_renameargs	args;
	struct nfs_renameres	res;
	const struct cred	*cred;
	struct inode		*old_dir;
	struct dentry		*old_dentry;
	struct nfs_fattr	old_fattr;
	struct inode		*new_dir;
	struct dentry		*new_dentry;
	struct nfs_fattr	new_fattr;
	void (*complete)(struct rpc_task *, struct nfs_renamedata *);
	long timeout;
	bool cancelled;
};

struct nfs_access_entry;
struct nfs_client;
struct rpc_timeout;
struct nfs_subversion;
struct nfs_mount_info;
struct nfs_client_initdata;
struct nfs_pageio_descriptor;
struct fs_context;

/*
 * RPC procedure vector for NFSv2/NFSv3 demuxing
 */
struct nfs_rpc_ops {
	u32	version;		/* Protocol version */
	const struct dentry_operations *dentry_ops;
	const struct inode_operations *dir_inode_ops;
	const struct inode_operations *file_inode_ops;
	const struct file_operations *file_ops;
	const struct nlmclnt_operations *nlmclnt_ops;

	int	(*getroot) (struct nfs_server *, struct nfs_fh *,
			    struct nfs_fsinfo *);
	int	(*submount) (struct fs_context *, struct nfs_server *);
	int	(*try_get_tree) (struct fs_context *);
	int	(*getattr) (struct nfs_server *, struct nfs_fh *,
			    struct nfs_fattr *, struct inode *);
	int	(*setattr) (struct dentry *, struct nfs_fattr *,
			    struct iattr *);
	int	(*lookup)  (struct inode *, struct dentry *,
			    struct nfs_fh *, struct nfs_fattr *);
	int	(*lookupp) (struct inode *, struct nfs_fh *,
			    struct nfs_fattr *);
<<<<<<< HEAD
	int	(*access)  (struct inode *, struct nfs_access_entry *);
=======
	int	(*access)  (struct inode *, struct nfs_access_entry *, const struct cred *);
>>>>>>> 754e0b0e
	int	(*readlink)(struct inode *, struct page *, unsigned int,
			    unsigned int);
	int	(*create)  (struct inode *, struct dentry *,
			    struct iattr *, int);
	int	(*remove)  (struct inode *, struct dentry *);
	void	(*unlink_setup)  (struct rpc_message *, struct dentry *, struct inode *);
	void	(*unlink_rpc_prepare) (struct rpc_task *, struct nfs_unlinkdata *);
	int	(*unlink_done) (struct rpc_task *, struct inode *);
	void	(*rename_setup)  (struct rpc_message *msg,
			struct dentry *old_dentry,
			struct dentry *new_dentry);
	void	(*rename_rpc_prepare)(struct rpc_task *task, struct nfs_renamedata *);
	int	(*rename_done) (struct rpc_task *task, struct inode *old_dir, struct inode *new_dir);
	int	(*link)    (struct inode *, struct inode *, const struct qstr *);
	int	(*symlink) (struct inode *, struct dentry *, struct page *,
			    unsigned int, struct iattr *);
	int	(*mkdir)   (struct inode *, struct dentry *, struct iattr *);
	int	(*rmdir)   (struct inode *, const struct qstr *);
	int	(*readdir) (struct nfs_readdir_arg *, struct nfs_readdir_res *);
	int	(*mknod)   (struct inode *, struct dentry *, struct iattr *,
			    dev_t);
	int	(*statfs)  (struct nfs_server *, struct nfs_fh *,
			    struct nfs_fsstat *);
	int	(*fsinfo)  (struct nfs_server *, struct nfs_fh *,
			    struct nfs_fsinfo *);
	int	(*pathconf) (struct nfs_server *, struct nfs_fh *,
			     struct nfs_pathconf *);
	int	(*set_capabilities)(struct nfs_server *, struct nfs_fh *);
	int	(*decode_dirent)(struct xdr_stream *, struct nfs_entry *, bool);
	int	(*pgio_rpc_prepare)(struct rpc_task *,
				    struct nfs_pgio_header *);
	void	(*read_setup)(struct nfs_pgio_header *, struct rpc_message *);
	int	(*read_done)(struct rpc_task *, struct nfs_pgio_header *);
	void	(*write_setup)(struct nfs_pgio_header *, struct rpc_message *,
				struct rpc_clnt **);
	int	(*write_done)(struct rpc_task *, struct nfs_pgio_header *);
	void	(*commit_setup) (struct nfs_commit_data *, struct rpc_message *,
				struct rpc_clnt **);
	void	(*commit_rpc_prepare)(struct rpc_task *, struct nfs_commit_data *);
	int	(*commit_done) (struct rpc_task *, struct nfs_commit_data *);
	int	(*lock)(struct file *, int, struct file_lock *);
	int	(*lock_check_bounds)(const struct file_lock *);
	void	(*clear_acl_cache)(struct inode *);
	void	(*close_context)(struct nfs_open_context *ctx, int);
	struct inode * (*open_context) (struct inode *dir,
				struct nfs_open_context *ctx,
				int open_flags,
				struct iattr *iattr,
				int *);
	int (*have_delegation)(struct inode *, fmode_t);
	struct nfs_client *(*alloc_client) (const struct nfs_client_initdata *);
	struct nfs_client *(*init_client) (struct nfs_client *,
				const struct nfs_client_initdata *);
	void	(*free_client) (struct nfs_client *);
	struct nfs_server *(*create_server)(struct fs_context *);
	struct nfs_server *(*clone_server)(struct nfs_server *, struct nfs_fh *,
					   struct nfs_fattr *, rpc_authflavor_t);
	int	(*discover_trunking)(struct nfs_server *, struct nfs_fh *);
};

/*
 * 	NFS_CALL(getattr, inode, (fattr));
 * into
 *	NFS_PROTO(inode)->getattr(fattr);
 */
#define NFS_CALL(op, inode, args)	NFS_PROTO(inode)->op args

/*
 * Function vectors etc. for the NFS client
 */
extern const struct nfs_rpc_ops	nfs_v2_clientops;
extern const struct nfs_rpc_ops	nfs_v3_clientops;
extern const struct nfs_rpc_ops	nfs_v4_clientops;
extern const struct rpc_version nfs_version2;
extern const struct rpc_version nfs_version3;
extern const struct rpc_version nfs_version4;

extern const struct rpc_version nfsacl_version3;
extern const struct rpc_program nfsacl_program;

#endif<|MERGE_RESOLUTION|>--- conflicted
+++ resolved
@@ -1739,11 +1739,7 @@
 			    struct nfs_fh *, struct nfs_fattr *);
 	int	(*lookupp) (struct inode *, struct nfs_fh *,
 			    struct nfs_fattr *);
-<<<<<<< HEAD
-	int	(*access)  (struct inode *, struct nfs_access_entry *);
-=======
 	int	(*access)  (struct inode *, struct nfs_access_entry *, const struct cred *);
->>>>>>> 754e0b0e
 	int	(*readlink)(struct inode *, struct page *, unsigned int,
 			    unsigned int);
 	int	(*create)  (struct inode *, struct dentry *,
