/*
 * Copyright (c) 2013-2015, Mellanox Technologies, Ltd.  All rights reserved.
 *
 * This software is available to you under a choice of one of two
 * licenses.  You may choose to be licensed under the terms of the GNU
 * General Public License (GPL) Version 2, available from the file
 * COPYING in the main directory of this source tree, or the
 * OpenIB.org BSD license below:
 *
 *     Redistribution and use in source and binary forms, with or
 *     without modification, are permitted provided that the following
 *     conditions are met:
 *
 *      - Redistributions of source code must retain the above
 *        copyright notice, this list of conditions and the following
 *        disclaimer.
 *
 *      - Redistributions in binary form must reproduce the above
 *        copyright notice, this list of conditions and the following
 *        disclaimer in the documentation and/or other materials
 *        provided with the distribution.
 *
 * THE SOFTWARE IS PROVIDED "AS IS", WITHOUT WARRANTY OF ANY KIND,
 * EXPRESS OR IMPLIED, INCLUDING BUT NOT LIMITED TO THE WARRANTIES OF
 * MERCHANTABILITY, FITNESS FOR A PARTICULAR PURPOSE AND
 * NONINFRINGEMENT. IN NO EVENT SHALL THE AUTHORS OR COPYRIGHT HOLDERS
 * BE LIABLE FOR ANY CLAIM, DAMAGES OR OTHER LIABILITY, WHETHER IN AN
 * ACTION OF CONTRACT, TORT OR OTHERWISE, ARISING FROM, OUT OF OR IN
 * CONNECTION WITH THE SOFTWARE OR THE USE OR OTHER DEALINGS IN THE
 * SOFTWARE.
*/
#ifndef MLX5_IFC_H
#define MLX5_IFC_H

#include "mlx5_ifc_fpga.h"

enum {
	MLX5_EVENT_TYPE_CODING_COMPLETION_EVENTS                   = 0x0,
	MLX5_EVENT_TYPE_CODING_PATH_MIGRATED_SUCCEEDED             = 0x1,
	MLX5_EVENT_TYPE_CODING_COMMUNICATION_ESTABLISHED           = 0x2,
	MLX5_EVENT_TYPE_CODING_SEND_QUEUE_DRAINED                  = 0x3,
	MLX5_EVENT_TYPE_CODING_LAST_WQE_REACHED                    = 0x13,
	MLX5_EVENT_TYPE_CODING_SRQ_LIMIT                           = 0x14,
	MLX5_EVENT_TYPE_CODING_DCT_ALL_CONNECTIONS_CLOSED          = 0x1c,
	MLX5_EVENT_TYPE_CODING_DCT_ACCESS_KEY_VIOLATION            = 0x1d,
	MLX5_EVENT_TYPE_CODING_CQ_ERROR                            = 0x4,
	MLX5_EVENT_TYPE_CODING_LOCAL_WQ_CATASTROPHIC_ERROR         = 0x5,
	MLX5_EVENT_TYPE_CODING_PATH_MIGRATION_FAILED               = 0x7,
	MLX5_EVENT_TYPE_CODING_PAGE_FAULT_EVENT                    = 0xc,
	MLX5_EVENT_TYPE_CODING_INVALID_REQUEST_LOCAL_WQ_ERROR      = 0x10,
	MLX5_EVENT_TYPE_CODING_LOCAL_ACCESS_VIOLATION_WQ_ERROR     = 0x11,
	MLX5_EVENT_TYPE_CODING_LOCAL_SRQ_CATASTROPHIC_ERROR        = 0x12,
	MLX5_EVENT_TYPE_CODING_INTERNAL_ERROR                      = 0x8,
	MLX5_EVENT_TYPE_CODING_PORT_STATE_CHANGE                   = 0x9,
	MLX5_EVENT_TYPE_CODING_GPIO_EVENT                          = 0x15,
	MLX5_EVENT_TYPE_CODING_REMOTE_CONFIGURATION_PROTOCOL_EVENT = 0x19,
	MLX5_EVENT_TYPE_CODING_DOORBELL_BLUEFLAME_CONGESTION_EVENT = 0x1a,
	MLX5_EVENT_TYPE_CODING_STALL_VL_EVENT                      = 0x1b,
	MLX5_EVENT_TYPE_CODING_DROPPED_PACKET_LOGGED_EVENT         = 0x1f,
	MLX5_EVENT_TYPE_CODING_COMMAND_INTERFACE_COMPLETION        = 0xa,
	MLX5_EVENT_TYPE_CODING_PAGE_REQUEST                        = 0xb,
	MLX5_EVENT_TYPE_CODING_FPGA_ERROR                          = 0x20,
	MLX5_EVENT_TYPE_CODING_FPGA_QP_ERROR                       = 0x21
};

enum {
	MLX5_MODIFY_TIR_BITMASK_LRO                   = 0x0,
	MLX5_MODIFY_TIR_BITMASK_INDIRECT_TABLE        = 0x1,
	MLX5_MODIFY_TIR_BITMASK_HASH                  = 0x2,
	MLX5_MODIFY_TIR_BITMASK_TUNNELED_OFFLOAD_EN   = 0x3
};

enum {
	MLX5_SET_HCA_CAP_OP_MOD_GENERAL_DEVICE        = 0x0,
	MLX5_SET_HCA_CAP_OP_MOD_ODP                   = 0x2,
	MLX5_SET_HCA_CAP_OP_MOD_ATOMIC                = 0x3,
};

enum {
	MLX5_SHARED_RESOURCE_UID = 0xffff,
<<<<<<< HEAD
=======
};

enum {
	MLX5_OBJ_TYPE_SW_ICM = 0x0008,
};

enum {
	MLX5_GENERAL_OBJ_TYPES_CAP_SW_ICM = (1ULL << MLX5_OBJ_TYPE_SW_ICM),
	MLX5_GENERAL_OBJ_TYPES_CAP_GENEVE_TLV_OPT = (1ULL << 11),
};

enum {
	MLX5_OBJ_TYPE_GENEVE_TLV_OPT = 0x000b,
>>>>>>> 0ecfebd2
};

enum {
	MLX5_CMD_OP_QUERY_HCA_CAP                 = 0x100,
	MLX5_CMD_OP_QUERY_ADAPTER                 = 0x101,
	MLX5_CMD_OP_INIT_HCA                      = 0x102,
	MLX5_CMD_OP_TEARDOWN_HCA                  = 0x103,
	MLX5_CMD_OP_ENABLE_HCA                    = 0x104,
	MLX5_CMD_OP_DISABLE_HCA                   = 0x105,
	MLX5_CMD_OP_QUERY_PAGES                   = 0x107,
	MLX5_CMD_OP_MANAGE_PAGES                  = 0x108,
	MLX5_CMD_OP_SET_HCA_CAP                   = 0x109,
	MLX5_CMD_OP_QUERY_ISSI                    = 0x10a,
	MLX5_CMD_OP_SET_ISSI                      = 0x10b,
	MLX5_CMD_OP_SET_DRIVER_VERSION            = 0x10d,
	MLX5_CMD_OP_CREATE_MKEY                   = 0x200,
	MLX5_CMD_OP_QUERY_MKEY                    = 0x201,
	MLX5_CMD_OP_DESTROY_MKEY                  = 0x202,
	MLX5_CMD_OP_QUERY_SPECIAL_CONTEXTS        = 0x203,
	MLX5_CMD_OP_PAGE_FAULT_RESUME             = 0x204,
	MLX5_CMD_OP_ALLOC_MEMIC                   = 0x205,
	MLX5_CMD_OP_DEALLOC_MEMIC                 = 0x206,
	MLX5_CMD_OP_CREATE_EQ                     = 0x301,
	MLX5_CMD_OP_DESTROY_EQ                    = 0x302,
	MLX5_CMD_OP_QUERY_EQ                      = 0x303,
	MLX5_CMD_OP_GEN_EQE                       = 0x304,
	MLX5_CMD_OP_CREATE_CQ                     = 0x400,
	MLX5_CMD_OP_DESTROY_CQ                    = 0x401,
	MLX5_CMD_OP_QUERY_CQ                      = 0x402,
	MLX5_CMD_OP_MODIFY_CQ                     = 0x403,
	MLX5_CMD_OP_CREATE_QP                     = 0x500,
	MLX5_CMD_OP_DESTROY_QP                    = 0x501,
	MLX5_CMD_OP_RST2INIT_QP                   = 0x502,
	MLX5_CMD_OP_INIT2RTR_QP                   = 0x503,
	MLX5_CMD_OP_RTR2RTS_QP                    = 0x504,
	MLX5_CMD_OP_RTS2RTS_QP                    = 0x505,
	MLX5_CMD_OP_SQERR2RTS_QP                  = 0x506,
	MLX5_CMD_OP_2ERR_QP                       = 0x507,
	MLX5_CMD_OP_2RST_QP                       = 0x50a,
	MLX5_CMD_OP_QUERY_QP                      = 0x50b,
	MLX5_CMD_OP_SQD_RTS_QP                    = 0x50c,
	MLX5_CMD_OP_INIT2INIT_QP                  = 0x50e,
	MLX5_CMD_OP_CREATE_PSV                    = 0x600,
	MLX5_CMD_OP_DESTROY_PSV                   = 0x601,
	MLX5_CMD_OP_CREATE_SRQ                    = 0x700,
	MLX5_CMD_OP_DESTROY_SRQ                   = 0x701,
	MLX5_CMD_OP_QUERY_SRQ                     = 0x702,
	MLX5_CMD_OP_ARM_RQ                        = 0x703,
	MLX5_CMD_OP_CREATE_XRC_SRQ                = 0x705,
	MLX5_CMD_OP_DESTROY_XRC_SRQ               = 0x706,
	MLX5_CMD_OP_QUERY_XRC_SRQ                 = 0x707,
	MLX5_CMD_OP_ARM_XRC_SRQ                   = 0x708,
	MLX5_CMD_OP_CREATE_DCT                    = 0x710,
	MLX5_CMD_OP_DESTROY_DCT                   = 0x711,
	MLX5_CMD_OP_DRAIN_DCT                     = 0x712,
	MLX5_CMD_OP_QUERY_DCT                     = 0x713,
	MLX5_CMD_OP_ARM_DCT_FOR_KEY_VIOLATION     = 0x714,
	MLX5_CMD_OP_CREATE_XRQ                    = 0x717,
	MLX5_CMD_OP_DESTROY_XRQ                   = 0x718,
	MLX5_CMD_OP_QUERY_XRQ                     = 0x719,
	MLX5_CMD_OP_ARM_XRQ                       = 0x71a,
	MLX5_CMD_OP_QUERY_XRQ_DC_PARAMS_ENTRY     = 0x725,
	MLX5_CMD_OP_SET_XRQ_DC_PARAMS_ENTRY       = 0x726,
	MLX5_CMD_OP_QUERY_XRQ_ERROR_PARAMS        = 0x727,
	MLX5_CMD_OP_QUERY_HOST_PARAMS             = 0x740,
	MLX5_CMD_OP_QUERY_VPORT_STATE             = 0x750,
	MLX5_CMD_OP_MODIFY_VPORT_STATE            = 0x751,
	MLX5_CMD_OP_QUERY_ESW_VPORT_CONTEXT       = 0x752,
	MLX5_CMD_OP_MODIFY_ESW_VPORT_CONTEXT      = 0x753,
	MLX5_CMD_OP_QUERY_NIC_VPORT_CONTEXT       = 0x754,
	MLX5_CMD_OP_MODIFY_NIC_VPORT_CONTEXT      = 0x755,
	MLX5_CMD_OP_QUERY_ROCE_ADDRESS            = 0x760,
	MLX5_CMD_OP_SET_ROCE_ADDRESS              = 0x761,
	MLX5_CMD_OP_QUERY_HCA_VPORT_CONTEXT       = 0x762,
	MLX5_CMD_OP_MODIFY_HCA_VPORT_CONTEXT      = 0x763,
	MLX5_CMD_OP_QUERY_HCA_VPORT_GID           = 0x764,
	MLX5_CMD_OP_QUERY_HCA_VPORT_PKEY          = 0x765,
	MLX5_CMD_OP_QUERY_VNIC_ENV                = 0x76f,
	MLX5_CMD_OP_QUERY_VPORT_COUNTER           = 0x770,
	MLX5_CMD_OP_ALLOC_Q_COUNTER               = 0x771,
	MLX5_CMD_OP_DEALLOC_Q_COUNTER             = 0x772,
	MLX5_CMD_OP_QUERY_Q_COUNTER               = 0x773,
	MLX5_CMD_OP_SET_MONITOR_COUNTER           = 0x774,
	MLX5_CMD_OP_ARM_MONITOR_COUNTER           = 0x775,
	MLX5_CMD_OP_SET_PP_RATE_LIMIT             = 0x780,
	MLX5_CMD_OP_QUERY_RATE_LIMIT              = 0x781,
	MLX5_CMD_OP_CREATE_SCHEDULING_ELEMENT      = 0x782,
	MLX5_CMD_OP_DESTROY_SCHEDULING_ELEMENT     = 0x783,
	MLX5_CMD_OP_QUERY_SCHEDULING_ELEMENT       = 0x784,
	MLX5_CMD_OP_MODIFY_SCHEDULING_ELEMENT      = 0x785,
	MLX5_CMD_OP_CREATE_QOS_PARA_VPORT         = 0x786,
	MLX5_CMD_OP_DESTROY_QOS_PARA_VPORT        = 0x787,
	MLX5_CMD_OP_ALLOC_PD                      = 0x800,
	MLX5_CMD_OP_DEALLOC_PD                    = 0x801,
	MLX5_CMD_OP_ALLOC_UAR                     = 0x802,
	MLX5_CMD_OP_DEALLOC_UAR                   = 0x803,
	MLX5_CMD_OP_CONFIG_INT_MODERATION         = 0x804,
	MLX5_CMD_OP_ACCESS_REG                    = 0x805,
	MLX5_CMD_OP_ATTACH_TO_MCG                 = 0x806,
	MLX5_CMD_OP_DETACH_FROM_MCG               = 0x807,
	MLX5_CMD_OP_GET_DROPPED_PACKET_LOG        = 0x80a,
	MLX5_CMD_OP_MAD_IFC                       = 0x50d,
	MLX5_CMD_OP_QUERY_MAD_DEMUX               = 0x80b,
	MLX5_CMD_OP_SET_MAD_DEMUX                 = 0x80c,
	MLX5_CMD_OP_NOP                           = 0x80d,
	MLX5_CMD_OP_ALLOC_XRCD                    = 0x80e,
	MLX5_CMD_OP_DEALLOC_XRCD                  = 0x80f,
	MLX5_CMD_OP_ALLOC_TRANSPORT_DOMAIN        = 0x816,
	MLX5_CMD_OP_DEALLOC_TRANSPORT_DOMAIN      = 0x817,
	MLX5_CMD_OP_QUERY_CONG_STATUS             = 0x822,
	MLX5_CMD_OP_MODIFY_CONG_STATUS            = 0x823,
	MLX5_CMD_OP_QUERY_CONG_PARAMS             = 0x824,
	MLX5_CMD_OP_MODIFY_CONG_PARAMS            = 0x825,
	MLX5_CMD_OP_QUERY_CONG_STATISTICS         = 0x826,
	MLX5_CMD_OP_ADD_VXLAN_UDP_DPORT           = 0x827,
	MLX5_CMD_OP_DELETE_VXLAN_UDP_DPORT        = 0x828,
	MLX5_CMD_OP_SET_L2_TABLE_ENTRY            = 0x829,
	MLX5_CMD_OP_QUERY_L2_TABLE_ENTRY          = 0x82a,
	MLX5_CMD_OP_DELETE_L2_TABLE_ENTRY         = 0x82b,
	MLX5_CMD_OP_SET_WOL_ROL                   = 0x830,
	MLX5_CMD_OP_QUERY_WOL_ROL                 = 0x831,
	MLX5_CMD_OP_CREATE_LAG                    = 0x840,
	MLX5_CMD_OP_MODIFY_LAG                    = 0x841,
	MLX5_CMD_OP_QUERY_LAG                     = 0x842,
	MLX5_CMD_OP_DESTROY_LAG                   = 0x843,
	MLX5_CMD_OP_CREATE_VPORT_LAG              = 0x844,
	MLX5_CMD_OP_DESTROY_VPORT_LAG             = 0x845,
	MLX5_CMD_OP_CREATE_TIR                    = 0x900,
	MLX5_CMD_OP_MODIFY_TIR                    = 0x901,
	MLX5_CMD_OP_DESTROY_TIR                   = 0x902,
	MLX5_CMD_OP_QUERY_TIR                     = 0x903,
	MLX5_CMD_OP_CREATE_SQ                     = 0x904,
	MLX5_CMD_OP_MODIFY_SQ                     = 0x905,
	MLX5_CMD_OP_DESTROY_SQ                    = 0x906,
	MLX5_CMD_OP_QUERY_SQ                      = 0x907,
	MLX5_CMD_OP_CREATE_RQ                     = 0x908,
	MLX5_CMD_OP_MODIFY_RQ                     = 0x909,
	MLX5_CMD_OP_SET_DELAY_DROP_PARAMS         = 0x910,
	MLX5_CMD_OP_DESTROY_RQ                    = 0x90a,
	MLX5_CMD_OP_QUERY_RQ                      = 0x90b,
	MLX5_CMD_OP_CREATE_RMP                    = 0x90c,
	MLX5_CMD_OP_MODIFY_RMP                    = 0x90d,
	MLX5_CMD_OP_DESTROY_RMP                   = 0x90e,
	MLX5_CMD_OP_QUERY_RMP                     = 0x90f,
	MLX5_CMD_OP_CREATE_TIS                    = 0x912,
	MLX5_CMD_OP_MODIFY_TIS                    = 0x913,
	MLX5_CMD_OP_DESTROY_TIS                   = 0x914,
	MLX5_CMD_OP_QUERY_TIS                     = 0x915,
	MLX5_CMD_OP_CREATE_RQT                    = 0x916,
	MLX5_CMD_OP_MODIFY_RQT                    = 0x917,
	MLX5_CMD_OP_DESTROY_RQT                   = 0x918,
	MLX5_CMD_OP_QUERY_RQT                     = 0x919,
	MLX5_CMD_OP_SET_FLOW_TABLE_ROOT		  = 0x92f,
	MLX5_CMD_OP_CREATE_FLOW_TABLE             = 0x930,
	MLX5_CMD_OP_DESTROY_FLOW_TABLE            = 0x931,
	MLX5_CMD_OP_QUERY_FLOW_TABLE              = 0x932,
	MLX5_CMD_OP_CREATE_FLOW_GROUP             = 0x933,
	MLX5_CMD_OP_DESTROY_FLOW_GROUP            = 0x934,
	MLX5_CMD_OP_QUERY_FLOW_GROUP              = 0x935,
	MLX5_CMD_OP_SET_FLOW_TABLE_ENTRY          = 0x936,
	MLX5_CMD_OP_QUERY_FLOW_TABLE_ENTRY        = 0x937,
	MLX5_CMD_OP_DELETE_FLOW_TABLE_ENTRY       = 0x938,
	MLX5_CMD_OP_ALLOC_FLOW_COUNTER            = 0x939,
	MLX5_CMD_OP_DEALLOC_FLOW_COUNTER          = 0x93a,
	MLX5_CMD_OP_QUERY_FLOW_COUNTER            = 0x93b,
	MLX5_CMD_OP_MODIFY_FLOW_TABLE             = 0x93c,
	MLX5_CMD_OP_ALLOC_PACKET_REFORMAT_CONTEXT = 0x93d,
	MLX5_CMD_OP_DEALLOC_PACKET_REFORMAT_CONTEXT = 0x93e,
	MLX5_CMD_OP_QUERY_PACKET_REFORMAT_CONTEXT = 0x93f,
	MLX5_CMD_OP_ALLOC_MODIFY_HEADER_CONTEXT   = 0x940,
	MLX5_CMD_OP_DEALLOC_MODIFY_HEADER_CONTEXT = 0x941,
	MLX5_CMD_OP_QUERY_MODIFY_HEADER_CONTEXT   = 0x942,
	MLX5_CMD_OP_FPGA_CREATE_QP                = 0x960,
	MLX5_CMD_OP_FPGA_MODIFY_QP                = 0x961,
	MLX5_CMD_OP_FPGA_QUERY_QP                 = 0x962,
	MLX5_CMD_OP_FPGA_DESTROY_QP               = 0x963,
	MLX5_CMD_OP_FPGA_QUERY_QP_COUNTERS        = 0x964,
	MLX5_CMD_OP_CREATE_GENERAL_OBJECT         = 0xa00,
	MLX5_CMD_OP_MODIFY_GENERAL_OBJECT         = 0xa01,
	MLX5_CMD_OP_QUERY_GENERAL_OBJECT          = 0xa02,
	MLX5_CMD_OP_DESTROY_GENERAL_OBJECT        = 0xa03,
	MLX5_CMD_OP_CREATE_UCTX                   = 0xa04,
	MLX5_CMD_OP_DESTROY_UCTX                  = 0xa06,
	MLX5_CMD_OP_CREATE_UMEM                   = 0xa08,
	MLX5_CMD_OP_DESTROY_UMEM                  = 0xa0a,
	MLX5_CMD_OP_MAX
};

/* Valid range for general commands that don't work over an object */
enum {
	MLX5_CMD_OP_GENERAL_START = 0xb00,
	MLX5_CMD_OP_GENERAL_END = 0xd00,
};

struct mlx5_ifc_flow_table_fields_supported_bits {
	u8         outer_dmac[0x1];
	u8         outer_smac[0x1];
	u8         outer_ether_type[0x1];
	u8         outer_ip_version[0x1];
	u8         outer_first_prio[0x1];
	u8         outer_first_cfi[0x1];
	u8         outer_first_vid[0x1];
	u8         outer_ipv4_ttl[0x1];
	u8         outer_second_prio[0x1];
	u8         outer_second_cfi[0x1];
	u8         outer_second_vid[0x1];
	u8         reserved_at_b[0x1];
	u8         outer_sip[0x1];
	u8         outer_dip[0x1];
	u8         outer_frag[0x1];
	u8         outer_ip_protocol[0x1];
	u8         outer_ip_ecn[0x1];
	u8         outer_ip_dscp[0x1];
	u8         outer_udp_sport[0x1];
	u8         outer_udp_dport[0x1];
	u8         outer_tcp_sport[0x1];
	u8         outer_tcp_dport[0x1];
	u8         outer_tcp_flags[0x1];
	u8         outer_gre_protocol[0x1];
	u8         outer_gre_key[0x1];
	u8         outer_vxlan_vni[0x1];
	u8         outer_geneve_vni[0x1];
	u8         outer_geneve_oam[0x1];
	u8         outer_geneve_protocol_type[0x1];
	u8         outer_geneve_opt_len[0x1];
	u8         reserved_at_1e[0x1];
	u8         source_eswitch_port[0x1];

	u8         inner_dmac[0x1];
	u8         inner_smac[0x1];
	u8         inner_ether_type[0x1];
	u8         inner_ip_version[0x1];
	u8         inner_first_prio[0x1];
	u8         inner_first_cfi[0x1];
	u8         inner_first_vid[0x1];
	u8         reserved_at_27[0x1];
	u8         inner_second_prio[0x1];
	u8         inner_second_cfi[0x1];
	u8         inner_second_vid[0x1];
	u8         reserved_at_2b[0x1];
	u8         inner_sip[0x1];
	u8         inner_dip[0x1];
	u8         inner_frag[0x1];
	u8         inner_ip_protocol[0x1];
	u8         inner_ip_ecn[0x1];
	u8         inner_ip_dscp[0x1];
	u8         inner_udp_sport[0x1];
	u8         inner_udp_dport[0x1];
	u8         inner_tcp_sport[0x1];
	u8         inner_tcp_dport[0x1];
	u8         inner_tcp_flags[0x1];
	u8         reserved_at_37[0x9];

	u8         geneve_tlv_option_0_data[0x1];
	u8         reserved_at_41[0x4];
	u8         outer_first_mpls_over_udp[0x4];
	u8         outer_first_mpls_over_gre[0x4];
	u8         inner_first_mpls[0x4];
	u8         outer_first_mpls[0x4];
	u8         reserved_at_55[0x2];
	u8	   outer_esp_spi[0x1];
	u8         reserved_at_58[0x2];
	u8         bth_dst_qp[0x1];

	u8         reserved_at_5b[0x25];
};

struct mlx5_ifc_flow_table_prop_layout_bits {
	u8         ft_support[0x1];
	u8         reserved_at_1[0x1];
	u8         flow_counter[0x1];
	u8	   flow_modify_en[0x1];
	u8         modify_root[0x1];
	u8         identified_miss_table_mode[0x1];
	u8         flow_table_modify[0x1];
	u8         reformat[0x1];
	u8         decap[0x1];
	u8         reserved_at_9[0x1];
	u8         pop_vlan[0x1];
	u8         push_vlan[0x1];
	u8         reserved_at_c[0x1];
	u8         pop_vlan_2[0x1];
	u8         push_vlan_2[0x1];
	u8	   reformat_and_vlan_action[0x1];
	u8	   reserved_at_10[0x1];
	u8         sw_owner[0x1];
	u8	   reformat_l3_tunnel_to_l2[0x1];
	u8	   reformat_l2_to_l3_tunnel[0x1];
	u8	   reformat_and_modify_action[0x1];
<<<<<<< HEAD
	u8         reserved_at_15[0xb];
=======
	u8         reserved_at_15[0x2];
	u8	   table_miss_action_domain[0x1];
	u8         reserved_at_18[0x8];
>>>>>>> 0ecfebd2
	u8         reserved_at_20[0x2];
	u8         log_max_ft_size[0x6];
	u8         log_max_modify_header_context[0x8];
	u8         max_modify_header_actions[0x8];
	u8         max_ft_level[0x8];

	u8         reserved_at_40[0x20];

	u8         reserved_at_60[0x18];
	u8         log_max_ft_num[0x8];

	u8         reserved_at_80[0x18];
	u8         log_max_destination[0x8];

	u8         log_max_flow_counter[0x8];
	u8         reserved_at_a8[0x10];
	u8         log_max_flow[0x8];

	u8         reserved_at_c0[0x40];

	struct mlx5_ifc_flow_table_fields_supported_bits ft_field_support;

	struct mlx5_ifc_flow_table_fields_supported_bits ft_field_bitmask_support;
};

struct mlx5_ifc_odp_per_transport_service_cap_bits {
	u8         send[0x1];
	u8         receive[0x1];
	u8         write[0x1];
	u8         read[0x1];
	u8         atomic[0x1];
	u8         srq_receive[0x1];
	u8         reserved_at_6[0x1a];
};

struct mlx5_ifc_fte_match_set_lyr_2_4_bits {
	u8         smac_47_16[0x20];

	u8         smac_15_0[0x10];
	u8         ethertype[0x10];

	u8         dmac_47_16[0x20];

	u8         dmac_15_0[0x10];
	u8         first_prio[0x3];
	u8         first_cfi[0x1];
	u8         first_vid[0xc];

	u8         ip_protocol[0x8];
	u8         ip_dscp[0x6];
	u8         ip_ecn[0x2];
	u8         cvlan_tag[0x1];
	u8         svlan_tag[0x1];
	u8         frag[0x1];
	u8         ip_version[0x4];
	u8         tcp_flags[0x9];

	u8         tcp_sport[0x10];
	u8         tcp_dport[0x10];

	u8         reserved_at_c0[0x18];
	u8         ttl_hoplimit[0x8];

	u8         udp_sport[0x10];
	u8         udp_dport[0x10];

	union mlx5_ifc_ipv6_layout_ipv4_layout_auto_bits src_ipv4_src_ipv6;

	union mlx5_ifc_ipv6_layout_ipv4_layout_auto_bits dst_ipv4_dst_ipv6;
};

struct mlx5_ifc_nvgre_key_bits {
	u8 hi[0x18];
	u8 lo[0x8];
};

union mlx5_ifc_gre_key_bits {
	struct mlx5_ifc_nvgre_key_bits nvgre;
	u8 key[0x20];
};

struct mlx5_ifc_fte_match_set_misc_bits {
	u8         reserved_at_0[0x8];
	u8         source_sqn[0x18];

	u8         source_eswitch_owner_vhca_id[0x10];
	u8         source_port[0x10];

	u8         outer_second_prio[0x3];
	u8         outer_second_cfi[0x1];
	u8         outer_second_vid[0xc];
	u8         inner_second_prio[0x3];
	u8         inner_second_cfi[0x1];
	u8         inner_second_vid[0xc];

	u8         outer_second_cvlan_tag[0x1];
	u8         inner_second_cvlan_tag[0x1];
	u8         outer_second_svlan_tag[0x1];
	u8         inner_second_svlan_tag[0x1];
	u8         reserved_at_64[0xc];
	u8         gre_protocol[0x10];

	union mlx5_ifc_gre_key_bits gre_key;

	u8         vxlan_vni[0x18];
	u8         reserved_at_b8[0x8];

	u8         geneve_vni[0x18];
	u8         reserved_at_d8[0x7];
	u8         geneve_oam[0x1];

	u8         reserved_at_e0[0xc];
	u8         outer_ipv6_flow_label[0x14];

	u8         reserved_at_100[0xc];
	u8         inner_ipv6_flow_label[0x14];

	u8         reserved_at_120[0xa];
	u8         geneve_opt_len[0x6];
	u8         geneve_protocol_type[0x10];

	u8         reserved_at_140[0x8];
	u8         bth_dst_qp[0x18];
	u8	   reserved_at_160[0x20];
	u8	   outer_esp_spi[0x20];
	u8         reserved_at_1a0[0x60];
};

struct mlx5_ifc_fte_match_mpls_bits {
	u8         mpls_label[0x14];
	u8         mpls_exp[0x3];
	u8         mpls_s_bos[0x1];
	u8         mpls_ttl[0x8];
};

struct mlx5_ifc_fte_match_set_misc2_bits {
	struct mlx5_ifc_fte_match_mpls_bits outer_first_mpls;

	struct mlx5_ifc_fte_match_mpls_bits inner_first_mpls;

	struct mlx5_ifc_fte_match_mpls_bits outer_first_mpls_over_gre;

	struct mlx5_ifc_fte_match_mpls_bits outer_first_mpls_over_udp;

	u8         reserved_at_80[0x100];

	u8         metadata_reg_a[0x20];

	u8         reserved_at_1a0[0x60];
};

struct mlx5_ifc_fte_match_set_misc3_bits {
	u8         reserved_at_0[0x120];
	u8         geneve_tlv_option_0_data[0x20];
	u8         reserved_at_140[0xc0];
};

struct mlx5_ifc_cmd_pas_bits {
	u8         pa_h[0x20];

	u8         pa_l[0x14];
	u8         reserved_at_34[0xc];
};

struct mlx5_ifc_uint64_bits {
	u8         hi[0x20];

	u8         lo[0x20];
};

enum {
	MLX5_ADS_STAT_RATE_NO_LIMIT  = 0x0,
	MLX5_ADS_STAT_RATE_2_5GBPS   = 0x7,
	MLX5_ADS_STAT_RATE_10GBPS    = 0x8,
	MLX5_ADS_STAT_RATE_30GBPS    = 0x9,
	MLX5_ADS_STAT_RATE_5GBPS     = 0xa,
	MLX5_ADS_STAT_RATE_20GBPS    = 0xb,
	MLX5_ADS_STAT_RATE_40GBPS    = 0xc,
	MLX5_ADS_STAT_RATE_60GBPS    = 0xd,
	MLX5_ADS_STAT_RATE_80GBPS    = 0xe,
	MLX5_ADS_STAT_RATE_120GBPS   = 0xf,
};

struct mlx5_ifc_ads_bits {
	u8         fl[0x1];
	u8         free_ar[0x1];
	u8         reserved_at_2[0xe];
	u8         pkey_index[0x10];

	u8         reserved_at_20[0x8];
	u8         grh[0x1];
	u8         mlid[0x7];
	u8         rlid[0x10];

	u8         ack_timeout[0x5];
	u8         reserved_at_45[0x3];
	u8         src_addr_index[0x8];
	u8         reserved_at_50[0x4];
	u8         stat_rate[0x4];
	u8         hop_limit[0x8];

	u8         reserved_at_60[0x4];
	u8         tclass[0x8];
	u8         flow_label[0x14];

	u8         rgid_rip[16][0x8];

	u8         reserved_at_100[0x4];
	u8         f_dscp[0x1];
	u8         f_ecn[0x1];
	u8         reserved_at_106[0x1];
	u8         f_eth_prio[0x1];
	u8         ecn[0x2];
	u8         dscp[0x6];
	u8         udp_sport[0x10];

	u8         dei_cfi[0x1];
	u8         eth_prio[0x3];
	u8         sl[0x4];
	u8         vhca_port_num[0x8];
	u8         rmac_47_32[0x10];

	u8         rmac_31_0[0x20];
};

struct mlx5_ifc_flow_table_nic_cap_bits {
	u8         nic_rx_multi_path_tirs[0x1];
	u8         nic_rx_multi_path_tirs_fts[0x1];
	u8         allow_sniffer_and_nic_rx_shared_tir[0x1];
	u8	   reserved_at_3[0x1d];
	u8	   encap_general_header[0x1];
	u8	   reserved_at_21[0xa];
	u8	   log_max_packet_reformat_context[0x5];
	u8	   reserved_at_30[0x6];
	u8	   max_encap_header_size[0xa];
	u8	   reserved_at_40[0x1c0];

	struct mlx5_ifc_flow_table_prop_layout_bits flow_table_properties_nic_receive;

	struct mlx5_ifc_flow_table_prop_layout_bits flow_table_properties_nic_receive_rdma;

	struct mlx5_ifc_flow_table_prop_layout_bits flow_table_properties_nic_receive_sniffer;

	struct mlx5_ifc_flow_table_prop_layout_bits flow_table_properties_nic_transmit;

	u8         reserved_at_a00[0x200];

	struct mlx5_ifc_flow_table_prop_layout_bits flow_table_properties_nic_transmit_sniffer;

	u8         reserved_at_e00[0x7200];
};

struct mlx5_ifc_flow_table_eswitch_cap_bits {
	u8      reserved_at_0[0x1a];
	u8      multi_fdb_encap[0x1];
	u8      reserved_at_1b[0x1];
	u8      fdb_multi_path_to_table[0x1];
	u8      reserved_at_1d[0x3];

	u8      reserved_at_20[0x1e0];

	struct mlx5_ifc_flow_table_prop_layout_bits flow_table_properties_nic_esw_fdb;

	struct mlx5_ifc_flow_table_prop_layout_bits flow_table_properties_esw_acl_ingress;

	struct mlx5_ifc_flow_table_prop_layout_bits flow_table_properties_esw_acl_egress;

	u8      reserved_at_800[0x7800];
};

enum {
	MLX5_COUNTER_SOURCE_ESWITCH = 0x0,
	MLX5_COUNTER_FLOW_ESWITCH   = 0x1,
};

struct mlx5_ifc_e_switch_cap_bits {
	u8         vport_svlan_strip[0x1];
	u8         vport_cvlan_strip[0x1];
	u8         vport_svlan_insert[0x1];
	u8         vport_cvlan_insert_if_not_exist[0x1];
	u8         vport_cvlan_insert_overwrite[0x1];
	u8         reserved_at_5[0x16];
	u8         ecpf_vport_exists[0x1];
	u8         counter_eswitch_affinity[0x1];
	u8         merged_eswitch[0x1];
	u8         nic_vport_node_guid_modify[0x1];
	u8         nic_vport_port_guid_modify[0x1];

	u8         vxlan_encap_decap[0x1];
	u8         nvgre_encap_decap[0x1];
	u8         reserved_at_22[0x1];
	u8         log_max_fdb_encap_uplink[0x5];
	u8         reserved_at_21[0x3];
	u8         log_max_packet_reformat_context[0x5];
	u8         reserved_2b[0x6];
	u8         max_encap_header_size[0xa];

	u8         reserved_40[0x7c0];

};

struct mlx5_ifc_qos_cap_bits {
	u8         packet_pacing[0x1];
	u8         esw_scheduling[0x1];
	u8         esw_bw_share[0x1];
	u8         esw_rate_limit[0x1];
	u8         reserved_at_4[0x1];
	u8         packet_pacing_burst_bound[0x1];
	u8         packet_pacing_typical_size[0x1];
	u8         reserved_at_7[0x19];

	u8         reserved_at_20[0x20];

	u8         packet_pacing_max_rate[0x20];

	u8         packet_pacing_min_rate[0x20];

	u8         reserved_at_80[0x10];
	u8         packet_pacing_rate_table_size[0x10];

	u8         esw_element_type[0x10];
	u8         esw_tsar_type[0x10];

	u8         reserved_at_c0[0x10];
	u8         max_qos_para_vport[0x10];

	u8         max_tsar_bw_share[0x20];

	u8         reserved_at_100[0x700];
};

struct mlx5_ifc_debug_cap_bits {
	u8         reserved_at_0[0x20];

	u8         reserved_at_20[0x2];
	u8         stall_detect[0x1];
	u8         reserved_at_23[0x1d];

	u8         reserved_at_40[0x7c0];
};

struct mlx5_ifc_per_protocol_networking_offload_caps_bits {
	u8         csum_cap[0x1];
	u8         vlan_cap[0x1];
	u8         lro_cap[0x1];
	u8         lro_psh_flag[0x1];
	u8         lro_time_stamp[0x1];
	u8         reserved_at_5[0x2];
	u8         wqe_vlan_insert[0x1];
	u8         self_lb_en_modifiable[0x1];
	u8         reserved_at_9[0x2];
	u8         max_lso_cap[0x5];
	u8         multi_pkt_send_wqe[0x2];
	u8	   wqe_inline_mode[0x2];
	u8         rss_ind_tbl_cap[0x4];
	u8         reg_umr_sq[0x1];
	u8         scatter_fcs[0x1];
	u8         enhanced_multi_pkt_send_wqe[0x1];
	u8         tunnel_lso_const_out_ip_id[0x1];
	u8         reserved_at_1c[0x2];
	u8         tunnel_stateless_gre[0x1];
	u8         tunnel_stateless_vxlan[0x1];

	u8         swp[0x1];
	u8         swp_csum[0x1];
	u8         swp_lso[0x1];
	u8         reserved_at_23[0xd];
	u8         max_vxlan_udp_ports[0x8];
	u8         reserved_at_38[0x6];
	u8         max_geneve_opt_len[0x1];
	u8         tunnel_stateless_geneve_rx[0x1];

	u8         reserved_at_40[0x10];
	u8         lro_min_mss_size[0x10];

	u8         reserved_at_60[0x120];

	u8         lro_timer_supported_periods[4][0x20];

	u8         reserved_at_200[0x600];
};

struct mlx5_ifc_roce_cap_bits {
	u8         roce_apm[0x1];
	u8         reserved_at_1[0x1f];

	u8         reserved_at_20[0x60];

	u8         reserved_at_80[0xc];
	u8         l3_type[0x4];
	u8         reserved_at_90[0x8];
	u8         roce_version[0x8];

	u8         reserved_at_a0[0x10];
	u8         r_roce_dest_udp_port[0x10];

	u8         r_roce_max_src_udp_port[0x10];
	u8         r_roce_min_src_udp_port[0x10];

	u8         reserved_at_e0[0x10];
	u8         roce_address_table_size[0x10];

	u8         reserved_at_100[0x700];
};

struct mlx5_ifc_device_mem_cap_bits {
	u8         memic[0x1];
	u8         reserved_at_1[0x1f];

	u8         reserved_at_20[0xb];
	u8         log_min_memic_alloc_size[0x5];
	u8         reserved_at_30[0x8];
	u8	   log_max_memic_addr_alignment[0x8];

	u8         memic_bar_start_addr[0x40];

	u8         memic_bar_size[0x20];

	u8         max_memic_size[0x20];

	u8         steering_sw_icm_start_address[0x40];

	u8         reserved_at_100[0x8];
	u8         log_header_modify_sw_icm_size[0x8];
	u8         reserved_at_110[0x2];
	u8         log_sw_icm_alloc_granularity[0x6];
	u8         log_steering_sw_icm_size[0x8];

	u8         reserved_at_120[0x20];

	u8         header_modify_sw_icm_start_address[0x40];

	u8         reserved_at_180[0x680];
};

enum {
	MLX5_ATOMIC_CAPS_ATOMIC_SIZE_QP_1_BYTE     = 0x0,
	MLX5_ATOMIC_CAPS_ATOMIC_SIZE_QP_2_BYTES    = 0x2,
	MLX5_ATOMIC_CAPS_ATOMIC_SIZE_QP_4_BYTES    = 0x4,
	MLX5_ATOMIC_CAPS_ATOMIC_SIZE_QP_8_BYTES    = 0x8,
	MLX5_ATOMIC_CAPS_ATOMIC_SIZE_QP_16_BYTES   = 0x10,
	MLX5_ATOMIC_CAPS_ATOMIC_SIZE_QP_32_BYTES   = 0x20,
	MLX5_ATOMIC_CAPS_ATOMIC_SIZE_QP_64_BYTES   = 0x40,
	MLX5_ATOMIC_CAPS_ATOMIC_SIZE_QP_128_BYTES  = 0x80,
	MLX5_ATOMIC_CAPS_ATOMIC_SIZE_QP_256_BYTES  = 0x100,
};

enum {
	MLX5_ATOMIC_CAPS_ATOMIC_SIZE_DC_1_BYTE     = 0x1,
	MLX5_ATOMIC_CAPS_ATOMIC_SIZE_DC_2_BYTES    = 0x2,
	MLX5_ATOMIC_CAPS_ATOMIC_SIZE_DC_4_BYTES    = 0x4,
	MLX5_ATOMIC_CAPS_ATOMIC_SIZE_DC_8_BYTES    = 0x8,
	MLX5_ATOMIC_CAPS_ATOMIC_SIZE_DC_16_BYTES   = 0x10,
	MLX5_ATOMIC_CAPS_ATOMIC_SIZE_DC_32_BYTES   = 0x20,
	MLX5_ATOMIC_CAPS_ATOMIC_SIZE_DC_64_BYTES   = 0x40,
	MLX5_ATOMIC_CAPS_ATOMIC_SIZE_DC_128_BYTES  = 0x80,
	MLX5_ATOMIC_CAPS_ATOMIC_SIZE_DC_256_BYTES  = 0x100,
};

struct mlx5_ifc_atomic_caps_bits {
	u8         reserved_at_0[0x40];

	u8         atomic_req_8B_endianness_mode[0x2];
	u8         reserved_at_42[0x4];
	u8         supported_atomic_req_8B_endianness_mode_1[0x1];

	u8         reserved_at_47[0x19];

	u8         reserved_at_60[0x20];

	u8         reserved_at_80[0x10];
	u8         atomic_operations[0x10];

	u8         reserved_at_a0[0x10];
	u8         atomic_size_qp[0x10];

	u8         reserved_at_c0[0x10];
	u8         atomic_size_dc[0x10];

	u8         reserved_at_e0[0x720];
};

struct mlx5_ifc_odp_cap_bits {
	u8         reserved_at_0[0x40];

	u8         sig[0x1];
	u8         reserved_at_41[0x1f];

	u8         reserved_at_60[0x20];

	struct mlx5_ifc_odp_per_transport_service_cap_bits rc_odp_caps;

	struct mlx5_ifc_odp_per_transport_service_cap_bits uc_odp_caps;

	struct mlx5_ifc_odp_per_transport_service_cap_bits ud_odp_caps;

	struct mlx5_ifc_odp_per_transport_service_cap_bits xrc_odp_caps;

	u8         reserved_at_100[0x700];
};

struct mlx5_ifc_calc_op {
	u8        reserved_at_0[0x10];
	u8        reserved_at_10[0x9];
	u8        op_swap_endianness[0x1];
	u8        op_min[0x1];
	u8        op_xor[0x1];
	u8        op_or[0x1];
	u8        op_and[0x1];
	u8        op_max[0x1];
	u8        op_add[0x1];
};

struct mlx5_ifc_vector_calc_cap_bits {
	u8         calc_matrix[0x1];
	u8         reserved_at_1[0x1f];
	u8         reserved_at_20[0x8];
	u8         max_vec_count[0x8];
	u8         reserved_at_30[0xd];
	u8         max_chunk_size[0x3];
	struct mlx5_ifc_calc_op calc0;
	struct mlx5_ifc_calc_op calc1;
	struct mlx5_ifc_calc_op calc2;
	struct mlx5_ifc_calc_op calc3;

	u8         reserved_at_c0[0x720];
};

enum {
	MLX5_WQ_TYPE_LINKED_LIST  = 0x0,
	MLX5_WQ_TYPE_CYCLIC       = 0x1,
	MLX5_WQ_TYPE_LINKED_LIST_STRIDING_RQ = 0x2,
	MLX5_WQ_TYPE_CYCLIC_STRIDING_RQ = 0x3,
};

enum {
	MLX5_WQ_END_PAD_MODE_NONE   = 0x0,
	MLX5_WQ_END_PAD_MODE_ALIGN  = 0x1,
};

enum {
	MLX5_CMD_HCA_CAP_GID_TABLE_SIZE_8_GID_ENTRIES    = 0x0,
	MLX5_CMD_HCA_CAP_GID_TABLE_SIZE_16_GID_ENTRIES   = 0x1,
	MLX5_CMD_HCA_CAP_GID_TABLE_SIZE_32_GID_ENTRIES   = 0x2,
	MLX5_CMD_HCA_CAP_GID_TABLE_SIZE_64_GID_ENTRIES   = 0x3,
	MLX5_CMD_HCA_CAP_GID_TABLE_SIZE_128_GID_ENTRIES  = 0x4,
};

enum {
	MLX5_CMD_HCA_CAP_PKEY_TABLE_SIZE_128_ENTRIES  = 0x0,
	MLX5_CMD_HCA_CAP_PKEY_TABLE_SIZE_256_ENTRIES  = 0x1,
	MLX5_CMD_HCA_CAP_PKEY_TABLE_SIZE_512_ENTRIES  = 0x2,
	MLX5_CMD_HCA_CAP_PKEY_TABLE_SIZE_1K_ENTRIES   = 0x3,
	MLX5_CMD_HCA_CAP_PKEY_TABLE_SIZE_2K_ENTRIES   = 0x4,
	MLX5_CMD_HCA_CAP_PKEY_TABLE_SIZE_4K_ENTRIES   = 0x5,
};

enum {
	MLX5_CMD_HCA_CAP_PORT_TYPE_IB        = 0x0,
	MLX5_CMD_HCA_CAP_PORT_TYPE_ETHERNET  = 0x1,
};

enum {
	MLX5_CMD_HCA_CAP_CMDIF_CHECKSUM_DISABLED       = 0x0,
	MLX5_CMD_HCA_CAP_CMDIF_CHECKSUM_INITIAL_STATE  = 0x1,
	MLX5_CMD_HCA_CAP_CMDIF_CHECKSUM_ENABLED        = 0x3,
};

enum {
	MLX5_CAP_PORT_TYPE_IB  = 0x0,
	MLX5_CAP_PORT_TYPE_ETH = 0x1,
};

enum {
	MLX5_CAP_UMR_FENCE_STRONG	= 0x0,
	MLX5_CAP_UMR_FENCE_SMALL	= 0x1,
	MLX5_CAP_UMR_FENCE_NONE		= 0x2,
};

enum {
	MLX5_UCTX_CAP_RAW_TX = 1UL << 0,
<<<<<<< HEAD
=======
	MLX5_UCTX_CAP_INTERNAL_DEV_RES = 1UL << 1,
>>>>>>> 0ecfebd2
};

struct mlx5_ifc_cmd_hca_cap_bits {
	u8         reserved_at_0[0x30];
	u8         vhca_id[0x10];

	u8         reserved_at_40[0x40];

	u8         log_max_srq_sz[0x8];
	u8         log_max_qp_sz[0x8];
	u8         reserved_at_90[0x8];
	u8         prio_tag_required[0x1];
	u8         reserved_at_99[0x2];
	u8         log_max_qp[0x5];

	u8         reserved_at_a0[0xb];
	u8         log_max_srq[0x5];
	u8         reserved_at_b0[0x10];

	u8         reserved_at_c0[0x8];
	u8         log_max_cq_sz[0x8];
	u8         reserved_at_d0[0xb];
	u8         log_max_cq[0x5];

	u8         log_max_eq_sz[0x8];
	u8         reserved_at_e8[0x2];
	u8         log_max_mkey[0x6];
	u8         reserved_at_f0[0x8];
	u8         dump_fill_mkey[0x1];
	u8         reserved_at_f9[0x2];
	u8         fast_teardown[0x1];
	u8         log_max_eq[0x4];

	u8         max_indirection[0x8];
	u8         fixed_buffer_size[0x1];
	u8         log_max_mrw_sz[0x7];
	u8         force_teardown[0x1];
	u8         reserved_at_111[0x1];
	u8         log_max_bsf_list_size[0x6];
	u8         umr_extended_translation_offset[0x1];
	u8         null_mkey[0x1];
	u8         log_max_klm_list_size[0x6];

	u8         reserved_at_120[0xa];
	u8         log_max_ra_req_dc[0x6];
	u8         reserved_at_130[0xa];
	u8         log_max_ra_res_dc[0x6];

	u8         reserved_at_140[0xa];
	u8         log_max_ra_req_qp[0x6];
	u8         reserved_at_150[0xa];
	u8         log_max_ra_res_qp[0x6];

	u8         end_pad[0x1];
	u8         cc_query_allowed[0x1];
	u8         cc_modify_allowed[0x1];
	u8         start_pad[0x1];
	u8         cache_line_128byte[0x1];
	u8         reserved_at_165[0xa];
	u8         qcam_reg[0x1];
	u8         gid_table_size[0x10];

	u8         out_of_seq_cnt[0x1];
	u8         vport_counters[0x1];
	u8         retransmission_q_counters[0x1];
	u8         debug[0x1];
	u8         modify_rq_counter_set_id[0x1];
	u8         rq_delay_drop[0x1];
	u8         max_qp_cnt[0xa];
	u8         pkey_table_size[0x10];

	u8         vport_group_manager[0x1];
	u8         vhca_group_manager[0x1];
	u8         ib_virt[0x1];
	u8         eth_virt[0x1];
	u8         vnic_env_queue_counters[0x1];
	u8         ets[0x1];
	u8         nic_flow_table[0x1];
	u8         eswitch_manager[0x1];
	u8         device_memory[0x1];
	u8         mcam_reg[0x1];
	u8         pcam_reg[0x1];
	u8         local_ca_ack_delay[0x5];
	u8         port_module_event[0x1];
	u8         enhanced_error_q_counters[0x1];
	u8         ports_check[0x1];
	u8         reserved_at_1b3[0x1];
	u8         disable_link_up[0x1];
	u8         beacon_led[0x1];
	u8         port_type[0x2];
	u8         num_ports[0x8];

	u8         reserved_at_1c0[0x1];
	u8         pps[0x1];
	u8         pps_modify[0x1];
	u8         log_max_msg[0x5];
	u8         reserved_at_1c8[0x4];
	u8         max_tc[0x4];
	u8         temp_warn_event[0x1];
	u8         dcbx[0x1];
	u8         general_notification_event[0x1];
	u8         reserved_at_1d3[0x2];
	u8         fpga[0x1];
	u8         rol_s[0x1];
	u8         rol_g[0x1];
	u8         reserved_at_1d8[0x1];
	u8         wol_s[0x1];
	u8         wol_g[0x1];
	u8         wol_a[0x1];
	u8         wol_b[0x1];
	u8         wol_m[0x1];
	u8         wol_u[0x1];
	u8         wol_p[0x1];

	u8         stat_rate_support[0x10];
	u8         reserved_at_1f0[0xc];
	u8         cqe_version[0x4];

	u8         compact_address_vector[0x1];
	u8         striding_rq[0x1];
	u8         reserved_at_202[0x1];
	u8         ipoib_enhanced_offloads[0x1];
	u8         ipoib_basic_offloads[0x1];
	u8         reserved_at_205[0x1];
	u8         repeated_block_disabled[0x1];
	u8         umr_modify_entity_size_disabled[0x1];
	u8         umr_modify_atomic_disabled[0x1];
	u8         umr_indirect_mkey_disabled[0x1];
	u8         umr_fence[0x2];
	u8         dc_req_scat_data_cqe[0x1];
	u8         reserved_at_20d[0x2];
	u8         drain_sigerr[0x1];
	u8         cmdif_checksum[0x2];
	u8         sigerr_cqe[0x1];
	u8         reserved_at_213[0x1];
	u8         wq_signature[0x1];
	u8         sctr_data_cqe[0x1];
	u8         reserved_at_216[0x1];
	u8         sho[0x1];
	u8         tph[0x1];
	u8         rf[0x1];
	u8         dct[0x1];
	u8         qos[0x1];
	u8         eth_net_offloads[0x1];
	u8         roce[0x1];
	u8         atomic[0x1];
	u8         reserved_at_21f[0x1];

	u8         cq_oi[0x1];
	u8         cq_resize[0x1];
	u8         cq_moderation[0x1];
	u8         reserved_at_223[0x3];
	u8         cq_eq_remap[0x1];
	u8         pg[0x1];
	u8         block_lb_mc[0x1];
	u8         reserved_at_229[0x1];
	u8         scqe_break_moderation[0x1];
	u8         cq_period_start_from_cqe[0x1];
	u8         cd[0x1];
	u8         reserved_at_22d[0x1];
	u8         apm[0x1];
	u8         vector_calc[0x1];
	u8         umr_ptr_rlky[0x1];
	u8	   imaicl[0x1];
	u8	   qp_packet_based[0x1];
	u8         reserved_at_233[0x3];
	u8         qkv[0x1];
	u8         pkv[0x1];
	u8         set_deth_sqpn[0x1];
	u8         reserved_at_239[0x3];
	u8         xrc[0x1];
	u8         ud[0x1];
	u8         uc[0x1];
	u8         rc[0x1];

	u8         uar_4k[0x1];
	u8         reserved_at_241[0x9];
	u8         uar_sz[0x6];
	u8         reserved_at_250[0x8];
	u8         log_pg_sz[0x8];

	u8         bf[0x1];
	u8         driver_version[0x1];
	u8         pad_tx_eth_packet[0x1];
	u8         reserved_at_263[0x8];
	u8         log_bf_reg_size[0x5];

	u8         reserved_at_270[0xb];
	u8         lag_master[0x1];
	u8         num_lag_ports[0x4];

	u8         reserved_at_280[0x10];
	u8         max_wqe_sz_sq[0x10];

	u8         reserved_at_2a0[0x10];
	u8         max_wqe_sz_rq[0x10];

	u8         max_flow_counter_31_16[0x10];
	u8         max_wqe_sz_sq_dc[0x10];

	u8         reserved_at_2e0[0x7];
	u8         max_qp_mcg[0x19];

	u8         reserved_at_300[0x18];
	u8         log_max_mcg[0x8];

	u8         reserved_at_320[0x3];
	u8         log_max_transport_domain[0x5];
	u8         reserved_at_328[0x3];
	u8         log_max_pd[0x5];
	u8         reserved_at_330[0xb];
	u8         log_max_xrcd[0x5];

	u8         nic_receive_steering_discard[0x1];
	u8         receive_discard_vport_down[0x1];
	u8         transmit_discard_vport_down[0x1];
	u8         reserved_at_343[0x5];
	u8         log_max_flow_counter_bulk[0x8];
	u8         max_flow_counter_15_0[0x10];


	u8         reserved_at_360[0x3];
	u8         log_max_rq[0x5];
	u8         reserved_at_368[0x3];
	u8         log_max_sq[0x5];
	u8         reserved_at_370[0x3];
	u8         log_max_tir[0x5];
	u8         reserved_at_378[0x3];
	u8         log_max_tis[0x5];

	u8         basic_cyclic_rcv_wqe[0x1];
	u8         reserved_at_381[0x2];
	u8         log_max_rmp[0x5];
	u8         reserved_at_388[0x3];
	u8         log_max_rqt[0x5];
	u8         reserved_at_390[0x3];
	u8         log_max_rqt_size[0x5];
	u8         reserved_at_398[0x3];
	u8         log_max_tis_per_sq[0x5];

	u8         ext_stride_num_range[0x1];
	u8         reserved_at_3a1[0x2];
	u8         log_max_stride_sz_rq[0x5];
	u8         reserved_at_3a8[0x3];
	u8         log_min_stride_sz_rq[0x5];
	u8         reserved_at_3b0[0x3];
	u8         log_max_stride_sz_sq[0x5];
	u8         reserved_at_3b8[0x3];
	u8         log_min_stride_sz_sq[0x5];

	u8         hairpin[0x1];
	u8         reserved_at_3c1[0x2];
	u8         log_max_hairpin_queues[0x5];
	u8         reserved_at_3c8[0x3];
	u8         log_max_hairpin_wq_data_sz[0x5];
	u8         reserved_at_3d0[0x3];
	u8         log_max_hairpin_num_packets[0x5];
	u8         reserved_at_3d8[0x3];
	u8         log_max_wq_sz[0x5];

	u8         nic_vport_change_event[0x1];
	u8         disable_local_lb_uc[0x1];
	u8         disable_local_lb_mc[0x1];
	u8         log_min_hairpin_wq_data_sz[0x5];
	u8         reserved_at_3e8[0x3];
	u8         log_max_vlan_list[0x5];
	u8         reserved_at_3f0[0x3];
	u8         log_max_current_mc_list[0x5];
	u8         reserved_at_3f8[0x3];
	u8         log_max_current_uc_list[0x5];

	u8         general_obj_types[0x40];

	u8         reserved_at_440[0x20];

	u8         reserved_at_460[0x3];
	u8         log_max_uctx[0x5];
	u8         reserved_at_468[0x3];
	u8         log_max_umem[0x5];
	u8         max_num_eqs[0x10];

	u8         reserved_at_480[0x3];
	u8         log_max_l2_table[0x5];
	u8         reserved_at_488[0x8];
	u8         log_uar_page_sz[0x10];

	u8         reserved_at_4a0[0x20];
	u8         device_frequency_mhz[0x20];
	u8         device_frequency_khz[0x20];

	u8         reserved_at_500[0x20];
	u8	   num_of_uars_per_page[0x20];

	u8         flex_parser_protocols[0x20];

	u8         max_geneve_tlv_options[0x8];
	u8         reserved_at_568[0x3];
	u8         max_geneve_tlv_option_data_len[0x5];
	u8         reserved_at_570[0x10];

	u8         reserved_at_580[0x3c];
	u8         mini_cqe_resp_stride_index[0x1];
	u8         cqe_128_always[0x1];
	u8         cqe_compression_128[0x1];
	u8         cqe_compression[0x1];

	u8         cqe_compression_timeout[0x10];
	u8         cqe_compression_max_num[0x10];

	u8         reserved_at_5e0[0x10];
	u8         tag_matching[0x1];
	u8         rndv_offload_rc[0x1];
	u8         rndv_offload_dc[0x1];
	u8         log_tag_matching_list_sz[0x5];
	u8         reserved_at_5f8[0x3];
	u8         log_max_xrq[0x5];

	u8	   affiliate_nic_vport_criteria[0x8];
	u8	   native_port_num[0x8];
	u8	   num_vhca_ports[0x8];
	u8	   reserved_at_618[0x6];
	u8	   sw_owner_id[0x1];
	u8         reserved_at_61f[0x1];

	u8         max_num_of_monitor_counters[0x10];
	u8         num_ppcnt_monitor_counters[0x10];

	u8         reserved_at_640[0x10];
	u8         num_q_monitor_counters[0x10];

	u8         reserved_at_660[0x40];

	u8         uctx_cap[0x20];

<<<<<<< HEAD
	u8	   reserved_at_6c0[0x140];
=======
	u8         reserved_at_6c0[0x4];
	u8         flex_parser_id_geneve_tlv_option_0[0x4];
	u8         reserved_at_6c8[0x138];
>>>>>>> 0ecfebd2
};

enum mlx5_flow_destination_type {
	MLX5_FLOW_DESTINATION_TYPE_VPORT        = 0x0,
	MLX5_FLOW_DESTINATION_TYPE_FLOW_TABLE   = 0x1,
	MLX5_FLOW_DESTINATION_TYPE_TIR          = 0x2,

	MLX5_FLOW_DESTINATION_TYPE_PORT         = 0x99,
	MLX5_FLOW_DESTINATION_TYPE_COUNTER      = 0x100,
	MLX5_FLOW_DESTINATION_TYPE_FLOW_TABLE_NUM = 0x101,
};

enum mlx5_flow_table_miss_action {
	MLX5_FLOW_TABLE_MISS_ACTION_DEF,
	MLX5_FLOW_TABLE_MISS_ACTION_FWD,
	MLX5_FLOW_TABLE_MISS_ACTION_SWITCH_DOMAIN,
};

struct mlx5_ifc_dest_format_struct_bits {
	u8         destination_type[0x8];
	u8         destination_id[0x18];

	u8         destination_eswitch_owner_vhca_id_valid[0x1];
	u8         packet_reformat[0x1];
	u8         reserved_at_22[0xe];
	u8         destination_eswitch_owner_vhca_id[0x10];
};

struct mlx5_ifc_flow_counter_list_bits {
	u8         flow_counter_id[0x20];

	u8         reserved_at_20[0x20];
};

struct mlx5_ifc_extended_dest_format_bits {
	struct mlx5_ifc_dest_format_struct_bits destination_entry;

	u8         packet_reformat_id[0x20];

	u8         reserved_at_60[0x20];
};

union mlx5_ifc_dest_format_struct_flow_counter_list_auto_bits {
	struct mlx5_ifc_dest_format_struct_bits dest_format_struct;
	struct mlx5_ifc_flow_counter_list_bits flow_counter_list;
	u8         reserved_at_0[0x40];
};

struct mlx5_ifc_fte_match_param_bits {
	struct mlx5_ifc_fte_match_set_lyr_2_4_bits outer_headers;

	struct mlx5_ifc_fte_match_set_misc_bits misc_parameters;

	struct mlx5_ifc_fte_match_set_lyr_2_4_bits inner_headers;

	struct mlx5_ifc_fte_match_set_misc2_bits misc_parameters_2;

	struct mlx5_ifc_fte_match_set_misc3_bits misc_parameters_3;

	u8         reserved_at_a00[0x600];
};

enum {
	MLX5_RX_HASH_FIELD_SELECT_SELECTED_FIELDS_SRC_IP     = 0x0,
	MLX5_RX_HASH_FIELD_SELECT_SELECTED_FIELDS_DST_IP     = 0x1,
	MLX5_RX_HASH_FIELD_SELECT_SELECTED_FIELDS_L4_SPORT   = 0x2,
	MLX5_RX_HASH_FIELD_SELECT_SELECTED_FIELDS_L4_DPORT   = 0x3,
	MLX5_RX_HASH_FIELD_SELECT_SELECTED_FIELDS_IPSEC_SPI  = 0x4,
};

struct mlx5_ifc_rx_hash_field_select_bits {
	u8         l3_prot_type[0x1];
	u8         l4_prot_type[0x1];
	u8         selected_fields[0x1e];
};

enum {
	MLX5_WQ_WQ_TYPE_WQ_LINKED_LIST  = 0x0,
	MLX5_WQ_WQ_TYPE_WQ_CYCLIC       = 0x1,
};

enum {
	MLX5_WQ_END_PADDING_MODE_END_PAD_NONE   = 0x0,
	MLX5_WQ_END_PADDING_MODE_END_PAD_ALIGN  = 0x1,
};

struct mlx5_ifc_wq_bits {
	u8         wq_type[0x4];
	u8         wq_signature[0x1];
	u8         end_padding_mode[0x2];
	u8         cd_slave[0x1];
	u8         reserved_at_8[0x18];

	u8         hds_skip_first_sge[0x1];
	u8         log2_hds_buf_size[0x3];
	u8         reserved_at_24[0x7];
	u8         page_offset[0x5];
	u8         lwm[0x10];

	u8         reserved_at_40[0x8];
	u8         pd[0x18];

	u8         reserved_at_60[0x8];
	u8         uar_page[0x18];

	u8         dbr_addr[0x40];

	u8         hw_counter[0x20];

	u8         sw_counter[0x20];

	u8         reserved_at_100[0xc];
	u8         log_wq_stride[0x4];
	u8         reserved_at_110[0x3];
	u8         log_wq_pg_sz[0x5];
	u8         reserved_at_118[0x3];
	u8         log_wq_sz[0x5];

	u8         dbr_umem_valid[0x1];
	u8         wq_umem_valid[0x1];
	u8         reserved_at_122[0x1];
	u8         log_hairpin_num_packets[0x5];
	u8         reserved_at_128[0x3];
	u8         log_hairpin_data_sz[0x5];

	u8         reserved_at_130[0x4];
	u8         log_wqe_num_of_strides[0x4];
	u8         two_byte_shift_en[0x1];
	u8         reserved_at_139[0x4];
	u8         log_wqe_stride_size[0x3];

	u8         reserved_at_140[0x4c0];

	struct mlx5_ifc_cmd_pas_bits pas[0];
};

struct mlx5_ifc_rq_num_bits {
	u8         reserved_at_0[0x8];
	u8         rq_num[0x18];
};

struct mlx5_ifc_mac_address_layout_bits {
	u8         reserved_at_0[0x10];
	u8         mac_addr_47_32[0x10];

	u8         mac_addr_31_0[0x20];
};

struct mlx5_ifc_vlan_layout_bits {
	u8         reserved_at_0[0x14];
	u8         vlan[0x0c];

	u8         reserved_at_20[0x20];
};

struct mlx5_ifc_cong_control_r_roce_ecn_np_bits {
	u8         reserved_at_0[0xa0];

	u8         min_time_between_cnps[0x20];

	u8         reserved_at_c0[0x12];
	u8         cnp_dscp[0x6];
	u8         reserved_at_d8[0x4];
	u8         cnp_prio_mode[0x1];
	u8         cnp_802p_prio[0x3];

	u8         reserved_at_e0[0x720];
};

struct mlx5_ifc_cong_control_r_roce_ecn_rp_bits {
	u8         reserved_at_0[0x60];

	u8         reserved_at_60[0x4];
	u8         clamp_tgt_rate[0x1];
	u8         reserved_at_65[0x3];
	u8         clamp_tgt_rate_after_time_inc[0x1];
	u8         reserved_at_69[0x17];

	u8         reserved_at_80[0x20];

	u8         rpg_time_reset[0x20];

	u8         rpg_byte_reset[0x20];

	u8         rpg_threshold[0x20];

	u8         rpg_max_rate[0x20];

	u8         rpg_ai_rate[0x20];

	u8         rpg_hai_rate[0x20];

	u8         rpg_gd[0x20];

	u8         rpg_min_dec_fac[0x20];

	u8         rpg_min_rate[0x20];

	u8         reserved_at_1c0[0xe0];

	u8         rate_to_set_on_first_cnp[0x20];

	u8         dce_tcp_g[0x20];

	u8         dce_tcp_rtt[0x20];

	u8         rate_reduce_monitor_period[0x20];

	u8         reserved_at_320[0x20];

	u8         initial_alpha_value[0x20];

	u8         reserved_at_360[0x4a0];
};

struct mlx5_ifc_cong_control_802_1qau_rp_bits {
	u8         reserved_at_0[0x80];

	u8         rppp_max_rps[0x20];

	u8         rpg_time_reset[0x20];

	u8         rpg_byte_reset[0x20];

	u8         rpg_threshold[0x20];

	u8         rpg_max_rate[0x20];

	u8         rpg_ai_rate[0x20];

	u8         rpg_hai_rate[0x20];

	u8         rpg_gd[0x20];

	u8         rpg_min_dec_fac[0x20];

	u8         rpg_min_rate[0x20];

	u8         reserved_at_1c0[0x640];
};

enum {
	MLX5_RESIZE_FIELD_SELECT_RESIZE_FIELD_SELECT_LOG_CQ_SIZE    = 0x1,
	MLX5_RESIZE_FIELD_SELECT_RESIZE_FIELD_SELECT_PAGE_OFFSET    = 0x2,
	MLX5_RESIZE_FIELD_SELECT_RESIZE_FIELD_SELECT_LOG_PAGE_SIZE  = 0x4,
};

struct mlx5_ifc_resize_field_select_bits {
	u8         resize_field_select[0x20];
};

enum {
	MLX5_MODIFY_FIELD_SELECT_MODIFY_FIELD_SELECT_CQ_PERIOD     = 0x1,
	MLX5_MODIFY_FIELD_SELECT_MODIFY_FIELD_SELECT_CQ_MAX_COUNT  = 0x2,
	MLX5_MODIFY_FIELD_SELECT_MODIFY_FIELD_SELECT_OI            = 0x4,
	MLX5_MODIFY_FIELD_SELECT_MODIFY_FIELD_SELECT_C_EQN         = 0x8,
};

struct mlx5_ifc_modify_field_select_bits {
	u8         modify_field_select[0x20];
};

struct mlx5_ifc_field_select_r_roce_np_bits {
	u8         field_select_r_roce_np[0x20];
};

struct mlx5_ifc_field_select_r_roce_rp_bits {
	u8         field_select_r_roce_rp[0x20];
};

enum {
	MLX5_FIELD_SELECT_802_1QAU_RP_FIELD_SELECT_8021QAURP_RPPP_MAX_RPS     = 0x4,
	MLX5_FIELD_SELECT_802_1QAU_RP_FIELD_SELECT_8021QAURP_RPG_TIME_RESET   = 0x8,
	MLX5_FIELD_SELECT_802_1QAU_RP_FIELD_SELECT_8021QAURP_RPG_BYTE_RESET   = 0x10,
	MLX5_FIELD_SELECT_802_1QAU_RP_FIELD_SELECT_8021QAURP_RPG_THRESHOLD    = 0x20,
	MLX5_FIELD_SELECT_802_1QAU_RP_FIELD_SELECT_8021QAURP_RPG_MAX_RATE     = 0x40,
	MLX5_FIELD_SELECT_802_1QAU_RP_FIELD_SELECT_8021QAURP_RPG_AI_RATE      = 0x80,
	MLX5_FIELD_SELECT_802_1QAU_RP_FIELD_SELECT_8021QAURP_RPG_HAI_RATE     = 0x100,
	MLX5_FIELD_SELECT_802_1QAU_RP_FIELD_SELECT_8021QAURP_RPG_GD           = 0x200,
	MLX5_FIELD_SELECT_802_1QAU_RP_FIELD_SELECT_8021QAURP_RPG_MIN_DEC_FAC  = 0x400,
	MLX5_FIELD_SELECT_802_1QAU_RP_FIELD_SELECT_8021QAURP_RPG_MIN_RATE     = 0x800,
};

struct mlx5_ifc_field_select_802_1qau_rp_bits {
	u8         field_select_8021qaurp[0x20];
};

struct mlx5_ifc_phys_layer_cntrs_bits {
	u8         time_since_last_clear_high[0x20];

	u8         time_since_last_clear_low[0x20];

	u8         symbol_errors_high[0x20];

	u8         symbol_errors_low[0x20];

	u8         sync_headers_errors_high[0x20];

	u8         sync_headers_errors_low[0x20];

	u8         edpl_bip_errors_lane0_high[0x20];

	u8         edpl_bip_errors_lane0_low[0x20];

	u8         edpl_bip_errors_lane1_high[0x20];

	u8         edpl_bip_errors_lane1_low[0x20];

	u8         edpl_bip_errors_lane2_high[0x20];

	u8         edpl_bip_errors_lane2_low[0x20];

	u8         edpl_bip_errors_lane3_high[0x20];

	u8         edpl_bip_errors_lane3_low[0x20];

	u8         fc_fec_corrected_blocks_lane0_high[0x20];

	u8         fc_fec_corrected_blocks_lane0_low[0x20];

	u8         fc_fec_corrected_blocks_lane1_high[0x20];

	u8         fc_fec_corrected_blocks_lane1_low[0x20];

	u8         fc_fec_corrected_blocks_lane2_high[0x20];

	u8         fc_fec_corrected_blocks_lane2_low[0x20];

	u8         fc_fec_corrected_blocks_lane3_high[0x20];

	u8         fc_fec_corrected_blocks_lane3_low[0x20];

	u8         fc_fec_uncorrectable_blocks_lane0_high[0x20];

	u8         fc_fec_uncorrectable_blocks_lane0_low[0x20];

	u8         fc_fec_uncorrectable_blocks_lane1_high[0x20];

	u8         fc_fec_uncorrectable_blocks_lane1_low[0x20];

	u8         fc_fec_uncorrectable_blocks_lane2_high[0x20];

	u8         fc_fec_uncorrectable_blocks_lane2_low[0x20];

	u8         fc_fec_uncorrectable_blocks_lane3_high[0x20];

	u8         fc_fec_uncorrectable_blocks_lane3_low[0x20];

	u8         rs_fec_corrected_blocks_high[0x20];

	u8         rs_fec_corrected_blocks_low[0x20];

	u8         rs_fec_uncorrectable_blocks_high[0x20];

	u8         rs_fec_uncorrectable_blocks_low[0x20];

	u8         rs_fec_no_errors_blocks_high[0x20];

	u8         rs_fec_no_errors_blocks_low[0x20];

	u8         rs_fec_single_error_blocks_high[0x20];

	u8         rs_fec_single_error_blocks_low[0x20];

	u8         rs_fec_corrected_symbols_total_high[0x20];

	u8         rs_fec_corrected_symbols_total_low[0x20];

	u8         rs_fec_corrected_symbols_lane0_high[0x20];

	u8         rs_fec_corrected_symbols_lane0_low[0x20];

	u8         rs_fec_corrected_symbols_lane1_high[0x20];

	u8         rs_fec_corrected_symbols_lane1_low[0x20];

	u8         rs_fec_corrected_symbols_lane2_high[0x20];

	u8         rs_fec_corrected_symbols_lane2_low[0x20];

	u8         rs_fec_corrected_symbols_lane3_high[0x20];

	u8         rs_fec_corrected_symbols_lane3_low[0x20];

	u8         link_down_events[0x20];

	u8         successful_recovery_events[0x20];

	u8         reserved_at_640[0x180];
};

struct mlx5_ifc_phys_layer_statistical_cntrs_bits {
	u8         time_since_last_clear_high[0x20];

	u8         time_since_last_clear_low[0x20];

	u8         phy_received_bits_high[0x20];

	u8         phy_received_bits_low[0x20];

	u8         phy_symbol_errors_high[0x20];

	u8         phy_symbol_errors_low[0x20];

	u8         phy_corrected_bits_high[0x20];

	u8         phy_corrected_bits_low[0x20];

	u8         phy_corrected_bits_lane0_high[0x20];

	u8         phy_corrected_bits_lane0_low[0x20];

	u8         phy_corrected_bits_lane1_high[0x20];

	u8         phy_corrected_bits_lane1_low[0x20];

	u8         phy_corrected_bits_lane2_high[0x20];

	u8         phy_corrected_bits_lane2_low[0x20];

	u8         phy_corrected_bits_lane3_high[0x20];

	u8         phy_corrected_bits_lane3_low[0x20];

	u8         reserved_at_200[0x5c0];
};

struct mlx5_ifc_ib_port_cntrs_grp_data_layout_bits {
	u8	   symbol_error_counter[0x10];

	u8         link_error_recovery_counter[0x8];

	u8         link_downed_counter[0x8];

	u8         port_rcv_errors[0x10];

	u8         port_rcv_remote_physical_errors[0x10];

	u8         port_rcv_switch_relay_errors[0x10];

	u8         port_xmit_discards[0x10];

	u8         port_xmit_constraint_errors[0x8];

	u8         port_rcv_constraint_errors[0x8];

	u8         reserved_at_70[0x8];

	u8         link_overrun_errors[0x8];

	u8	   reserved_at_80[0x10];

	u8         vl_15_dropped[0x10];

	u8	   reserved_at_a0[0x80];

	u8         port_xmit_wait[0x20];
};

struct mlx5_ifc_eth_per_traffic_grp_data_layout_bits {
	u8         transmit_queue_high[0x20];

	u8         transmit_queue_low[0x20];

	u8         reserved_at_40[0x780];
};

struct mlx5_ifc_eth_per_prio_grp_data_layout_bits {
	u8         rx_octets_high[0x20];

	u8         rx_octets_low[0x20];

	u8         reserved_at_40[0xc0];

	u8         rx_frames_high[0x20];

	u8         rx_frames_low[0x20];

	u8         tx_octets_high[0x20];

	u8         tx_octets_low[0x20];

	u8         reserved_at_180[0xc0];

	u8         tx_frames_high[0x20];

	u8         tx_frames_low[0x20];

	u8         rx_pause_high[0x20];

	u8         rx_pause_low[0x20];

	u8         rx_pause_duration_high[0x20];

	u8         rx_pause_duration_low[0x20];

	u8         tx_pause_high[0x20];

	u8         tx_pause_low[0x20];

	u8         tx_pause_duration_high[0x20];

	u8         tx_pause_duration_low[0x20];

	u8         rx_pause_transition_high[0x20];

	u8         rx_pause_transition_low[0x20];

	u8         reserved_at_3c0[0x40];

	u8         device_stall_minor_watermark_cnt_high[0x20];

	u8         device_stall_minor_watermark_cnt_low[0x20];

	u8         device_stall_critical_watermark_cnt_high[0x20];

	u8         device_stall_critical_watermark_cnt_low[0x20];

	u8         reserved_at_480[0x340];
};

struct mlx5_ifc_eth_extended_cntrs_grp_data_layout_bits {
	u8         port_transmit_wait_high[0x20];

	u8         port_transmit_wait_low[0x20];

	u8         reserved_at_40[0x100];

	u8         rx_buffer_almost_full_high[0x20];

	u8         rx_buffer_almost_full_low[0x20];

	u8         rx_buffer_full_high[0x20];

	u8         rx_buffer_full_low[0x20];

	u8         rx_icrc_encapsulated_high[0x20];

	u8         rx_icrc_encapsulated_low[0x20];

	u8         reserved_at_200[0x5c0];
};

struct mlx5_ifc_eth_3635_cntrs_grp_data_layout_bits {
	u8         dot3stats_alignment_errors_high[0x20];

	u8         dot3stats_alignment_errors_low[0x20];

	u8         dot3stats_fcs_errors_high[0x20];

	u8         dot3stats_fcs_errors_low[0x20];

	u8         dot3stats_single_collision_frames_high[0x20];

	u8         dot3stats_single_collision_frames_low[0x20];

	u8         dot3stats_multiple_collision_frames_high[0x20];

	u8         dot3stats_multiple_collision_frames_low[0x20];

	u8         dot3stats_sqe_test_errors_high[0x20];

	u8         dot3stats_sqe_test_errors_low[0x20];

	u8         dot3stats_deferred_transmissions_high[0x20];

	u8         dot3stats_deferred_transmissions_low[0x20];

	u8         dot3stats_late_collisions_high[0x20];

	u8         dot3stats_late_collisions_low[0x20];

	u8         dot3stats_excessive_collisions_high[0x20];

	u8         dot3stats_excessive_collisions_low[0x20];

	u8         dot3stats_internal_mac_transmit_errors_high[0x20];

	u8         dot3stats_internal_mac_transmit_errors_low[0x20];

	u8         dot3stats_carrier_sense_errors_high[0x20];

	u8         dot3stats_carrier_sense_errors_low[0x20];

	u8         dot3stats_frame_too_longs_high[0x20];

	u8         dot3stats_frame_too_longs_low[0x20];

	u8         dot3stats_internal_mac_receive_errors_high[0x20];

	u8         dot3stats_internal_mac_receive_errors_low[0x20];

	u8         dot3stats_symbol_errors_high[0x20];

	u8         dot3stats_symbol_errors_low[0x20];

	u8         dot3control_in_unknown_opcodes_high[0x20];

	u8         dot3control_in_unknown_opcodes_low[0x20];

	u8         dot3in_pause_frames_high[0x20];

	u8         dot3in_pause_frames_low[0x20];

	u8         dot3out_pause_frames_high[0x20];

	u8         dot3out_pause_frames_low[0x20];

	u8         reserved_at_400[0x3c0];
};

struct mlx5_ifc_eth_2819_cntrs_grp_data_layout_bits {
	u8         ether_stats_drop_events_high[0x20];

	u8         ether_stats_drop_events_low[0x20];

	u8         ether_stats_octets_high[0x20];

	u8         ether_stats_octets_low[0x20];

	u8         ether_stats_pkts_high[0x20];

	u8         ether_stats_pkts_low[0x20];

	u8         ether_stats_broadcast_pkts_high[0x20];

	u8         ether_stats_broadcast_pkts_low[0x20];

	u8         ether_stats_multicast_pkts_high[0x20];

	u8         ether_stats_multicast_pkts_low[0x20];

	u8         ether_stats_crc_align_errors_high[0x20];

	u8         ether_stats_crc_align_errors_low[0x20];

	u8         ether_stats_undersize_pkts_high[0x20];

	u8         ether_stats_undersize_pkts_low[0x20];

	u8         ether_stats_oversize_pkts_high[0x20];

	u8         ether_stats_oversize_pkts_low[0x20];

	u8         ether_stats_fragments_high[0x20];

	u8         ether_stats_fragments_low[0x20];

	u8         ether_stats_jabbers_high[0x20];

	u8         ether_stats_jabbers_low[0x20];

	u8         ether_stats_collisions_high[0x20];

	u8         ether_stats_collisions_low[0x20];

	u8         ether_stats_pkts64octets_high[0x20];

	u8         ether_stats_pkts64octets_low[0x20];

	u8         ether_stats_pkts65to127octets_high[0x20];

	u8         ether_stats_pkts65to127octets_low[0x20];

	u8         ether_stats_pkts128to255octets_high[0x20];

	u8         ether_stats_pkts128to255octets_low[0x20];

	u8         ether_stats_pkts256to511octets_high[0x20];

	u8         ether_stats_pkts256to511octets_low[0x20];

	u8         ether_stats_pkts512to1023octets_high[0x20];

	u8         ether_stats_pkts512to1023octets_low[0x20];

	u8         ether_stats_pkts1024to1518octets_high[0x20];

	u8         ether_stats_pkts1024to1518octets_low[0x20];

	u8         ether_stats_pkts1519to2047octets_high[0x20];

	u8         ether_stats_pkts1519to2047octets_low[0x20];

	u8         ether_stats_pkts2048to4095octets_high[0x20];

	u8         ether_stats_pkts2048to4095octets_low[0x20];

	u8         ether_stats_pkts4096to8191octets_high[0x20];

	u8         ether_stats_pkts4096to8191octets_low[0x20];

	u8         ether_stats_pkts8192to10239octets_high[0x20];

	u8         ether_stats_pkts8192to10239octets_low[0x20];

	u8         reserved_at_540[0x280];
};

struct mlx5_ifc_eth_2863_cntrs_grp_data_layout_bits {
	u8         if_in_octets_high[0x20];

	u8         if_in_octets_low[0x20];

	u8         if_in_ucast_pkts_high[0x20];

	u8         if_in_ucast_pkts_low[0x20];

	u8         if_in_discards_high[0x20];

	u8         if_in_discards_low[0x20];

	u8         if_in_errors_high[0x20];

	u8         if_in_errors_low[0x20];

	u8         if_in_unknown_protos_high[0x20];

	u8         if_in_unknown_protos_low[0x20];

	u8         if_out_octets_high[0x20];

	u8         if_out_octets_low[0x20];

	u8         if_out_ucast_pkts_high[0x20];

	u8         if_out_ucast_pkts_low[0x20];

	u8         if_out_discards_high[0x20];

	u8         if_out_discards_low[0x20];

	u8         if_out_errors_high[0x20];

	u8         if_out_errors_low[0x20];

	u8         if_in_multicast_pkts_high[0x20];

	u8         if_in_multicast_pkts_low[0x20];

	u8         if_in_broadcast_pkts_high[0x20];

	u8         if_in_broadcast_pkts_low[0x20];

	u8         if_out_multicast_pkts_high[0x20];

	u8         if_out_multicast_pkts_low[0x20];

	u8         if_out_broadcast_pkts_high[0x20];

	u8         if_out_broadcast_pkts_low[0x20];

	u8         reserved_at_340[0x480];
};

struct mlx5_ifc_eth_802_3_cntrs_grp_data_layout_bits {
	u8         a_frames_transmitted_ok_high[0x20];

	u8         a_frames_transmitted_ok_low[0x20];

	u8         a_frames_received_ok_high[0x20];

	u8         a_frames_received_ok_low[0x20];

	u8         a_frame_check_sequence_errors_high[0x20];

	u8         a_frame_check_sequence_errors_low[0x20];

	u8         a_alignment_errors_high[0x20];

	u8         a_alignment_errors_low[0x20];

	u8         a_octets_transmitted_ok_high[0x20];

	u8         a_octets_transmitted_ok_low[0x20];

	u8         a_octets_received_ok_high[0x20];

	u8         a_octets_received_ok_low[0x20];

	u8         a_multicast_frames_xmitted_ok_high[0x20];

	u8         a_multicast_frames_xmitted_ok_low[0x20];

	u8         a_broadcast_frames_xmitted_ok_high[0x20];

	u8         a_broadcast_frames_xmitted_ok_low[0x20];

	u8         a_multicast_frames_received_ok_high[0x20];

	u8         a_multicast_frames_received_ok_low[0x20];

	u8         a_broadcast_frames_received_ok_high[0x20];

	u8         a_broadcast_frames_received_ok_low[0x20];

	u8         a_in_range_length_errors_high[0x20];

	u8         a_in_range_length_errors_low[0x20];

	u8         a_out_of_range_length_field_high[0x20];

	u8         a_out_of_range_length_field_low[0x20];

	u8         a_frame_too_long_errors_high[0x20];

	u8         a_frame_too_long_errors_low[0x20];

	u8         a_symbol_error_during_carrier_high[0x20];

	u8         a_symbol_error_during_carrier_low[0x20];

	u8         a_mac_control_frames_transmitted_high[0x20];

	u8         a_mac_control_frames_transmitted_low[0x20];

	u8         a_mac_control_frames_received_high[0x20];

	u8         a_mac_control_frames_received_low[0x20];

	u8         a_unsupported_opcodes_received_high[0x20];

	u8         a_unsupported_opcodes_received_low[0x20];

	u8         a_pause_mac_ctrl_frames_received_high[0x20];

	u8         a_pause_mac_ctrl_frames_received_low[0x20];

	u8         a_pause_mac_ctrl_frames_transmitted_high[0x20];

	u8         a_pause_mac_ctrl_frames_transmitted_low[0x20];

	u8         reserved_at_4c0[0x300];
};

struct mlx5_ifc_pcie_perf_cntrs_grp_data_layout_bits {
	u8         life_time_counter_high[0x20];

	u8         life_time_counter_low[0x20];

	u8         rx_errors[0x20];

	u8         tx_errors[0x20];

	u8         l0_to_recovery_eieos[0x20];

	u8         l0_to_recovery_ts[0x20];

	u8         l0_to_recovery_framing[0x20];

	u8         l0_to_recovery_retrain[0x20];

	u8         crc_error_dllp[0x20];

	u8         crc_error_tlp[0x20];

	u8         tx_overflow_buffer_pkt_high[0x20];

	u8         tx_overflow_buffer_pkt_low[0x20];

	u8         outbound_stalled_reads[0x20];

	u8         outbound_stalled_writes[0x20];

	u8         outbound_stalled_reads_events[0x20];

	u8         outbound_stalled_writes_events[0x20];

	u8         reserved_at_200[0x5c0];
};

struct mlx5_ifc_cmd_inter_comp_event_bits {
	u8         command_completion_vector[0x20];

	u8         reserved_at_20[0xc0];
};

struct mlx5_ifc_stall_vl_event_bits {
	u8         reserved_at_0[0x18];
	u8         port_num[0x1];
	u8         reserved_at_19[0x3];
	u8         vl[0x4];

	u8         reserved_at_20[0xa0];
};

struct mlx5_ifc_db_bf_congestion_event_bits {
	u8         event_subtype[0x8];
	u8         reserved_at_8[0x8];
	u8         congestion_level[0x8];
	u8         reserved_at_18[0x8];

	u8         reserved_at_20[0xa0];
};

struct mlx5_ifc_gpio_event_bits {
	u8         reserved_at_0[0x60];

	u8         gpio_event_hi[0x20];

	u8         gpio_event_lo[0x20];

	u8         reserved_at_a0[0x40];
};

struct mlx5_ifc_port_state_change_event_bits {
	u8         reserved_at_0[0x40];

	u8         port_num[0x4];
	u8         reserved_at_44[0x1c];

	u8         reserved_at_60[0x80];
};

struct mlx5_ifc_dropped_packet_logged_bits {
	u8         reserved_at_0[0xe0];
};

enum {
	MLX5_CQ_ERROR_SYNDROME_CQ_OVERRUN                 = 0x1,
	MLX5_CQ_ERROR_SYNDROME_CQ_ACCESS_VIOLATION_ERROR  = 0x2,
};

struct mlx5_ifc_cq_error_bits {
	u8         reserved_at_0[0x8];
	u8         cqn[0x18];

	u8         reserved_at_20[0x20];

	u8         reserved_at_40[0x18];
	u8         syndrome[0x8];

	u8         reserved_at_60[0x80];
};

struct mlx5_ifc_rdma_page_fault_event_bits {
	u8         bytes_committed[0x20];

	u8         r_key[0x20];

	u8         reserved_at_40[0x10];
	u8         packet_len[0x10];

	u8         rdma_op_len[0x20];

	u8         rdma_va[0x40];

	u8         reserved_at_c0[0x5];
	u8         rdma[0x1];
	u8         write[0x1];
	u8         requestor[0x1];
	u8         qp_number[0x18];
};

struct mlx5_ifc_wqe_associated_page_fault_event_bits {
	u8         bytes_committed[0x20];

	u8         reserved_at_20[0x10];
	u8         wqe_index[0x10];

	u8         reserved_at_40[0x10];
	u8         len[0x10];

	u8         reserved_at_60[0x60];

	u8         reserved_at_c0[0x5];
	u8         rdma[0x1];
	u8         write_read[0x1];
	u8         requestor[0x1];
	u8         qpn[0x18];
};

struct mlx5_ifc_qp_events_bits {
	u8         reserved_at_0[0xa0];

	u8         type[0x8];
	u8         reserved_at_a8[0x18];

	u8         reserved_at_c0[0x8];
	u8         qpn_rqn_sqn[0x18];
};

struct mlx5_ifc_dct_events_bits {
	u8         reserved_at_0[0xc0];

	u8         reserved_at_c0[0x8];
	u8         dct_number[0x18];
};

struct mlx5_ifc_comp_event_bits {
	u8         reserved_at_0[0xc0];

	u8         reserved_at_c0[0x8];
	u8         cq_number[0x18];
};

enum {
	MLX5_QPC_STATE_RST        = 0x0,
	MLX5_QPC_STATE_INIT       = 0x1,
	MLX5_QPC_STATE_RTR        = 0x2,
	MLX5_QPC_STATE_RTS        = 0x3,
	MLX5_QPC_STATE_SQER       = 0x4,
	MLX5_QPC_STATE_ERR        = 0x6,
	MLX5_QPC_STATE_SQD        = 0x7,
	MLX5_QPC_STATE_SUSPENDED  = 0x9,
};

enum {
	MLX5_QPC_ST_RC            = 0x0,
	MLX5_QPC_ST_UC            = 0x1,
	MLX5_QPC_ST_UD            = 0x2,
	MLX5_QPC_ST_XRC           = 0x3,
	MLX5_QPC_ST_DCI           = 0x5,
	MLX5_QPC_ST_QP0           = 0x7,
	MLX5_QPC_ST_QP1           = 0x8,
	MLX5_QPC_ST_RAW_DATAGRAM  = 0x9,
	MLX5_QPC_ST_REG_UMR       = 0xc,
};

enum {
	MLX5_QPC_PM_STATE_ARMED     = 0x0,
	MLX5_QPC_PM_STATE_REARM     = 0x1,
	MLX5_QPC_PM_STATE_RESERVED  = 0x2,
	MLX5_QPC_PM_STATE_MIGRATED  = 0x3,
};

enum {
	MLX5_QPC_OFFLOAD_TYPE_RNDV  = 0x1,
};

enum {
	MLX5_QPC_END_PADDING_MODE_SCATTER_AS_IS                = 0x0,
	MLX5_QPC_END_PADDING_MODE_PAD_TO_CACHE_LINE_ALIGNMENT  = 0x1,
};

enum {
	MLX5_QPC_MTU_256_BYTES        = 0x1,
	MLX5_QPC_MTU_512_BYTES        = 0x2,
	MLX5_QPC_MTU_1K_BYTES         = 0x3,
	MLX5_QPC_MTU_2K_BYTES         = 0x4,
	MLX5_QPC_MTU_4K_BYTES         = 0x5,
	MLX5_QPC_MTU_RAW_ETHERNET_QP  = 0x7,
};

enum {
	MLX5_QPC_ATOMIC_MODE_IB_SPEC     = 0x1,
	MLX5_QPC_ATOMIC_MODE_ONLY_8B     = 0x2,
	MLX5_QPC_ATOMIC_MODE_UP_TO_8B    = 0x3,
	MLX5_QPC_ATOMIC_MODE_UP_TO_16B   = 0x4,
	MLX5_QPC_ATOMIC_MODE_UP_TO_32B   = 0x5,
	MLX5_QPC_ATOMIC_MODE_UP_TO_64B   = 0x6,
	MLX5_QPC_ATOMIC_MODE_UP_TO_128B  = 0x7,
	MLX5_QPC_ATOMIC_MODE_UP_TO_256B  = 0x8,
};

enum {
	MLX5_QPC_CS_REQ_DISABLE    = 0x0,
	MLX5_QPC_CS_REQ_UP_TO_32B  = 0x11,
	MLX5_QPC_CS_REQ_UP_TO_64B  = 0x22,
};

enum {
	MLX5_QPC_CS_RES_DISABLE    = 0x0,
	MLX5_QPC_CS_RES_UP_TO_32B  = 0x1,
	MLX5_QPC_CS_RES_UP_TO_64B  = 0x2,
};

struct mlx5_ifc_qpc_bits {
	u8         state[0x4];
	u8         lag_tx_port_affinity[0x4];
	u8         st[0x8];
	u8         reserved_at_10[0x3];
	u8         pm_state[0x2];
	u8         reserved_at_15[0x1];
	u8         req_e2e_credit_mode[0x2];
	u8         offload_type[0x4];
	u8         end_padding_mode[0x2];
	u8         reserved_at_1e[0x2];

	u8         wq_signature[0x1];
	u8         block_lb_mc[0x1];
	u8         atomic_like_write_en[0x1];
	u8         latency_sensitive[0x1];
	u8         reserved_at_24[0x1];
	u8         drain_sigerr[0x1];
	u8         reserved_at_26[0x2];
	u8         pd[0x18];

	u8         mtu[0x3];
	u8         log_msg_max[0x5];
	u8         reserved_at_48[0x1];
	u8         log_rq_size[0x4];
	u8         log_rq_stride[0x3];
	u8         no_sq[0x1];
	u8         log_sq_size[0x4];
	u8         reserved_at_55[0x6];
	u8         rlky[0x1];
	u8         ulp_stateless_offload_mode[0x4];

	u8         counter_set_id[0x8];
	u8         uar_page[0x18];

	u8         reserved_at_80[0x8];
	u8         user_index[0x18];

	u8         reserved_at_a0[0x3];
	u8         log_page_size[0x5];
	u8         remote_qpn[0x18];

	struct mlx5_ifc_ads_bits primary_address_path;

	struct mlx5_ifc_ads_bits secondary_address_path;

	u8         log_ack_req_freq[0x4];
	u8         reserved_at_384[0x4];
	u8         log_sra_max[0x3];
	u8         reserved_at_38b[0x2];
	u8         retry_count[0x3];
	u8         rnr_retry[0x3];
	u8         reserved_at_393[0x1];
	u8         fre[0x1];
	u8         cur_rnr_retry[0x3];
	u8         cur_retry_count[0x3];
	u8         reserved_at_39b[0x5];

	u8         reserved_at_3a0[0x20];

	u8         reserved_at_3c0[0x8];
	u8         next_send_psn[0x18];

	u8         reserved_at_3e0[0x8];
	u8         cqn_snd[0x18];

	u8         reserved_at_400[0x8];
	u8         deth_sqpn[0x18];

	u8         reserved_at_420[0x20];

	u8         reserved_at_440[0x8];
	u8         last_acked_psn[0x18];

	u8         reserved_at_460[0x8];
	u8         ssn[0x18];

	u8         reserved_at_480[0x8];
	u8         log_rra_max[0x3];
	u8         reserved_at_48b[0x1];
	u8         atomic_mode[0x4];
	u8         rre[0x1];
	u8         rwe[0x1];
	u8         rae[0x1];
	u8         reserved_at_493[0x1];
	u8         page_offset[0x6];
	u8         reserved_at_49a[0x3];
	u8         cd_slave_receive[0x1];
	u8         cd_slave_send[0x1];
	u8         cd_master[0x1];

	u8         reserved_at_4a0[0x3];
	u8         min_rnr_nak[0x5];
	u8         next_rcv_psn[0x18];

	u8         reserved_at_4c0[0x8];
	u8         xrcd[0x18];

	u8         reserved_at_4e0[0x8];
	u8         cqn_rcv[0x18];

	u8         dbr_addr[0x40];

	u8         q_key[0x20];

	u8         reserved_at_560[0x5];
	u8         rq_type[0x3];
	u8         srqn_rmpn_xrqn[0x18];

	u8         reserved_at_580[0x8];
	u8         rmsn[0x18];

	u8         hw_sq_wqebb_counter[0x10];
	u8         sw_sq_wqebb_counter[0x10];

	u8         hw_rq_counter[0x20];

	u8         sw_rq_counter[0x20];

	u8         reserved_at_600[0x20];

	u8         reserved_at_620[0xf];
	u8         cgs[0x1];
	u8         cs_req[0x8];
	u8         cs_res[0x8];

	u8         dc_access_key[0x40];

	u8         reserved_at_680[0x3];
	u8         dbr_umem_valid[0x1];

	u8         reserved_at_684[0xbc];
};

struct mlx5_ifc_roce_addr_layout_bits {
	u8         source_l3_address[16][0x8];

	u8         reserved_at_80[0x3];
	u8         vlan_valid[0x1];
	u8         vlan_id[0xc];
	u8         source_mac_47_32[0x10];

	u8         source_mac_31_0[0x20];

	u8         reserved_at_c0[0x14];
	u8         roce_l3_type[0x4];
	u8         roce_version[0x8];

	u8         reserved_at_e0[0x20];
};

union mlx5_ifc_hca_cap_union_bits {
	struct mlx5_ifc_cmd_hca_cap_bits cmd_hca_cap;
	struct mlx5_ifc_odp_cap_bits odp_cap;
	struct mlx5_ifc_atomic_caps_bits atomic_caps;
	struct mlx5_ifc_roce_cap_bits roce_cap;
	struct mlx5_ifc_per_protocol_networking_offload_caps_bits per_protocol_networking_offload_caps;
	struct mlx5_ifc_flow_table_nic_cap_bits flow_table_nic_cap;
	struct mlx5_ifc_flow_table_eswitch_cap_bits flow_table_eswitch_cap;
	struct mlx5_ifc_e_switch_cap_bits e_switch_cap;
	struct mlx5_ifc_vector_calc_cap_bits vector_calc_cap;
	struct mlx5_ifc_qos_cap_bits qos_cap;
	struct mlx5_ifc_fpga_cap_bits fpga_cap;
	u8         reserved_at_0[0x8000];
};

enum {
	MLX5_FLOW_CONTEXT_ACTION_ALLOW     = 0x1,
	MLX5_FLOW_CONTEXT_ACTION_DROP      = 0x2,
	MLX5_FLOW_CONTEXT_ACTION_FWD_DEST  = 0x4,
	MLX5_FLOW_CONTEXT_ACTION_COUNT     = 0x8,
	MLX5_FLOW_CONTEXT_ACTION_PACKET_REFORMAT = 0x10,
	MLX5_FLOW_CONTEXT_ACTION_DECAP     = 0x20,
	MLX5_FLOW_CONTEXT_ACTION_MOD_HDR   = 0x40,
	MLX5_FLOW_CONTEXT_ACTION_VLAN_POP  = 0x80,
	MLX5_FLOW_CONTEXT_ACTION_VLAN_PUSH = 0x100,
	MLX5_FLOW_CONTEXT_ACTION_VLAN_POP_2  = 0x400,
	MLX5_FLOW_CONTEXT_ACTION_VLAN_PUSH_2 = 0x800,
};

struct mlx5_ifc_vlan_bits {
	u8         ethtype[0x10];
	u8         prio[0x3];
	u8         cfi[0x1];
	u8         vid[0xc];
};

struct mlx5_ifc_flow_context_bits {
	struct mlx5_ifc_vlan_bits push_vlan;

	u8         group_id[0x20];

	u8         reserved_at_40[0x8];
	u8         flow_tag[0x18];

	u8         reserved_at_60[0x10];
	u8         action[0x10];

	u8         extended_destination[0x1];
	u8         reserved_at_80[0x7];
	u8         destination_list_size[0x18];

	u8         reserved_at_a0[0x8];
	u8         flow_counter_list_size[0x18];

	u8         packet_reformat_id[0x20];

	u8         modify_header_id[0x20];

	struct mlx5_ifc_vlan_bits push_vlan_2;

	u8         reserved_at_120[0xe0];

	struct mlx5_ifc_fte_match_param_bits match_value;

	u8         reserved_at_1200[0x600];

	union mlx5_ifc_dest_format_struct_flow_counter_list_auto_bits destination[0];
};

enum {
	MLX5_XRC_SRQC_STATE_GOOD   = 0x0,
	MLX5_XRC_SRQC_STATE_ERROR  = 0x1,
};

struct mlx5_ifc_xrc_srqc_bits {
	u8         state[0x4];
	u8         log_xrc_srq_size[0x4];
	u8         reserved_at_8[0x18];

	u8         wq_signature[0x1];
	u8         cont_srq[0x1];
	u8         reserved_at_22[0x1];
	u8         rlky[0x1];
	u8         basic_cyclic_rcv_wqe[0x1];
	u8         log_rq_stride[0x3];
	u8         xrcd[0x18];

	u8         page_offset[0x6];
	u8         reserved_at_46[0x1];
	u8         dbr_umem_valid[0x1];
	u8         cqn[0x18];

	u8         reserved_at_60[0x20];

	u8         user_index_equal_xrc_srqn[0x1];
	u8         reserved_at_81[0x1];
	u8         log_page_size[0x6];
	u8         user_index[0x18];

	u8         reserved_at_a0[0x20];

	u8         reserved_at_c0[0x8];
	u8         pd[0x18];

	u8         lwm[0x10];
	u8         wqe_cnt[0x10];

	u8         reserved_at_100[0x40];

	u8         db_record_addr_h[0x20];

	u8         db_record_addr_l[0x1e];
	u8         reserved_at_17e[0x2];

	u8         reserved_at_180[0x80];
};

struct mlx5_ifc_vnic_diagnostic_statistics_bits {
	u8         counter_error_queues[0x20];

	u8         total_error_queues[0x20];

	u8         send_queue_priority_update_flow[0x20];

	u8         reserved_at_60[0x20];

	u8         nic_receive_steering_discard[0x40];

	u8         receive_discard_vport_down[0x40];

	u8         transmit_discard_vport_down[0x40];

	u8         reserved_at_140[0xec0];
};

struct mlx5_ifc_traffic_counter_bits {
	u8         packets[0x40];

	u8         octets[0x40];
};

struct mlx5_ifc_tisc_bits {
	u8         strict_lag_tx_port_affinity[0x1];
	u8         reserved_at_1[0x3];
	u8         lag_tx_port_affinity[0x04];

	u8         reserved_at_8[0x4];
	u8         prio[0x4];
	u8         reserved_at_10[0x10];

	u8         reserved_at_20[0x100];

	u8         reserved_at_120[0x8];
	u8         transport_domain[0x18];

	u8         reserved_at_140[0x8];
	u8         underlay_qpn[0x18];
	u8         reserved_at_160[0x3a0];
};

enum {
	MLX5_TIRC_DISP_TYPE_DIRECT    = 0x0,
	MLX5_TIRC_DISP_TYPE_INDIRECT  = 0x1,
};

enum {
	MLX5_TIRC_LRO_ENABLE_MASK_IPV4_LRO  = 0x1,
	MLX5_TIRC_LRO_ENABLE_MASK_IPV6_LRO  = 0x2,
};

enum {
	MLX5_RX_HASH_FN_NONE           = 0x0,
	MLX5_RX_HASH_FN_INVERTED_XOR8  = 0x1,
	MLX5_RX_HASH_FN_TOEPLITZ       = 0x2,
};

enum {
	MLX5_TIRC_SELF_LB_BLOCK_BLOCK_UNICAST    = 0x1,
	MLX5_TIRC_SELF_LB_BLOCK_BLOCK_MULTICAST  = 0x2,
};

struct mlx5_ifc_tirc_bits {
	u8         reserved_at_0[0x20];

	u8         disp_type[0x4];
	u8         reserved_at_24[0x1c];

	u8         reserved_at_40[0x40];

	u8         reserved_at_80[0x4];
	u8         lro_timeout_period_usecs[0x10];
	u8         lro_enable_mask[0x4];
	u8         lro_max_ip_payload_size[0x8];

	u8         reserved_at_a0[0x40];

	u8         reserved_at_e0[0x8];
	u8         inline_rqn[0x18];

	u8         rx_hash_symmetric[0x1];
	u8         reserved_at_101[0x1];
	u8         tunneled_offload_en[0x1];
	u8         reserved_at_103[0x5];
	u8         indirect_table[0x18];

	u8         rx_hash_fn[0x4];
	u8         reserved_at_124[0x2];
	u8         self_lb_block[0x2];
	u8         transport_domain[0x18];

	u8         rx_hash_toeplitz_key[10][0x20];

	struct mlx5_ifc_rx_hash_field_select_bits rx_hash_field_selector_outer;

	struct mlx5_ifc_rx_hash_field_select_bits rx_hash_field_selector_inner;

	u8         reserved_at_2c0[0x4c0];
};

enum {
	MLX5_SRQC_STATE_GOOD   = 0x0,
	MLX5_SRQC_STATE_ERROR  = 0x1,
};

struct mlx5_ifc_srqc_bits {
	u8         state[0x4];
	u8         log_srq_size[0x4];
	u8         reserved_at_8[0x18];

	u8         wq_signature[0x1];
	u8         cont_srq[0x1];
	u8         reserved_at_22[0x1];
	u8         rlky[0x1];
	u8         reserved_at_24[0x1];
	u8         log_rq_stride[0x3];
	u8         xrcd[0x18];

	u8         page_offset[0x6];
	u8         reserved_at_46[0x2];
	u8         cqn[0x18];

	u8         reserved_at_60[0x20];

	u8         reserved_at_80[0x2];
	u8         log_page_size[0x6];
	u8         reserved_at_88[0x18];

	u8         reserved_at_a0[0x20];

	u8         reserved_at_c0[0x8];
	u8         pd[0x18];

	u8         lwm[0x10];
	u8         wqe_cnt[0x10];

	u8         reserved_at_100[0x40];

	u8         dbr_addr[0x40];

	u8         reserved_at_180[0x80];
};

enum {
	MLX5_SQC_STATE_RST  = 0x0,
	MLX5_SQC_STATE_RDY  = 0x1,
	MLX5_SQC_STATE_ERR  = 0x3,
};

struct mlx5_ifc_sqc_bits {
	u8         rlky[0x1];
	u8         cd_master[0x1];
	u8         fre[0x1];
	u8         flush_in_error_en[0x1];
	u8         allow_multi_pkt_send_wqe[0x1];
	u8	   min_wqe_inline_mode[0x3];
	u8         state[0x4];
	u8         reg_umr[0x1];
	u8         allow_swp[0x1];
	u8         hairpin[0x1];
	u8         reserved_at_f[0x11];

	u8         reserved_at_20[0x8];
	u8         user_index[0x18];

	u8         reserved_at_40[0x8];
	u8         cqn[0x18];

	u8         reserved_at_60[0x8];
	u8         hairpin_peer_rq[0x18];

	u8         reserved_at_80[0x10];
	u8         hairpin_peer_vhca[0x10];

	u8         reserved_at_a0[0x50];

	u8         packet_pacing_rate_limit_index[0x10];
	u8         tis_lst_sz[0x10];
	u8         reserved_at_110[0x10];

	u8         reserved_at_120[0x40];

	u8         reserved_at_160[0x8];
	u8         tis_num_0[0x18];

	struct mlx5_ifc_wq_bits wq;
};

enum {
	SCHEDULING_CONTEXT_ELEMENT_TYPE_TSAR = 0x0,
	SCHEDULING_CONTEXT_ELEMENT_TYPE_VPORT = 0x1,
	SCHEDULING_CONTEXT_ELEMENT_TYPE_VPORT_TC = 0x2,
	SCHEDULING_CONTEXT_ELEMENT_TYPE_PARA_VPORT_TC = 0x3,
};

struct mlx5_ifc_scheduling_context_bits {
	u8         element_type[0x8];
	u8         reserved_at_8[0x18];

	u8         element_attributes[0x20];

	u8         parent_element_id[0x20];

	u8         reserved_at_60[0x40];

	u8         bw_share[0x20];

	u8         max_average_bw[0x20];

	u8         reserved_at_e0[0x120];
};

struct mlx5_ifc_rqtc_bits {
	u8         reserved_at_0[0xa0];

	u8         reserved_at_a0[0x10];
	u8         rqt_max_size[0x10];

	u8         reserved_at_c0[0x10];
	u8         rqt_actual_size[0x10];

	u8         reserved_at_e0[0x6a0];

	struct mlx5_ifc_rq_num_bits rq_num[0];
};

enum {
	MLX5_RQC_MEM_RQ_TYPE_MEMORY_RQ_INLINE  = 0x0,
	MLX5_RQC_MEM_RQ_TYPE_MEMORY_RQ_RMP     = 0x1,
};

enum {
	MLX5_RQC_STATE_RST  = 0x0,
	MLX5_RQC_STATE_RDY  = 0x1,
	MLX5_RQC_STATE_ERR  = 0x3,
};

struct mlx5_ifc_rqc_bits {
	u8         rlky[0x1];
	u8	   delay_drop_en[0x1];
	u8         scatter_fcs[0x1];
	u8         vsd[0x1];
	u8         mem_rq_type[0x4];
	u8         state[0x4];
	u8         reserved_at_c[0x1];
	u8         flush_in_error_en[0x1];
	u8         hairpin[0x1];
	u8         reserved_at_f[0x11];

	u8         reserved_at_20[0x8];
	u8         user_index[0x18];

	u8         reserved_at_40[0x8];
	u8         cqn[0x18];

	u8         counter_set_id[0x8];
	u8         reserved_at_68[0x18];

	u8         reserved_at_80[0x8];
	u8         rmpn[0x18];

	u8         reserved_at_a0[0x8];
	u8         hairpin_peer_sq[0x18];

	u8         reserved_at_c0[0x10];
	u8         hairpin_peer_vhca[0x10];

	u8         reserved_at_e0[0xa0];

	struct mlx5_ifc_wq_bits wq;
};

enum {
	MLX5_RMPC_STATE_RDY  = 0x1,
	MLX5_RMPC_STATE_ERR  = 0x3,
};

struct mlx5_ifc_rmpc_bits {
	u8         reserved_at_0[0x8];
	u8         state[0x4];
	u8         reserved_at_c[0x14];

	u8         basic_cyclic_rcv_wqe[0x1];
	u8         reserved_at_21[0x1f];

	u8         reserved_at_40[0x140];

	struct mlx5_ifc_wq_bits wq;
};

struct mlx5_ifc_nic_vport_context_bits {
	u8         reserved_at_0[0x5];
	u8         min_wqe_inline_mode[0x3];
	u8         reserved_at_8[0x15];
	u8         disable_mc_local_lb[0x1];
	u8         disable_uc_local_lb[0x1];
	u8         roce_en[0x1];

	u8         arm_change_event[0x1];
	u8         reserved_at_21[0x1a];
	u8         event_on_mtu[0x1];
	u8         event_on_promisc_change[0x1];
	u8         event_on_vlan_change[0x1];
	u8         event_on_mc_address_change[0x1];
	u8         event_on_uc_address_change[0x1];

	u8         reserved_at_40[0xc];

	u8	   affiliation_criteria[0x4];
	u8	   affiliated_vhca_id[0x10];

	u8	   reserved_at_60[0xd0];

	u8         mtu[0x10];

	u8         system_image_guid[0x40];
	u8         port_guid[0x40];
	u8         node_guid[0x40];

	u8         reserved_at_200[0x140];
	u8         qkey_violation_counter[0x10];
	u8         reserved_at_350[0x430];

	u8         promisc_uc[0x1];
	u8         promisc_mc[0x1];
	u8         promisc_all[0x1];
	u8         reserved_at_783[0x2];
	u8         allowed_list_type[0x3];
	u8         reserved_at_788[0xc];
	u8         allowed_list_size[0xc];

	struct mlx5_ifc_mac_address_layout_bits permanent_address;

	u8         reserved_at_7e0[0x20];

	u8         current_uc_mac_address[0][0x40];
};

enum {
	MLX5_MKC_ACCESS_MODE_PA    = 0x0,
	MLX5_MKC_ACCESS_MODE_MTT   = 0x1,
	MLX5_MKC_ACCESS_MODE_KLMS  = 0x2,
	MLX5_MKC_ACCESS_MODE_KSM   = 0x3,
	MLX5_MKC_ACCESS_MODE_SW_ICM = 0x4,
	MLX5_MKC_ACCESS_MODE_MEMIC = 0x5,
};

struct mlx5_ifc_mkc_bits {
	u8         reserved_at_0[0x1];
	u8         free[0x1];
	u8         reserved_at_2[0x1];
	u8         access_mode_4_2[0x3];
	u8         reserved_at_6[0x7];
	u8         relaxed_ordering_write[0x1];
	u8         reserved_at_e[0x1];
	u8         small_fence_on_rdma_read_response[0x1];
	u8         umr_en[0x1];
	u8         a[0x1];
	u8         rw[0x1];
	u8         rr[0x1];
	u8         lw[0x1];
	u8         lr[0x1];
	u8         access_mode_1_0[0x2];
	u8         reserved_at_18[0x8];

	u8         qpn[0x18];
	u8         mkey_7_0[0x8];

	u8         reserved_at_40[0x20];

	u8         length64[0x1];
	u8         bsf_en[0x1];
	u8         sync_umr[0x1];
	u8         reserved_at_63[0x2];
	u8         expected_sigerr_count[0x1];
	u8         reserved_at_66[0x1];
	u8         en_rinval[0x1];
	u8         pd[0x18];

	u8         start_addr[0x40];

	u8         len[0x40];

	u8         bsf_octword_size[0x20];

	u8         reserved_at_120[0x80];

	u8         translations_octword_size[0x20];

	u8         reserved_at_1c0[0x1b];
	u8         log_page_size[0x5];

	u8         reserved_at_1e0[0x20];
};

struct mlx5_ifc_pkey_bits {
	u8         reserved_at_0[0x10];
	u8         pkey[0x10];
};

struct mlx5_ifc_array128_auto_bits {
	u8         array128_auto[16][0x8];
};

struct mlx5_ifc_hca_vport_context_bits {
	u8         field_select[0x20];

	u8         reserved_at_20[0xe0];

	u8         sm_virt_aware[0x1];
	u8         has_smi[0x1];
	u8         has_raw[0x1];
	u8         grh_required[0x1];
	u8         reserved_at_104[0xc];
	u8         port_physical_state[0x4];
	u8         vport_state_policy[0x4];
	u8         port_state[0x4];
	u8         vport_state[0x4];

	u8         reserved_at_120[0x20];

	u8         system_image_guid[0x40];

	u8         port_guid[0x40];

	u8         node_guid[0x40];

	u8         cap_mask1[0x20];

	u8         cap_mask1_field_select[0x20];

	u8         cap_mask2[0x20];

	u8         cap_mask2_field_select[0x20];

	u8         reserved_at_280[0x80];

	u8         lid[0x10];
	u8         reserved_at_310[0x4];
	u8         init_type_reply[0x4];
	u8         lmc[0x3];
	u8         subnet_timeout[0x5];

	u8         sm_lid[0x10];
	u8         sm_sl[0x4];
	u8         reserved_at_334[0xc];

	u8         qkey_violation_counter[0x10];
	u8         pkey_violation_counter[0x10];

	u8         reserved_at_360[0xca0];
};

struct mlx5_ifc_esw_vport_context_bits {
	u8         reserved_at_0[0x3];
	u8         vport_svlan_strip[0x1];
	u8         vport_cvlan_strip[0x1];
	u8         vport_svlan_insert[0x1];
	u8         vport_cvlan_insert[0x2];
	u8         reserved_at_8[0x18];

	u8         reserved_at_20[0x20];

	u8         svlan_cfi[0x1];
	u8         svlan_pcp[0x3];
	u8         svlan_id[0xc];
	u8         cvlan_cfi[0x1];
	u8         cvlan_pcp[0x3];
	u8         cvlan_id[0xc];

	u8         reserved_at_60[0x7a0];
};

enum {
	MLX5_EQC_STATUS_OK                = 0x0,
	MLX5_EQC_STATUS_EQ_WRITE_FAILURE  = 0xa,
};

enum {
	MLX5_EQC_ST_ARMED  = 0x9,
	MLX5_EQC_ST_FIRED  = 0xa,
};

struct mlx5_ifc_eqc_bits {
	u8         status[0x4];
	u8         reserved_at_4[0x9];
	u8         ec[0x1];
	u8         oi[0x1];
	u8         reserved_at_f[0x5];
	u8         st[0x4];
	u8         reserved_at_18[0x8];

	u8         reserved_at_20[0x20];

	u8         reserved_at_40[0x14];
	u8         page_offset[0x6];
	u8         reserved_at_5a[0x6];

	u8         reserved_at_60[0x3];
	u8         log_eq_size[0x5];
	u8         uar_page[0x18];

	u8         reserved_at_80[0x20];

	u8         reserved_at_a0[0x18];
	u8         intr[0x8];

	u8         reserved_at_c0[0x3];
	u8         log_page_size[0x5];
	u8         reserved_at_c8[0x18];

	u8         reserved_at_e0[0x60];

	u8         reserved_at_140[0x8];
	u8         consumer_counter[0x18];

	u8         reserved_at_160[0x8];
	u8         producer_counter[0x18];

	u8         reserved_at_180[0x80];
};

enum {
	MLX5_DCTC_STATE_ACTIVE    = 0x0,
	MLX5_DCTC_STATE_DRAINING  = 0x1,
	MLX5_DCTC_STATE_DRAINED   = 0x2,
};

enum {
	MLX5_DCTC_CS_RES_DISABLE    = 0x0,
	MLX5_DCTC_CS_RES_NA         = 0x1,
	MLX5_DCTC_CS_RES_UP_TO_64B  = 0x2,
};

enum {
	MLX5_DCTC_MTU_256_BYTES  = 0x1,
	MLX5_DCTC_MTU_512_BYTES  = 0x2,
	MLX5_DCTC_MTU_1K_BYTES   = 0x3,
	MLX5_DCTC_MTU_2K_BYTES   = 0x4,
	MLX5_DCTC_MTU_4K_BYTES   = 0x5,
};

struct mlx5_ifc_dctc_bits {
	u8         reserved_at_0[0x4];
	u8         state[0x4];
	u8         reserved_at_8[0x18];

	u8         reserved_at_20[0x8];
	u8         user_index[0x18];

	u8         reserved_at_40[0x8];
	u8         cqn[0x18];

	u8         counter_set_id[0x8];
	u8         atomic_mode[0x4];
	u8         rre[0x1];
	u8         rwe[0x1];
	u8         rae[0x1];
	u8         atomic_like_write_en[0x1];
	u8         latency_sensitive[0x1];
	u8         rlky[0x1];
	u8         free_ar[0x1];
	u8         reserved_at_73[0xd];

	u8         reserved_at_80[0x8];
	u8         cs_res[0x8];
	u8         reserved_at_90[0x3];
	u8         min_rnr_nak[0x5];
	u8         reserved_at_98[0x8];

	u8         reserved_at_a0[0x8];
	u8         srqn_xrqn[0x18];

	u8         reserved_at_c0[0x8];
	u8         pd[0x18];

	u8         tclass[0x8];
	u8         reserved_at_e8[0x4];
	u8         flow_label[0x14];

	u8         dc_access_key[0x40];

	u8         reserved_at_140[0x5];
	u8         mtu[0x3];
	u8         port[0x8];
	u8         pkey_index[0x10];

	u8         reserved_at_160[0x8];
	u8         my_addr_index[0x8];
	u8         reserved_at_170[0x8];
	u8         hop_limit[0x8];

	u8         dc_access_key_violation_count[0x20];

	u8         reserved_at_1a0[0x14];
	u8         dei_cfi[0x1];
	u8         eth_prio[0x3];
	u8         ecn[0x2];
	u8         dscp[0x6];

	u8         reserved_at_1c0[0x40];
};

enum {
	MLX5_CQC_STATUS_OK             = 0x0,
	MLX5_CQC_STATUS_CQ_OVERFLOW    = 0x9,
	MLX5_CQC_STATUS_CQ_WRITE_FAIL  = 0xa,
};

enum {
	MLX5_CQC_CQE_SZ_64_BYTES   = 0x0,
	MLX5_CQC_CQE_SZ_128_BYTES  = 0x1,
};

enum {
	MLX5_CQC_ST_SOLICITED_NOTIFICATION_REQUEST_ARMED  = 0x6,
	MLX5_CQC_ST_NOTIFICATION_REQUEST_ARMED            = 0x9,
	MLX5_CQC_ST_FIRED                                 = 0xa,
};

enum {
	MLX5_CQ_PERIOD_MODE_START_FROM_EQE = 0x0,
	MLX5_CQ_PERIOD_MODE_START_FROM_CQE = 0x1,
	MLX5_CQ_PERIOD_NUM_MODES
};

struct mlx5_ifc_cqc_bits {
	u8         status[0x4];
	u8         reserved_at_4[0x2];
	u8         dbr_umem_valid[0x1];
	u8         reserved_at_7[0x1];
	u8         cqe_sz[0x3];
	u8         cc[0x1];
	u8         reserved_at_c[0x1];
	u8         scqe_break_moderation_en[0x1];
	u8         oi[0x1];
	u8         cq_period_mode[0x2];
	u8         cqe_comp_en[0x1];
	u8         mini_cqe_res_format[0x2];
	u8         st[0x4];
	u8         reserved_at_18[0x8];

	u8         reserved_at_20[0x20];

	u8         reserved_at_40[0x14];
	u8         page_offset[0x6];
	u8         reserved_at_5a[0x6];

	u8         reserved_at_60[0x3];
	u8         log_cq_size[0x5];
	u8         uar_page[0x18];

	u8         reserved_at_80[0x4];
	u8         cq_period[0xc];
	u8         cq_max_count[0x10];

	u8         reserved_at_a0[0x18];
	u8         c_eqn[0x8];

	u8         reserved_at_c0[0x3];
	u8         log_page_size[0x5];
	u8         reserved_at_c8[0x18];

	u8         reserved_at_e0[0x20];

	u8         reserved_at_100[0x8];
	u8         last_notified_index[0x18];

	u8         reserved_at_120[0x8];
	u8         last_solicit_index[0x18];

	u8         reserved_at_140[0x8];
	u8         consumer_counter[0x18];

	u8         reserved_at_160[0x8];
	u8         producer_counter[0x18];

	u8         reserved_at_180[0x40];

	u8         dbr_addr[0x40];
};

union mlx5_ifc_cong_control_roce_ecn_auto_bits {
	struct mlx5_ifc_cong_control_802_1qau_rp_bits cong_control_802_1qau_rp;
	struct mlx5_ifc_cong_control_r_roce_ecn_rp_bits cong_control_r_roce_ecn_rp;
	struct mlx5_ifc_cong_control_r_roce_ecn_np_bits cong_control_r_roce_ecn_np;
	u8         reserved_at_0[0x800];
};

struct mlx5_ifc_query_adapter_param_block_bits {
	u8         reserved_at_0[0xc0];

	u8         reserved_at_c0[0x8];
	u8         ieee_vendor_id[0x18];

	u8         reserved_at_e0[0x10];
	u8         vsd_vendor_id[0x10];

	u8         vsd[208][0x8];

	u8         vsd_contd_psid[16][0x8];
};

enum {
	MLX5_XRQC_STATE_GOOD   = 0x0,
	MLX5_XRQC_STATE_ERROR  = 0x1,
};

enum {
	MLX5_XRQC_TOPOLOGY_NO_SPECIAL_TOPOLOGY = 0x0,
	MLX5_XRQC_TOPOLOGY_TAG_MATCHING        = 0x1,
};

enum {
	MLX5_XRQC_OFFLOAD_RNDV = 0x1,
};

struct mlx5_ifc_tag_matching_topology_context_bits {
	u8         log_matching_list_sz[0x4];
	u8         reserved_at_4[0xc];
	u8         append_next_index[0x10];

	u8         sw_phase_cnt[0x10];
	u8         hw_phase_cnt[0x10];

	u8         reserved_at_40[0x40];
};

struct mlx5_ifc_xrqc_bits {
	u8         state[0x4];
	u8         rlkey[0x1];
	u8         reserved_at_5[0xf];
	u8         topology[0x4];
	u8         reserved_at_18[0x4];
	u8         offload[0x4];

	u8         reserved_at_20[0x8];
	u8         user_index[0x18];

	u8         reserved_at_40[0x8];
	u8         cqn[0x18];

	u8         reserved_at_60[0xa0];

	struct mlx5_ifc_tag_matching_topology_context_bits tag_matching_topology_context;

	u8         reserved_at_180[0x280];

	struct mlx5_ifc_wq_bits wq;
};

union mlx5_ifc_modify_field_select_resize_field_select_auto_bits {
	struct mlx5_ifc_modify_field_select_bits modify_field_select;
	struct mlx5_ifc_resize_field_select_bits resize_field_select;
	u8         reserved_at_0[0x20];
};

union mlx5_ifc_field_select_802_1_r_roce_auto_bits {
	struct mlx5_ifc_field_select_802_1qau_rp_bits field_select_802_1qau_rp;
	struct mlx5_ifc_field_select_r_roce_rp_bits field_select_r_roce_rp;
	struct mlx5_ifc_field_select_r_roce_np_bits field_select_r_roce_np;
	u8         reserved_at_0[0x20];
};

union mlx5_ifc_eth_cntrs_grp_data_layout_auto_bits {
	struct mlx5_ifc_eth_802_3_cntrs_grp_data_layout_bits eth_802_3_cntrs_grp_data_layout;
	struct mlx5_ifc_eth_2863_cntrs_grp_data_layout_bits eth_2863_cntrs_grp_data_layout;
	struct mlx5_ifc_eth_2819_cntrs_grp_data_layout_bits eth_2819_cntrs_grp_data_layout;
	struct mlx5_ifc_eth_3635_cntrs_grp_data_layout_bits eth_3635_cntrs_grp_data_layout;
	struct mlx5_ifc_eth_extended_cntrs_grp_data_layout_bits eth_extended_cntrs_grp_data_layout;
	struct mlx5_ifc_eth_per_prio_grp_data_layout_bits eth_per_prio_grp_data_layout;
	struct mlx5_ifc_eth_per_traffic_grp_data_layout_bits eth_per_traffic_grp_data_layout;
	struct mlx5_ifc_ib_port_cntrs_grp_data_layout_bits ib_port_cntrs_grp_data_layout;
	struct mlx5_ifc_phys_layer_cntrs_bits phys_layer_cntrs;
	struct mlx5_ifc_phys_layer_statistical_cntrs_bits phys_layer_statistical_cntrs;
	u8         reserved_at_0[0x7c0];
};

union mlx5_ifc_pcie_cntrs_grp_data_layout_auto_bits {
	struct mlx5_ifc_pcie_perf_cntrs_grp_data_layout_bits pcie_perf_cntrs_grp_data_layout;
	u8         reserved_at_0[0x7c0];
};

union mlx5_ifc_event_auto_bits {
	struct mlx5_ifc_comp_event_bits comp_event;
	struct mlx5_ifc_dct_events_bits dct_events;
	struct mlx5_ifc_qp_events_bits qp_events;
	struct mlx5_ifc_wqe_associated_page_fault_event_bits wqe_associated_page_fault_event;
	struct mlx5_ifc_rdma_page_fault_event_bits rdma_page_fault_event;
	struct mlx5_ifc_cq_error_bits cq_error;
	struct mlx5_ifc_dropped_packet_logged_bits dropped_packet_logged;
	struct mlx5_ifc_port_state_change_event_bits port_state_change_event;
	struct mlx5_ifc_gpio_event_bits gpio_event;
	struct mlx5_ifc_db_bf_congestion_event_bits db_bf_congestion_event;
	struct mlx5_ifc_stall_vl_event_bits stall_vl_event;
	struct mlx5_ifc_cmd_inter_comp_event_bits cmd_inter_comp_event;
	u8         reserved_at_0[0xe0];
};

struct mlx5_ifc_health_buffer_bits {
	u8         reserved_at_0[0x100];

	u8         assert_existptr[0x20];

	u8         assert_callra[0x20];

	u8         reserved_at_140[0x40];

	u8         fw_version[0x20];

	u8         hw_id[0x20];

	u8         reserved_at_1c0[0x20];

	u8         irisc_index[0x8];
	u8         synd[0x8];
	u8         ext_synd[0x10];
};

struct mlx5_ifc_register_loopback_control_bits {
	u8         no_lb[0x1];
	u8         reserved_at_1[0x7];
	u8         port[0x8];
	u8         reserved_at_10[0x10];

	u8         reserved_at_20[0x60];
};

struct mlx5_ifc_vport_tc_element_bits {
	u8         traffic_class[0x4];
	u8         reserved_at_4[0xc];
	u8         vport_number[0x10];
};

struct mlx5_ifc_vport_element_bits {
	u8         reserved_at_0[0x10];
	u8         vport_number[0x10];
};

enum {
	TSAR_ELEMENT_TSAR_TYPE_DWRR = 0x0,
	TSAR_ELEMENT_TSAR_TYPE_ROUND_ROBIN = 0x1,
	TSAR_ELEMENT_TSAR_TYPE_ETS = 0x2,
};

struct mlx5_ifc_tsar_element_bits {
	u8         reserved_at_0[0x8];
	u8         tsar_type[0x8];
	u8         reserved_at_10[0x10];
};

enum {
	MLX5_TEARDOWN_HCA_OUT_FORCE_STATE_SUCCESS = 0x0,
	MLX5_TEARDOWN_HCA_OUT_FORCE_STATE_FAIL = 0x1,
};

struct mlx5_ifc_teardown_hca_out_bits {
	u8         status[0x8];
	u8         reserved_at_8[0x18];

	u8         syndrome[0x20];

	u8         reserved_at_40[0x3f];

	u8         state[0x1];
};

enum {
	MLX5_TEARDOWN_HCA_IN_PROFILE_GRACEFUL_CLOSE  = 0x0,
	MLX5_TEARDOWN_HCA_IN_PROFILE_FORCE_CLOSE     = 0x1,
	MLX5_TEARDOWN_HCA_IN_PROFILE_PREPARE_FAST_TEARDOWN = 0x2,
};

struct mlx5_ifc_teardown_hca_in_bits {
	u8         opcode[0x10];
	u8         reserved_at_10[0x10];

	u8         reserved_at_20[0x10];
	u8         op_mod[0x10];

	u8         reserved_at_40[0x10];
	u8         profile[0x10];

	u8         reserved_at_60[0x20];
};

struct mlx5_ifc_sqerr2rts_qp_out_bits {
	u8         status[0x8];
	u8         reserved_at_8[0x18];

	u8         syndrome[0x20];

	u8         reserved_at_40[0x40];
};

struct mlx5_ifc_sqerr2rts_qp_in_bits {
	u8         opcode[0x10];
	u8         uid[0x10];

	u8         reserved_at_20[0x10];
	u8         op_mod[0x10];

	u8         reserved_at_40[0x8];
	u8         qpn[0x18];

	u8         reserved_at_60[0x20];

	u8         opt_param_mask[0x20];

	u8         reserved_at_a0[0x20];

	struct mlx5_ifc_qpc_bits qpc;

	u8         reserved_at_800[0x80];
};

struct mlx5_ifc_sqd2rts_qp_out_bits {
	u8         status[0x8];
	u8         reserved_at_8[0x18];

	u8         syndrome[0x20];

	u8         reserved_at_40[0x40];
};

struct mlx5_ifc_sqd2rts_qp_in_bits {
	u8         opcode[0x10];
	u8         uid[0x10];

	u8         reserved_at_20[0x10];
	u8         op_mod[0x10];

	u8         reserved_at_40[0x8];
	u8         qpn[0x18];

	u8         reserved_at_60[0x20];

	u8         opt_param_mask[0x20];

	u8         reserved_at_a0[0x20];

	struct mlx5_ifc_qpc_bits qpc;

	u8         reserved_at_800[0x80];
};

struct mlx5_ifc_set_roce_address_out_bits {
	u8         status[0x8];
	u8         reserved_at_8[0x18];

	u8         syndrome[0x20];

	u8         reserved_at_40[0x40];
};

struct mlx5_ifc_set_roce_address_in_bits {
	u8         opcode[0x10];
	u8         reserved_at_10[0x10];

	u8         reserved_at_20[0x10];
	u8         op_mod[0x10];

	u8         roce_address_index[0x10];
	u8         reserved_at_50[0xc];
	u8	   vhca_port_num[0x4];

	u8         reserved_at_60[0x20];

	struct mlx5_ifc_roce_addr_layout_bits roce_address;
};

struct mlx5_ifc_set_mad_demux_out_bits {
	u8         status[0x8];
	u8         reserved_at_8[0x18];

	u8         syndrome[0x20];

	u8         reserved_at_40[0x40];
};

enum {
	MLX5_SET_MAD_DEMUX_IN_DEMUX_MODE_PASS_ALL   = 0x0,
	MLX5_SET_MAD_DEMUX_IN_DEMUX_MODE_SELECTIVE  = 0x2,
};

struct mlx5_ifc_set_mad_demux_in_bits {
	u8         opcode[0x10];
	u8         reserved_at_10[0x10];

	u8         reserved_at_20[0x10];
	u8         op_mod[0x10];

	u8         reserved_at_40[0x20];

	u8         reserved_at_60[0x6];
	u8         demux_mode[0x2];
	u8         reserved_at_68[0x18];
};

struct mlx5_ifc_set_l2_table_entry_out_bits {
	u8         status[0x8];
	u8         reserved_at_8[0x18];

	u8         syndrome[0x20];

	u8         reserved_at_40[0x40];
};

struct mlx5_ifc_set_l2_table_entry_in_bits {
	u8         opcode[0x10];
	u8         reserved_at_10[0x10];

	u8         reserved_at_20[0x10];
	u8         op_mod[0x10];

	u8         reserved_at_40[0x60];

	u8         reserved_at_a0[0x8];
	u8         table_index[0x18];

	u8         reserved_at_c0[0x20];

	u8         reserved_at_e0[0x13];
	u8         vlan_valid[0x1];
	u8         vlan[0xc];

	struct mlx5_ifc_mac_address_layout_bits mac_address;

	u8         reserved_at_140[0xc0];
};

struct mlx5_ifc_set_issi_out_bits {
	u8         status[0x8];
	u8         reserved_at_8[0x18];

	u8         syndrome[0x20];

	u8         reserved_at_40[0x40];
};

struct mlx5_ifc_set_issi_in_bits {
	u8         opcode[0x10];
	u8         reserved_at_10[0x10];

	u8         reserved_at_20[0x10];
	u8         op_mod[0x10];

	u8         reserved_at_40[0x10];
	u8         current_issi[0x10];

	u8         reserved_at_60[0x20];
};

struct mlx5_ifc_set_hca_cap_out_bits {
	u8         status[0x8];
	u8         reserved_at_8[0x18];

	u8         syndrome[0x20];

	u8         reserved_at_40[0x40];
};

struct mlx5_ifc_set_hca_cap_in_bits {
	u8         opcode[0x10];
	u8         reserved_at_10[0x10];

	u8         reserved_at_20[0x10];
	u8         op_mod[0x10];

	u8         reserved_at_40[0x40];

	union mlx5_ifc_hca_cap_union_bits capability;
};

enum {
	MLX5_SET_FTE_MODIFY_ENABLE_MASK_ACTION    = 0x0,
	MLX5_SET_FTE_MODIFY_ENABLE_MASK_FLOW_TAG  = 0x1,
	MLX5_SET_FTE_MODIFY_ENABLE_MASK_DESTINATION_LIST    = 0x2,
	MLX5_SET_FTE_MODIFY_ENABLE_MASK_FLOW_COUNTERS    = 0x3
};

struct mlx5_ifc_set_fte_out_bits {
	u8         status[0x8];
	u8         reserved_at_8[0x18];

	u8         syndrome[0x20];

	u8         reserved_at_40[0x40];
};

struct mlx5_ifc_set_fte_in_bits {
	u8         opcode[0x10];
	u8         reserved_at_10[0x10];

	u8         reserved_at_20[0x10];
	u8         op_mod[0x10];

	u8         other_vport[0x1];
	u8         reserved_at_41[0xf];
	u8         vport_number[0x10];

	u8         reserved_at_60[0x20];

	u8         table_type[0x8];
	u8         reserved_at_88[0x18];

	u8         reserved_at_a0[0x8];
	u8         table_id[0x18];

	u8         reserved_at_c0[0x18];
	u8         modify_enable_mask[0x8];

	u8         reserved_at_e0[0x20];

	u8         flow_index[0x20];

	u8         reserved_at_120[0xe0];

	struct mlx5_ifc_flow_context_bits flow_context;
};

struct mlx5_ifc_rts2rts_qp_out_bits {
	u8         status[0x8];
	u8         reserved_at_8[0x18];

	u8         syndrome[0x20];

	u8         reserved_at_40[0x40];
};

struct mlx5_ifc_rts2rts_qp_in_bits {
	u8         opcode[0x10];
	u8         uid[0x10];

	u8         reserved_at_20[0x10];
	u8         op_mod[0x10];

	u8         reserved_at_40[0x8];
	u8         qpn[0x18];

	u8         reserved_at_60[0x20];

	u8         opt_param_mask[0x20];

	u8         reserved_at_a0[0x20];

	struct mlx5_ifc_qpc_bits qpc;

	u8         reserved_at_800[0x80];
};

struct mlx5_ifc_rtr2rts_qp_out_bits {
	u8         status[0x8];
	u8         reserved_at_8[0x18];

	u8         syndrome[0x20];

	u8         reserved_at_40[0x40];
};

struct mlx5_ifc_rtr2rts_qp_in_bits {
	u8         opcode[0x10];
	u8         uid[0x10];

	u8         reserved_at_20[0x10];
	u8         op_mod[0x10];

	u8         reserved_at_40[0x8];
	u8         qpn[0x18];

	u8         reserved_at_60[0x20];

	u8         opt_param_mask[0x20];

	u8         reserved_at_a0[0x20];

	struct mlx5_ifc_qpc_bits qpc;

	u8         reserved_at_800[0x80];
};

struct mlx5_ifc_rst2init_qp_out_bits {
	u8         status[0x8];
	u8         reserved_at_8[0x18];

	u8         syndrome[0x20];

	u8         reserved_at_40[0x40];
};

struct mlx5_ifc_rst2init_qp_in_bits {
	u8         opcode[0x10];
	u8         uid[0x10];

	u8         reserved_at_20[0x10];
	u8         op_mod[0x10];

	u8         reserved_at_40[0x8];
	u8         qpn[0x18];

	u8         reserved_at_60[0x20];

	u8         opt_param_mask[0x20];

	u8         reserved_at_a0[0x20];

	struct mlx5_ifc_qpc_bits qpc;

	u8         reserved_at_800[0x80];
};

struct mlx5_ifc_query_xrq_out_bits {
	u8         status[0x8];
	u8         reserved_at_8[0x18];

	u8         syndrome[0x20];

	u8         reserved_at_40[0x40];

	struct mlx5_ifc_xrqc_bits xrq_context;
};

struct mlx5_ifc_query_xrq_in_bits {
	u8         opcode[0x10];
	u8         reserved_at_10[0x10];

	u8         reserved_at_20[0x10];
	u8         op_mod[0x10];

	u8         reserved_at_40[0x8];
	u8         xrqn[0x18];

	u8         reserved_at_60[0x20];
};

struct mlx5_ifc_query_xrc_srq_out_bits {
	u8         status[0x8];
	u8         reserved_at_8[0x18];

	u8         syndrome[0x20];

	u8         reserved_at_40[0x40];

	struct mlx5_ifc_xrc_srqc_bits xrc_srq_context_entry;

	u8         reserved_at_280[0x600];

	u8         pas[0][0x40];
};

struct mlx5_ifc_query_xrc_srq_in_bits {
	u8         opcode[0x10];
	u8         reserved_at_10[0x10];

	u8         reserved_at_20[0x10];
	u8         op_mod[0x10];

	u8         reserved_at_40[0x8];
	u8         xrc_srqn[0x18];

	u8         reserved_at_60[0x20];
};

enum {
	MLX5_QUERY_VPORT_STATE_OUT_STATE_DOWN  = 0x0,
	MLX5_QUERY_VPORT_STATE_OUT_STATE_UP    = 0x1,
};

struct mlx5_ifc_query_vport_state_out_bits {
	u8         status[0x8];
	u8         reserved_at_8[0x18];

	u8         syndrome[0x20];

	u8         reserved_at_40[0x20];

	u8         reserved_at_60[0x18];
	u8         admin_state[0x4];
	u8         state[0x4];
};

enum {
	MLX5_VPORT_STATE_OP_MOD_VNIC_VPORT  = 0x0,
	MLX5_VPORT_STATE_OP_MOD_ESW_VPORT   = 0x1,
};

struct mlx5_ifc_arm_monitor_counter_in_bits {
	u8         opcode[0x10];
	u8         uid[0x10];

	u8         reserved_at_20[0x10];
	u8         op_mod[0x10];

	u8         reserved_at_40[0x20];

	u8         reserved_at_60[0x20];
};

struct mlx5_ifc_arm_monitor_counter_out_bits {
	u8         status[0x8];
	u8         reserved_at_8[0x18];

	u8         syndrome[0x20];

	u8         reserved_at_40[0x40];
};

enum {
	MLX5_QUERY_MONITOR_CNT_TYPE_PPCNT     = 0x0,
	MLX5_QUERY_MONITOR_CNT_TYPE_Q_COUNTER = 0x1,
};

enum mlx5_monitor_counter_ppcnt {
	MLX5_QUERY_MONITOR_PPCNT_IN_RANGE_LENGTH_ERRORS      = 0x0,
	MLX5_QUERY_MONITOR_PPCNT_OUT_OF_RANGE_LENGTH_FIELD   = 0x1,
	MLX5_QUERY_MONITOR_PPCNT_FRAME_TOO_LONG_ERRORS       = 0x2,
	MLX5_QUERY_MONITOR_PPCNT_FRAME_CHECK_SEQUENCE_ERRORS = 0x3,
	MLX5_QUERY_MONITOR_PPCNT_ALIGNMENT_ERRORS            = 0x4,
	MLX5_QUERY_MONITOR_PPCNT_IF_OUT_DISCARDS             = 0x5,
};

enum {
	MLX5_QUERY_MONITOR_Q_COUNTER_RX_OUT_OF_BUFFER     = 0x4,
};

struct mlx5_ifc_monitor_counter_output_bits {
	u8         reserved_at_0[0x4];
	u8         type[0x4];
	u8         reserved_at_8[0x8];
	u8         counter[0x10];

	u8         counter_group_id[0x20];
};

#define MLX5_CMD_SET_MONITOR_NUM_PPCNT_COUNTER_SET1 (6)
#define MLX5_CMD_SET_MONITOR_NUM_Q_COUNTERS_SET1    (1)
#define MLX5_CMD_SET_MONITOR_NUM_COUNTER (MLX5_CMD_SET_MONITOR_NUM_PPCNT_COUNTER_SET1 +\
					  MLX5_CMD_SET_MONITOR_NUM_Q_COUNTERS_SET1)

struct mlx5_ifc_set_monitor_counter_in_bits {
	u8         opcode[0x10];
	u8         uid[0x10];

	u8         reserved_at_20[0x10];
	u8         op_mod[0x10];

	u8         reserved_at_40[0x10];
	u8         num_of_counters[0x10];

	u8         reserved_at_60[0x20];

	struct mlx5_ifc_monitor_counter_output_bits monitor_counter[MLX5_CMD_SET_MONITOR_NUM_COUNTER];
};

struct mlx5_ifc_set_monitor_counter_out_bits {
	u8         status[0x8];
	u8         reserved_at_8[0x18];

	u8         syndrome[0x20];

	u8         reserved_at_40[0x40];
};

struct mlx5_ifc_query_vport_state_in_bits {
	u8         opcode[0x10];
	u8         reserved_at_10[0x10];

	u8         reserved_at_20[0x10];
	u8         op_mod[0x10];

	u8         other_vport[0x1];
	u8         reserved_at_41[0xf];
	u8         vport_number[0x10];

	u8         reserved_at_60[0x20];
};

struct mlx5_ifc_query_vnic_env_out_bits {
	u8         status[0x8];
	u8         reserved_at_8[0x18];

	u8         syndrome[0x20];

	u8         reserved_at_40[0x40];

	struct mlx5_ifc_vnic_diagnostic_statistics_bits vport_env;
};

enum {
	MLX5_QUERY_VNIC_ENV_IN_OP_MOD_VPORT_DIAG_STATISTICS  = 0x0,
};

struct mlx5_ifc_query_vnic_env_in_bits {
	u8         opcode[0x10];
	u8         reserved_at_10[0x10];

	u8         reserved_at_20[0x10];
	u8         op_mod[0x10];

	u8         other_vport[0x1];
	u8         reserved_at_41[0xf];
	u8         vport_number[0x10];

	u8         reserved_at_60[0x20];
};

struct mlx5_ifc_query_vport_counter_out_bits {
	u8         status[0x8];
	u8         reserved_at_8[0x18];

	u8         syndrome[0x20];

	u8         reserved_at_40[0x40];

	struct mlx5_ifc_traffic_counter_bits received_errors;

	struct mlx5_ifc_traffic_counter_bits transmit_errors;

	struct mlx5_ifc_traffic_counter_bits received_ib_unicast;

	struct mlx5_ifc_traffic_counter_bits transmitted_ib_unicast;

	struct mlx5_ifc_traffic_counter_bits received_ib_multicast;

	struct mlx5_ifc_traffic_counter_bits transmitted_ib_multicast;

	struct mlx5_ifc_traffic_counter_bits received_eth_broadcast;

	struct mlx5_ifc_traffic_counter_bits transmitted_eth_broadcast;

	struct mlx5_ifc_traffic_counter_bits received_eth_unicast;

	struct mlx5_ifc_traffic_counter_bits transmitted_eth_unicast;

	struct mlx5_ifc_traffic_counter_bits received_eth_multicast;

	struct mlx5_ifc_traffic_counter_bits transmitted_eth_multicast;

	u8         reserved_at_680[0xa00];
};

enum {
	MLX5_QUERY_VPORT_COUNTER_IN_OP_MOD_VPORT_COUNTERS  = 0x0,
};

struct mlx5_ifc_query_vport_counter_in_bits {
	u8         opcode[0x10];
	u8         reserved_at_10[0x10];

	u8         reserved_at_20[0x10];
	u8         op_mod[0x10];

	u8         other_vport[0x1];
	u8         reserved_at_41[0xb];
	u8	   port_num[0x4];
	u8         vport_number[0x10];

	u8         reserved_at_60[0x60];

	u8         clear[0x1];
	u8         reserved_at_c1[0x1f];

	u8         reserved_at_e0[0x20];
};

struct mlx5_ifc_query_tis_out_bits {
	u8         status[0x8];
	u8         reserved_at_8[0x18];

	u8         syndrome[0x20];

	u8         reserved_at_40[0x40];

	struct mlx5_ifc_tisc_bits tis_context;
};

struct mlx5_ifc_query_tis_in_bits {
	u8         opcode[0x10];
	u8         reserved_at_10[0x10];

	u8         reserved_at_20[0x10];
	u8         op_mod[0x10];

	u8         reserved_at_40[0x8];
	u8         tisn[0x18];

	u8         reserved_at_60[0x20];
};

struct mlx5_ifc_query_tir_out_bits {
	u8         status[0x8];
	u8         reserved_at_8[0x18];

	u8         syndrome[0x20];

	u8         reserved_at_40[0xc0];

	struct mlx5_ifc_tirc_bits tir_context;
};

struct mlx5_ifc_query_tir_in_bits {
	u8         opcode[0x10];
	u8         reserved_at_10[0x10];

	u8         reserved_at_20[0x10];
	u8         op_mod[0x10];

	u8         reserved_at_40[0x8];
	u8         tirn[0x18];

	u8         reserved_at_60[0x20];
};

struct mlx5_ifc_query_srq_out_bits {
	u8         status[0x8];
	u8         reserved_at_8[0x18];

	u8         syndrome[0x20];

	u8         reserved_at_40[0x40];

	struct mlx5_ifc_srqc_bits srq_context_entry;

	u8         reserved_at_280[0x600];

	u8         pas[0][0x40];
};

struct mlx5_ifc_query_srq_in_bits {
	u8         opcode[0x10];
	u8         reserved_at_10[0x10];

	u8         reserved_at_20[0x10];
	u8         op_mod[0x10];

	u8         reserved_at_40[0x8];
	u8         srqn[0x18];

	u8         reserved_at_60[0x20];
};

struct mlx5_ifc_query_sq_out_bits {
	u8         status[0x8];
	u8         reserved_at_8[0x18];

	u8         syndrome[0x20];

	u8         reserved_at_40[0xc0];

	struct mlx5_ifc_sqc_bits sq_context;
};

struct mlx5_ifc_query_sq_in_bits {
	u8         opcode[0x10];
	u8         reserved_at_10[0x10];

	u8         reserved_at_20[0x10];
	u8         op_mod[0x10];

	u8         reserved_at_40[0x8];
	u8         sqn[0x18];

	u8         reserved_at_60[0x20];
};

struct mlx5_ifc_query_special_contexts_out_bits {
	u8         status[0x8];
	u8         reserved_at_8[0x18];

	u8         syndrome[0x20];

	u8         dump_fill_mkey[0x20];

	u8         resd_lkey[0x20];

	u8         null_mkey[0x20];

	u8         reserved_at_a0[0x60];
};

struct mlx5_ifc_query_special_contexts_in_bits {
	u8         opcode[0x10];
	u8         reserved_at_10[0x10];

	u8         reserved_at_20[0x10];
	u8         op_mod[0x10];

	u8         reserved_at_40[0x40];
};

struct mlx5_ifc_query_scheduling_element_out_bits {
	u8         opcode[0x10];
	u8         reserved_at_10[0x10];

	u8         reserved_at_20[0x10];
	u8         op_mod[0x10];

	u8         reserved_at_40[0xc0];

	struct mlx5_ifc_scheduling_context_bits scheduling_context;

	u8         reserved_at_300[0x100];
};

enum {
	SCHEDULING_HIERARCHY_E_SWITCH = 0x2,
};

struct mlx5_ifc_query_scheduling_element_in_bits {
	u8         opcode[0x10];
	u8         reserved_at_10[0x10];

	u8         reserved_at_20[0x10];
	u8         op_mod[0x10];

	u8         scheduling_hierarchy[0x8];
	u8         reserved_at_48[0x18];

	u8         scheduling_element_id[0x20];

	u8         reserved_at_80[0x180];
};

struct mlx5_ifc_query_rqt_out_bits {
	u8         status[0x8];
	u8         reserved_at_8[0x18];

	u8         syndrome[0x20];

	u8         reserved_at_40[0xc0];

	struct mlx5_ifc_rqtc_bits rqt_context;
};

struct mlx5_ifc_query_rqt_in_bits {
	u8         opcode[0x10];
	u8         reserved_at_10[0x10];

	u8         reserved_at_20[0x10];
	u8         op_mod[0x10];

	u8         reserved_at_40[0x8];
	u8         rqtn[0x18];

	u8         reserved_at_60[0x20];
};

struct mlx5_ifc_query_rq_out_bits {
	u8         status[0x8];
	u8         reserved_at_8[0x18];

	u8         syndrome[0x20];

	u8         reserved_at_40[0xc0];

	struct mlx5_ifc_rqc_bits rq_context;
};

struct mlx5_ifc_query_rq_in_bits {
	u8         opcode[0x10];
	u8         reserved_at_10[0x10];

	u8         reserved_at_20[0x10];
	u8         op_mod[0x10];

	u8         reserved_at_40[0x8];
	u8         rqn[0x18];

	u8         reserved_at_60[0x20];
};

struct mlx5_ifc_query_roce_address_out_bits {
	u8         status[0x8];
	u8         reserved_at_8[0x18];

	u8         syndrome[0x20];

	u8         reserved_at_40[0x40];

	struct mlx5_ifc_roce_addr_layout_bits roce_address;
};

struct mlx5_ifc_query_roce_address_in_bits {
	u8         opcode[0x10];
	u8         reserved_at_10[0x10];

	u8         reserved_at_20[0x10];
	u8         op_mod[0x10];

	u8         roce_address_index[0x10];
	u8         reserved_at_50[0xc];
	u8	   vhca_port_num[0x4];

	u8         reserved_at_60[0x20];
};

struct mlx5_ifc_query_rmp_out_bits {
	u8         status[0x8];
	u8         reserved_at_8[0x18];

	u8         syndrome[0x20];

	u8         reserved_at_40[0xc0];

	struct mlx5_ifc_rmpc_bits rmp_context;
};

struct mlx5_ifc_query_rmp_in_bits {
	u8         opcode[0x10];
	u8         reserved_at_10[0x10];

	u8         reserved_at_20[0x10];
	u8         op_mod[0x10];

	u8         reserved_at_40[0x8];
	u8         rmpn[0x18];

	u8         reserved_at_60[0x20];
};

struct mlx5_ifc_query_qp_out_bits {
	u8         status[0x8];
	u8         reserved_at_8[0x18];

	u8         syndrome[0x20];

	u8         reserved_at_40[0x40];

	u8         opt_param_mask[0x20];

	u8         reserved_at_a0[0x20];

	struct mlx5_ifc_qpc_bits qpc;

	u8         reserved_at_800[0x80];

	u8         pas[0][0x40];
};

struct mlx5_ifc_query_qp_in_bits {
	u8         opcode[0x10];
	u8         reserved_at_10[0x10];

	u8         reserved_at_20[0x10];
	u8         op_mod[0x10];

	u8         reserved_at_40[0x8];
	u8         qpn[0x18];

	u8         reserved_at_60[0x20];
};

struct mlx5_ifc_query_q_counter_out_bits {
	u8         status[0x8];
	u8         reserved_at_8[0x18];

	u8         syndrome[0x20];

	u8         reserved_at_40[0x40];

	u8         rx_write_requests[0x20];

	u8         reserved_at_a0[0x20];

	u8         rx_read_requests[0x20];

	u8         reserved_at_e0[0x20];

	u8         rx_atomic_requests[0x20];

	u8         reserved_at_120[0x20];

	u8         rx_dct_connect[0x20];

	u8         reserved_at_160[0x20];

	u8         out_of_buffer[0x20];

	u8         reserved_at_1a0[0x20];

	u8         out_of_sequence[0x20];

	u8         reserved_at_1e0[0x20];

	u8         duplicate_request[0x20];

	u8         reserved_at_220[0x20];

	u8         rnr_nak_retry_err[0x20];

	u8         reserved_at_260[0x20];

	u8         packet_seq_err[0x20];

	u8         reserved_at_2a0[0x20];

	u8         implied_nak_seq_err[0x20];

	u8         reserved_at_2e0[0x20];

	u8         local_ack_timeout_err[0x20];

	u8         reserved_at_320[0xa0];

	u8         resp_local_length_error[0x20];

	u8         req_local_length_error[0x20];

	u8         resp_local_qp_error[0x20];

	u8         local_operation_error[0x20];

	u8         resp_local_protection[0x20];

	u8         req_local_protection[0x20];

	u8         resp_cqe_error[0x20];

	u8         req_cqe_error[0x20];

	u8         req_mw_binding[0x20];

	u8         req_bad_response[0x20];

	u8         req_remote_invalid_request[0x20];

	u8         resp_remote_invalid_request[0x20];

	u8         req_remote_access_errors[0x20];

	u8	   resp_remote_access_errors[0x20];

	u8         req_remote_operation_errors[0x20];

	u8         req_transport_retries_exceeded[0x20];

	u8         cq_overflow[0x20];

	u8         resp_cqe_flush_error[0x20];

	u8         req_cqe_flush_error[0x20];

	u8         reserved_at_620[0x1e0];
};

struct mlx5_ifc_query_q_counter_in_bits {
	u8         opcode[0x10];
	u8         reserved_at_10[0x10];

	u8         reserved_at_20[0x10];
	u8         op_mod[0x10];

	u8         reserved_at_40[0x80];

	u8         clear[0x1];
	u8         reserved_at_c1[0x1f];

	u8         reserved_at_e0[0x18];
	u8         counter_set_id[0x8];
};

struct mlx5_ifc_query_pages_out_bits {
	u8         status[0x8];
	u8         reserved_at_8[0x18];

	u8         syndrome[0x20];

	u8         embedded_cpu_function[0x1];
	u8         reserved_at_41[0xf];
	u8         function_id[0x10];

	u8         num_pages[0x20];
};

enum {
	MLX5_QUERY_PAGES_IN_OP_MOD_BOOT_PAGES     = 0x1,
	MLX5_QUERY_PAGES_IN_OP_MOD_INIT_PAGES     = 0x2,
	MLX5_QUERY_PAGES_IN_OP_MOD_REGULAR_PAGES  = 0x3,
};

struct mlx5_ifc_query_pages_in_bits {
	u8         opcode[0x10];
	u8         reserved_at_10[0x10];

	u8         reserved_at_20[0x10];
	u8         op_mod[0x10];

	u8         embedded_cpu_function[0x1];
	u8         reserved_at_41[0xf];
	u8         function_id[0x10];

	u8         reserved_at_60[0x20];
};

struct mlx5_ifc_query_nic_vport_context_out_bits {
	u8         status[0x8];
	u8         reserved_at_8[0x18];

	u8         syndrome[0x20];

	u8         reserved_at_40[0x40];

	struct mlx5_ifc_nic_vport_context_bits nic_vport_context;
};

struct mlx5_ifc_query_nic_vport_context_in_bits {
	u8         opcode[0x10];
	u8         reserved_at_10[0x10];

	u8         reserved_at_20[0x10];
	u8         op_mod[0x10];

	u8         other_vport[0x1];
	u8         reserved_at_41[0xf];
	u8         vport_number[0x10];

	u8         reserved_at_60[0x5];
	u8         allowed_list_type[0x3];
	u8         reserved_at_68[0x18];
};

struct mlx5_ifc_query_mkey_out_bits {
	u8         status[0x8];
	u8         reserved_at_8[0x18];

	u8         syndrome[0x20];

	u8         reserved_at_40[0x40];

	struct mlx5_ifc_mkc_bits memory_key_mkey_entry;

	u8         reserved_at_280[0x600];

	u8         bsf0_klm0_pas_mtt0_1[16][0x8];

	u8         bsf1_klm1_pas_mtt2_3[16][0x8];
};

struct mlx5_ifc_query_mkey_in_bits {
	u8         opcode[0x10];
	u8         reserved_at_10[0x10];

	u8         reserved_at_20[0x10];
	u8         op_mod[0x10];

	u8         reserved_at_40[0x8];
	u8         mkey_index[0x18];

	u8         pg_access[0x1];
	u8         reserved_at_61[0x1f];
};

struct mlx5_ifc_query_mad_demux_out_bits {
	u8         status[0x8];
	u8         reserved_at_8[0x18];

	u8         syndrome[0x20];

	u8         reserved_at_40[0x40];

	u8         mad_dumux_parameters_block[0x20];
};

struct mlx5_ifc_query_mad_demux_in_bits {
	u8         opcode[0x10];
	u8         reserved_at_10[0x10];

	u8         reserved_at_20[0x10];
	u8         op_mod[0x10];

	u8         reserved_at_40[0x40];
};

struct mlx5_ifc_query_l2_table_entry_out_bits {
	u8         status[0x8];
	u8         reserved_at_8[0x18];

	u8         syndrome[0x20];

	u8         reserved_at_40[0xa0];

	u8         reserved_at_e0[0x13];
	u8         vlan_valid[0x1];
	u8         vlan[0xc];

	struct mlx5_ifc_mac_address_layout_bits mac_address;

	u8         reserved_at_140[0xc0];
};

struct mlx5_ifc_query_l2_table_entry_in_bits {
	u8         opcode[0x10];
	u8         reserved_at_10[0x10];

	u8         reserved_at_20[0x10];
	u8         op_mod[0x10];

	u8         reserved_at_40[0x60];

	u8         reserved_at_a0[0x8];
	u8         table_index[0x18];

	u8         reserved_at_c0[0x140];
};

struct mlx5_ifc_query_issi_out_bits {
	u8         status[0x8];
	u8         reserved_at_8[0x18];

	u8         syndrome[0x20];

	u8         reserved_at_40[0x10];
	u8         current_issi[0x10];

	u8         reserved_at_60[0xa0];

	u8         reserved_at_100[76][0x8];
	u8         supported_issi_dw0[0x20];
};

struct mlx5_ifc_query_issi_in_bits {
	u8         opcode[0x10];
	u8         reserved_at_10[0x10];

	u8         reserved_at_20[0x10];
	u8         op_mod[0x10];

	u8         reserved_at_40[0x40];
};

struct mlx5_ifc_set_driver_version_out_bits {
	u8         status[0x8];
	u8         reserved_0[0x18];

	u8         syndrome[0x20];
	u8         reserved_1[0x40];
};

struct mlx5_ifc_set_driver_version_in_bits {
	u8         opcode[0x10];
	u8         reserved_0[0x10];

	u8         reserved_1[0x10];
	u8         op_mod[0x10];

	u8         reserved_2[0x40];
	u8         driver_version[64][0x8];
};

struct mlx5_ifc_query_hca_vport_pkey_out_bits {
	u8         status[0x8];
	u8         reserved_at_8[0x18];

	u8         syndrome[0x20];

	u8         reserved_at_40[0x40];

	struct mlx5_ifc_pkey_bits pkey[0];
};

struct mlx5_ifc_query_hca_vport_pkey_in_bits {
	u8         opcode[0x10];
	u8         reserved_at_10[0x10];

	u8         reserved_at_20[0x10];
	u8         op_mod[0x10];

	u8         other_vport[0x1];
	u8         reserved_at_41[0xb];
	u8         port_num[0x4];
	u8         vport_number[0x10];

	u8         reserved_at_60[0x10];
	u8         pkey_index[0x10];
};

enum {
	MLX5_HCA_VPORT_SEL_PORT_GUID	= 1 << 0,
	MLX5_HCA_VPORT_SEL_NODE_GUID	= 1 << 1,
	MLX5_HCA_VPORT_SEL_STATE_POLICY	= 1 << 2,
};

struct mlx5_ifc_query_hca_vport_gid_out_bits {
	u8         status[0x8];
	u8         reserved_at_8[0x18];

	u8         syndrome[0x20];

	u8         reserved_at_40[0x20];

	u8         gids_num[0x10];
	u8         reserved_at_70[0x10];

	struct mlx5_ifc_array128_auto_bits gid[0];
};

struct mlx5_ifc_query_hca_vport_gid_in_bits {
	u8         opcode[0x10];
	u8         reserved_at_10[0x10];

	u8         reserved_at_20[0x10];
	u8         op_mod[0x10];

	u8         other_vport[0x1];
	u8         reserved_at_41[0xb];
	u8         port_num[0x4];
	u8         vport_number[0x10];

	u8         reserved_at_60[0x10];
	u8         gid_index[0x10];
};

struct mlx5_ifc_query_hca_vport_context_out_bits {
	u8         status[0x8];
	u8         reserved_at_8[0x18];

	u8         syndrome[0x20];

	u8         reserved_at_40[0x40];

	struct mlx5_ifc_hca_vport_context_bits hca_vport_context;
};

struct mlx5_ifc_query_hca_vport_context_in_bits {
	u8         opcode[0x10];
	u8         reserved_at_10[0x10];

	u8         reserved_at_20[0x10];
	u8         op_mod[0x10];

	u8         other_vport[0x1];
	u8         reserved_at_41[0xb];
	u8         port_num[0x4];
	u8         vport_number[0x10];

	u8         reserved_at_60[0x20];
};

struct mlx5_ifc_query_hca_cap_out_bits {
	u8         status[0x8];
	u8         reserved_at_8[0x18];

	u8         syndrome[0x20];

	u8         reserved_at_40[0x40];

	union mlx5_ifc_hca_cap_union_bits capability;
};

struct mlx5_ifc_query_hca_cap_in_bits {
	u8         opcode[0x10];
	u8         reserved_at_10[0x10];

	u8         reserved_at_20[0x10];
	u8         op_mod[0x10];

	u8         reserved_at_40[0x40];
};

struct mlx5_ifc_query_flow_table_out_bits {
	u8         status[0x8];
	u8         reserved_at_8[0x18];

	u8         syndrome[0x20];

	u8         reserved_at_40[0x80];

	u8         reserved_at_c0[0x8];
	u8         level[0x8];
	u8         reserved_at_d0[0x8];
	u8         log_size[0x8];

	u8         reserved_at_e0[0x120];
};

struct mlx5_ifc_query_flow_table_in_bits {
	u8         opcode[0x10];
	u8         reserved_at_10[0x10];

	u8         reserved_at_20[0x10];
	u8         op_mod[0x10];

	u8         reserved_at_40[0x40];

	u8         table_type[0x8];
	u8         reserved_at_88[0x18];

	u8         reserved_at_a0[0x8];
	u8         table_id[0x18];

	u8         reserved_at_c0[0x140];
};

struct mlx5_ifc_query_fte_out_bits {
	u8         status[0x8];
	u8         reserved_at_8[0x18];

	u8         syndrome[0x20];

	u8         reserved_at_40[0x1c0];

	struct mlx5_ifc_flow_context_bits flow_context;
};

struct mlx5_ifc_query_fte_in_bits {
	u8         opcode[0x10];
	u8         reserved_at_10[0x10];

	u8         reserved_at_20[0x10];
	u8         op_mod[0x10];

	u8         reserved_at_40[0x40];

	u8         table_type[0x8];
	u8         reserved_at_88[0x18];

	u8         reserved_at_a0[0x8];
	u8         table_id[0x18];

	u8         reserved_at_c0[0x40];

	u8         flow_index[0x20];

	u8         reserved_at_120[0xe0];
};

enum {
	MLX5_QUERY_FLOW_GROUP_OUT_MATCH_CRITERIA_ENABLE_OUTER_HEADERS    = 0x0,
	MLX5_QUERY_FLOW_GROUP_OUT_MATCH_CRITERIA_ENABLE_MISC_PARAMETERS  = 0x1,
	MLX5_QUERY_FLOW_GROUP_OUT_MATCH_CRITERIA_ENABLE_INNER_HEADERS    = 0x2,
	MLX5_QUERY_FLOW_GROUP_IN_MATCH_CRITERIA_ENABLE_MISC_PARAMETERS_2 = 0x3,
<<<<<<< HEAD
=======
	MLX5_QUERY_FLOW_GROUP_IN_MATCH_CRITERIA_ENABLE_MISC_PARAMETERS_3 = 0x4,
>>>>>>> 0ecfebd2
};

struct mlx5_ifc_query_flow_group_out_bits {
	u8         status[0x8];
	u8         reserved_at_8[0x18];

	u8         syndrome[0x20];

	u8         reserved_at_40[0xa0];

	u8         start_flow_index[0x20];

	u8         reserved_at_100[0x20];

	u8         end_flow_index[0x20];

	u8         reserved_at_140[0xa0];

	u8         reserved_at_1e0[0x18];
	u8         match_criteria_enable[0x8];

	struct mlx5_ifc_fte_match_param_bits match_criteria;

	u8         reserved_at_1200[0xe00];
};

struct mlx5_ifc_query_flow_group_in_bits {
	u8         opcode[0x10];
	u8         reserved_at_10[0x10];

	u8         reserved_at_20[0x10];
	u8         op_mod[0x10];

	u8         reserved_at_40[0x40];

	u8         table_type[0x8];
	u8         reserved_at_88[0x18];

	u8         reserved_at_a0[0x8];
	u8         table_id[0x18];

	u8         group_id[0x20];

	u8         reserved_at_e0[0x120];
};

struct mlx5_ifc_query_flow_counter_out_bits {
	u8         status[0x8];
	u8         reserved_at_8[0x18];

	u8         syndrome[0x20];

	u8         reserved_at_40[0x40];

	struct mlx5_ifc_traffic_counter_bits flow_statistics[0];
};

struct mlx5_ifc_query_flow_counter_in_bits {
	u8         opcode[0x10];
	u8         reserved_at_10[0x10];

	u8         reserved_at_20[0x10];
	u8         op_mod[0x10];

	u8         reserved_at_40[0x80];

	u8         clear[0x1];
	u8         reserved_at_c1[0xf];
	u8         num_of_counters[0x10];

	u8         flow_counter_id[0x20];
};

struct mlx5_ifc_query_esw_vport_context_out_bits {
	u8         status[0x8];
	u8         reserved_at_8[0x18];

	u8         syndrome[0x20];

	u8         reserved_at_40[0x40];

	struct mlx5_ifc_esw_vport_context_bits esw_vport_context;
};

struct mlx5_ifc_query_esw_vport_context_in_bits {
	u8         opcode[0x10];
	u8         reserved_at_10[0x10];

	u8         reserved_at_20[0x10];
	u8         op_mod[0x10];

	u8         other_vport[0x1];
	u8         reserved_at_41[0xf];
	u8         vport_number[0x10];

	u8         reserved_at_60[0x20];
};

struct mlx5_ifc_modify_esw_vport_context_out_bits {
	u8         status[0x8];
	u8         reserved_at_8[0x18];

	u8         syndrome[0x20];

	u8         reserved_at_40[0x40];
};

struct mlx5_ifc_esw_vport_context_fields_select_bits {
	u8         reserved_at_0[0x1c];
	u8         vport_cvlan_insert[0x1];
	u8         vport_svlan_insert[0x1];
	u8         vport_cvlan_strip[0x1];
	u8         vport_svlan_strip[0x1];
};

struct mlx5_ifc_modify_esw_vport_context_in_bits {
	u8         opcode[0x10];
	u8         reserved_at_10[0x10];

	u8         reserved_at_20[0x10];
	u8         op_mod[0x10];

	u8         other_vport[0x1];
	u8         reserved_at_41[0xf];
	u8         vport_number[0x10];

	struct mlx5_ifc_esw_vport_context_fields_select_bits field_select;

	struct mlx5_ifc_esw_vport_context_bits esw_vport_context;
};

struct mlx5_ifc_query_eq_out_bits {
	u8         status[0x8];
	u8         reserved_at_8[0x18];

	u8         syndrome[0x20];

	u8         reserved_at_40[0x40];

	struct mlx5_ifc_eqc_bits eq_context_entry;

	u8         reserved_at_280[0x40];

	u8         event_bitmask[0x40];

	u8         reserved_at_300[0x580];

	u8         pas[0][0x40];
};

struct mlx5_ifc_query_eq_in_bits {
	u8         opcode[0x10];
	u8         reserved_at_10[0x10];

	u8         reserved_at_20[0x10];
	u8         op_mod[0x10];

	u8         reserved_at_40[0x18];
	u8         eq_number[0x8];

	u8         reserved_at_60[0x20];
};

struct mlx5_ifc_packet_reformat_context_in_bits {
	u8         reserved_at_0[0x5];
	u8         reformat_type[0x3];
	u8         reserved_at_8[0xe];
	u8         reformat_data_size[0xa];

	u8         reserved_at_20[0x10];
	u8         reformat_data[2][0x8];

	u8         more_reformat_data[0][0x8];
};

struct mlx5_ifc_query_packet_reformat_context_out_bits {
	u8         status[0x8];
	u8         reserved_at_8[0x18];

	u8         syndrome[0x20];

	u8         reserved_at_40[0xa0];

	struct mlx5_ifc_packet_reformat_context_in_bits packet_reformat_context[0];
};

struct mlx5_ifc_query_packet_reformat_context_in_bits {
	u8         opcode[0x10];
	u8         reserved_at_10[0x10];

	u8         reserved_at_20[0x10];
	u8         op_mod[0x10];

	u8         packet_reformat_id[0x20];

	u8         reserved_at_60[0xa0];
};

struct mlx5_ifc_alloc_packet_reformat_context_out_bits {
	u8         status[0x8];
	u8         reserved_at_8[0x18];

	u8         syndrome[0x20];

	u8         packet_reformat_id[0x20];

	u8         reserved_at_60[0x20];
};

enum {
	MLX5_REFORMAT_TYPE_L2_TO_VXLAN = 0x0,
	MLX5_REFORMAT_TYPE_L2_TO_NVGRE = 0x1,
	MLX5_REFORMAT_TYPE_L2_TO_L2_TUNNEL = 0x2,
	MLX5_REFORMAT_TYPE_L3_TUNNEL_TO_L2 = 0x3,
	MLX5_REFORMAT_TYPE_L2_TO_L3_TUNNEL = 0x4,
};

struct mlx5_ifc_alloc_packet_reformat_context_in_bits {
	u8         opcode[0x10];
	u8         reserved_at_10[0x10];

	u8         reserved_at_20[0x10];
	u8         op_mod[0x10];

	u8         reserved_at_40[0xa0];

	struct mlx5_ifc_packet_reformat_context_in_bits packet_reformat_context;
};

struct mlx5_ifc_dealloc_packet_reformat_context_out_bits {
	u8         status[0x8];
	u8         reserved_at_8[0x18];

	u8         syndrome[0x20];

	u8         reserved_at_40[0x40];
};

struct mlx5_ifc_dealloc_packet_reformat_context_in_bits {
	u8         opcode[0x10];
	u8         reserved_at_10[0x10];

	u8         reserved_20[0x10];
	u8         op_mod[0x10];

	u8         packet_reformat_id[0x20];

	u8         reserved_60[0x20];
};

struct mlx5_ifc_set_action_in_bits {
	u8         action_type[0x4];
	u8         field[0xc];
	u8         reserved_at_10[0x3];
	u8         offset[0x5];
	u8         reserved_at_18[0x3];
	u8         length[0x5];

	u8         data[0x20];
};

struct mlx5_ifc_add_action_in_bits {
	u8         action_type[0x4];
	u8         field[0xc];
	u8         reserved_at_10[0x10];

	u8         data[0x20];
};

union mlx5_ifc_set_action_in_add_action_in_auto_bits {
	struct mlx5_ifc_set_action_in_bits set_action_in;
	struct mlx5_ifc_add_action_in_bits add_action_in;
	u8         reserved_at_0[0x40];
};

enum {
	MLX5_ACTION_TYPE_SET   = 0x1,
	MLX5_ACTION_TYPE_ADD   = 0x2,
};

enum {
	MLX5_ACTION_IN_FIELD_OUT_SMAC_47_16    = 0x1,
	MLX5_ACTION_IN_FIELD_OUT_SMAC_15_0     = 0x2,
	MLX5_ACTION_IN_FIELD_OUT_ETHERTYPE     = 0x3,
	MLX5_ACTION_IN_FIELD_OUT_DMAC_47_16    = 0x4,
	MLX5_ACTION_IN_FIELD_OUT_DMAC_15_0     = 0x5,
	MLX5_ACTION_IN_FIELD_OUT_IP_DSCP       = 0x6,
	MLX5_ACTION_IN_FIELD_OUT_TCP_FLAGS     = 0x7,
	MLX5_ACTION_IN_FIELD_OUT_TCP_SPORT     = 0x8,
	MLX5_ACTION_IN_FIELD_OUT_TCP_DPORT     = 0x9,
	MLX5_ACTION_IN_FIELD_OUT_IP_TTL        = 0xa,
	MLX5_ACTION_IN_FIELD_OUT_UDP_SPORT     = 0xb,
	MLX5_ACTION_IN_FIELD_OUT_UDP_DPORT     = 0xc,
	MLX5_ACTION_IN_FIELD_OUT_SIPV6_127_96  = 0xd,
	MLX5_ACTION_IN_FIELD_OUT_SIPV6_95_64   = 0xe,
	MLX5_ACTION_IN_FIELD_OUT_SIPV6_63_32   = 0xf,
	MLX5_ACTION_IN_FIELD_OUT_SIPV6_31_0    = 0x10,
	MLX5_ACTION_IN_FIELD_OUT_DIPV6_127_96  = 0x11,
	MLX5_ACTION_IN_FIELD_OUT_DIPV6_95_64   = 0x12,
	MLX5_ACTION_IN_FIELD_OUT_DIPV6_63_32   = 0x13,
	MLX5_ACTION_IN_FIELD_OUT_DIPV6_31_0    = 0x14,
	MLX5_ACTION_IN_FIELD_OUT_SIPV4         = 0x15,
	MLX5_ACTION_IN_FIELD_OUT_DIPV4         = 0x16,
	MLX5_ACTION_IN_FIELD_OUT_FIRST_VID     = 0x17,
	MLX5_ACTION_IN_FIELD_OUT_IPV6_HOPLIMIT = 0x47,
};

struct mlx5_ifc_alloc_modify_header_context_out_bits {
	u8         status[0x8];
	u8         reserved_at_8[0x18];

	u8         syndrome[0x20];

	u8         modify_header_id[0x20];

	u8         reserved_at_60[0x20];
};

struct mlx5_ifc_alloc_modify_header_context_in_bits {
	u8         opcode[0x10];
	u8         reserved_at_10[0x10];

	u8         reserved_at_20[0x10];
	u8         op_mod[0x10];

	u8         reserved_at_40[0x20];

	u8         table_type[0x8];
	u8         reserved_at_68[0x10];
	u8         num_of_actions[0x8];

	union mlx5_ifc_set_action_in_add_action_in_auto_bits actions[0];
};

struct mlx5_ifc_dealloc_modify_header_context_out_bits {
	u8         status[0x8];
	u8         reserved_at_8[0x18];

	u8         syndrome[0x20];

	u8         reserved_at_40[0x40];
};

struct mlx5_ifc_dealloc_modify_header_context_in_bits {
	u8         opcode[0x10];
	u8         reserved_at_10[0x10];

	u8         reserved_at_20[0x10];
	u8         op_mod[0x10];

	u8         modify_header_id[0x20];

	u8         reserved_at_60[0x20];
};

struct mlx5_ifc_query_dct_out_bits {
	u8         status[0x8];
	u8         reserved_at_8[0x18];

	u8         syndrome[0x20];

	u8         reserved_at_40[0x40];

	struct mlx5_ifc_dctc_bits dct_context_entry;

	u8         reserved_at_280[0x180];
};

struct mlx5_ifc_query_dct_in_bits {
	u8         opcode[0x10];
	u8         reserved_at_10[0x10];

	u8         reserved_at_20[0x10];
	u8         op_mod[0x10];

	u8         reserved_at_40[0x8];
	u8         dctn[0x18];

	u8         reserved_at_60[0x20];
};

struct mlx5_ifc_query_cq_out_bits {
	u8         status[0x8];
	u8         reserved_at_8[0x18];

	u8         syndrome[0x20];

	u8         reserved_at_40[0x40];

	struct mlx5_ifc_cqc_bits cq_context;

	u8         reserved_at_280[0x600];

	u8         pas[0][0x40];
};

struct mlx5_ifc_query_cq_in_bits {
	u8         opcode[0x10];
	u8         reserved_at_10[0x10];

	u8         reserved_at_20[0x10];
	u8         op_mod[0x10];

	u8         reserved_at_40[0x8];
	u8         cqn[0x18];

	u8         reserved_at_60[0x20];
};

struct mlx5_ifc_query_cong_status_out_bits {
	u8         status[0x8];
	u8         reserved_at_8[0x18];

	u8         syndrome[0x20];

	u8         reserved_at_40[0x20];

	u8         enable[0x1];
	u8         tag_enable[0x1];
	u8         reserved_at_62[0x1e];
};

struct mlx5_ifc_query_cong_status_in_bits {
	u8         opcode[0x10];
	u8         reserved_at_10[0x10];

	u8         reserved_at_20[0x10];
	u8         op_mod[0x10];

	u8         reserved_at_40[0x18];
	u8         priority[0x4];
	u8         cong_protocol[0x4];

	u8         reserved_at_60[0x20];
};

struct mlx5_ifc_query_cong_statistics_out_bits {
	u8         status[0x8];
	u8         reserved_at_8[0x18];

	u8         syndrome[0x20];

	u8         reserved_at_40[0x40];

	u8         rp_cur_flows[0x20];

	u8         sum_flows[0x20];

	u8         rp_cnp_ignored_high[0x20];

	u8         rp_cnp_ignored_low[0x20];

	u8         rp_cnp_handled_high[0x20];

	u8         rp_cnp_handled_low[0x20];

	u8         reserved_at_140[0x100];

	u8         time_stamp_high[0x20];

	u8         time_stamp_low[0x20];

	u8         accumulators_period[0x20];

	u8         np_ecn_marked_roce_packets_high[0x20];

	u8         np_ecn_marked_roce_packets_low[0x20];

	u8         np_cnp_sent_high[0x20];

	u8         np_cnp_sent_low[0x20];

	u8         reserved_at_320[0x560];
};

struct mlx5_ifc_query_cong_statistics_in_bits {
	u8         opcode[0x10];
	u8         reserved_at_10[0x10];

	u8         reserved_at_20[0x10];
	u8         op_mod[0x10];

	u8         clear[0x1];
	u8         reserved_at_41[0x1f];

	u8         reserved_at_60[0x20];
};

struct mlx5_ifc_query_cong_params_out_bits {
	u8         status[0x8];
	u8         reserved_at_8[0x18];

	u8         syndrome[0x20];

	u8         reserved_at_40[0x40];

	union mlx5_ifc_cong_control_roce_ecn_auto_bits congestion_parameters;
};

struct mlx5_ifc_query_cong_params_in_bits {
	u8         opcode[0x10];
	u8         reserved_at_10[0x10];

	u8         reserved_at_20[0x10];
	u8         op_mod[0x10];

	u8         reserved_at_40[0x1c];
	u8         cong_protocol[0x4];

	u8         reserved_at_60[0x20];
};

struct mlx5_ifc_query_adapter_out_bits {
	u8         status[0x8];
	u8         reserved_at_8[0x18];

	u8         syndrome[0x20];

	u8         reserved_at_40[0x40];

	struct mlx5_ifc_query_adapter_param_block_bits query_adapter_struct;
};

struct mlx5_ifc_query_adapter_in_bits {
	u8         opcode[0x10];
	u8         reserved_at_10[0x10];

	u8         reserved_at_20[0x10];
	u8         op_mod[0x10];

	u8         reserved_at_40[0x40];
};

struct mlx5_ifc_qp_2rst_out_bits {
	u8         status[0x8];
	u8         reserved_at_8[0x18];

	u8         syndrome[0x20];

	u8         reserved_at_40[0x40];
};

struct mlx5_ifc_qp_2rst_in_bits {
	u8         opcode[0x10];
	u8         uid[0x10];

	u8         reserved_at_20[0x10];
	u8         op_mod[0x10];

	u8         reserved_at_40[0x8];
	u8         qpn[0x18];

	u8         reserved_at_60[0x20];
};

struct mlx5_ifc_qp_2err_out_bits {
	u8         status[0x8];
	u8         reserved_at_8[0x18];

	u8         syndrome[0x20];

	u8         reserved_at_40[0x40];
};

struct mlx5_ifc_qp_2err_in_bits {
	u8         opcode[0x10];
	u8         uid[0x10];

	u8         reserved_at_20[0x10];
	u8         op_mod[0x10];

	u8         reserved_at_40[0x8];
	u8         qpn[0x18];

	u8         reserved_at_60[0x20];
};

struct mlx5_ifc_page_fault_resume_out_bits {
	u8         status[0x8];
	u8         reserved_at_8[0x18];

	u8         syndrome[0x20];

	u8         reserved_at_40[0x40];
};

struct mlx5_ifc_page_fault_resume_in_bits {
	u8         opcode[0x10];
	u8         reserved_at_10[0x10];

	u8         reserved_at_20[0x10];
	u8         op_mod[0x10];

	u8         error[0x1];
	u8         reserved_at_41[0x4];
	u8         page_fault_type[0x3];
	u8         wq_number[0x18];

	u8         reserved_at_60[0x8];
	u8         token[0x18];
};

struct mlx5_ifc_nop_out_bits {
	u8         status[0x8];
	u8         reserved_at_8[0x18];

	u8         syndrome[0x20];

	u8         reserved_at_40[0x40];
};

struct mlx5_ifc_nop_in_bits {
	u8         opcode[0x10];
	u8         reserved_at_10[0x10];

	u8         reserved_at_20[0x10];
	u8         op_mod[0x10];

	u8         reserved_at_40[0x40];
};

struct mlx5_ifc_modify_vport_state_out_bits {
	u8         status[0x8];
	u8         reserved_at_8[0x18];

	u8         syndrome[0x20];

	u8         reserved_at_40[0x40];
};

struct mlx5_ifc_modify_vport_state_in_bits {
	u8         opcode[0x10];
	u8         reserved_at_10[0x10];

	u8         reserved_at_20[0x10];
	u8         op_mod[0x10];

	u8         other_vport[0x1];
	u8         reserved_at_41[0xf];
	u8         vport_number[0x10];

	u8         reserved_at_60[0x18];
	u8         admin_state[0x4];
	u8         reserved_at_7c[0x4];
};

struct mlx5_ifc_modify_tis_out_bits {
	u8         status[0x8];
	u8         reserved_at_8[0x18];

	u8         syndrome[0x20];

	u8         reserved_at_40[0x40];
};

struct mlx5_ifc_modify_tis_bitmask_bits {
	u8         reserved_at_0[0x20];

	u8         reserved_at_20[0x1d];
	u8         lag_tx_port_affinity[0x1];
	u8         strict_lag_tx_port_affinity[0x1];
	u8         prio[0x1];
};

struct mlx5_ifc_modify_tis_in_bits {
	u8         opcode[0x10];
	u8         uid[0x10];

	u8         reserved_at_20[0x10];
	u8         op_mod[0x10];

	u8         reserved_at_40[0x8];
	u8         tisn[0x18];

	u8         reserved_at_60[0x20];

	struct mlx5_ifc_modify_tis_bitmask_bits bitmask;

	u8         reserved_at_c0[0x40];

	struct mlx5_ifc_tisc_bits ctx;
};

struct mlx5_ifc_modify_tir_bitmask_bits {
	u8	   reserved_at_0[0x20];

	u8         reserved_at_20[0x1b];
	u8         self_lb_en[0x1];
	u8         reserved_at_3c[0x1];
	u8         hash[0x1];
	u8         reserved_at_3e[0x1];
	u8         lro[0x1];
};

struct mlx5_ifc_modify_tir_out_bits {
	u8         status[0x8];
	u8         reserved_at_8[0x18];

	u8         syndrome[0x20];

	u8         reserved_at_40[0x40];
};

struct mlx5_ifc_modify_tir_in_bits {
	u8         opcode[0x10];
	u8         uid[0x10];

	u8         reserved_at_20[0x10];
	u8         op_mod[0x10];

	u8         reserved_at_40[0x8];
	u8         tirn[0x18];

	u8         reserved_at_60[0x20];

	struct mlx5_ifc_modify_tir_bitmask_bits bitmask;

	u8         reserved_at_c0[0x40];

	struct mlx5_ifc_tirc_bits ctx;
};

struct mlx5_ifc_modify_sq_out_bits {
	u8         status[0x8];
	u8         reserved_at_8[0x18];

	u8         syndrome[0x20];

	u8         reserved_at_40[0x40];
};

struct mlx5_ifc_modify_sq_in_bits {
	u8         opcode[0x10];
	u8         uid[0x10];

	u8         reserved_at_20[0x10];
	u8         op_mod[0x10];

	u8         sq_state[0x4];
	u8         reserved_at_44[0x4];
	u8         sqn[0x18];

	u8         reserved_at_60[0x20];

	u8         modify_bitmask[0x40];

	u8         reserved_at_c0[0x40];

	struct mlx5_ifc_sqc_bits ctx;
};

struct mlx5_ifc_modify_scheduling_element_out_bits {
	u8         status[0x8];
	u8         reserved_at_8[0x18];

	u8         syndrome[0x20];

	u8         reserved_at_40[0x1c0];
};

enum {
	MODIFY_SCHEDULING_ELEMENT_IN_MODIFY_BITMASK_BW_SHARE = 0x1,
	MODIFY_SCHEDULING_ELEMENT_IN_MODIFY_BITMASK_MAX_AVERAGE_BW = 0x2,
};

struct mlx5_ifc_modify_scheduling_element_in_bits {
	u8         opcode[0x10];
	u8         reserved_at_10[0x10];

	u8         reserved_at_20[0x10];
	u8         op_mod[0x10];

	u8         scheduling_hierarchy[0x8];
	u8         reserved_at_48[0x18];

	u8         scheduling_element_id[0x20];

	u8         reserved_at_80[0x20];

	u8         modify_bitmask[0x20];

	u8         reserved_at_c0[0x40];

	struct mlx5_ifc_scheduling_context_bits scheduling_context;

	u8         reserved_at_300[0x100];
};

struct mlx5_ifc_modify_rqt_out_bits {
	u8         status[0x8];
	u8         reserved_at_8[0x18];

	u8         syndrome[0x20];

	u8         reserved_at_40[0x40];
};

struct mlx5_ifc_rqt_bitmask_bits {
	u8	   reserved_at_0[0x20];

	u8         reserved_at_20[0x1f];
	u8         rqn_list[0x1];
};

struct mlx5_ifc_modify_rqt_in_bits {
	u8         opcode[0x10];
	u8         uid[0x10];

	u8         reserved_at_20[0x10];
	u8         op_mod[0x10];

	u8         reserved_at_40[0x8];
	u8         rqtn[0x18];

	u8         reserved_at_60[0x20];

	struct mlx5_ifc_rqt_bitmask_bits bitmask;

	u8         reserved_at_c0[0x40];

	struct mlx5_ifc_rqtc_bits ctx;
};

struct mlx5_ifc_modify_rq_out_bits {
	u8         status[0x8];
	u8         reserved_at_8[0x18];

	u8         syndrome[0x20];

	u8         reserved_at_40[0x40];
};

enum {
	MLX5_MODIFY_RQ_IN_MODIFY_BITMASK_VSD = 1ULL << 1,
	MLX5_MODIFY_RQ_IN_MODIFY_BITMASK_SCATTER_FCS = 1ULL << 2,
	MLX5_MODIFY_RQ_IN_MODIFY_BITMASK_RQ_COUNTER_SET_ID = 1ULL << 3,
};

struct mlx5_ifc_modify_rq_in_bits {
	u8         opcode[0x10];
	u8         uid[0x10];

	u8         reserved_at_20[0x10];
	u8         op_mod[0x10];

	u8         rq_state[0x4];
	u8         reserved_at_44[0x4];
	u8         rqn[0x18];

	u8         reserved_at_60[0x20];

	u8         modify_bitmask[0x40];

	u8         reserved_at_c0[0x40];

	struct mlx5_ifc_rqc_bits ctx;
};

struct mlx5_ifc_modify_rmp_out_bits {
	u8         status[0x8];
	u8         reserved_at_8[0x18];

	u8         syndrome[0x20];

	u8         reserved_at_40[0x40];
};

struct mlx5_ifc_rmp_bitmask_bits {
	u8	   reserved_at_0[0x20];

	u8         reserved_at_20[0x1f];
	u8         lwm[0x1];
};

struct mlx5_ifc_modify_rmp_in_bits {
	u8         opcode[0x10];
	u8         uid[0x10];

	u8         reserved_at_20[0x10];
	u8         op_mod[0x10];

	u8         rmp_state[0x4];
	u8         reserved_at_44[0x4];
	u8         rmpn[0x18];

	u8         reserved_at_60[0x20];

	struct mlx5_ifc_rmp_bitmask_bits bitmask;

	u8         reserved_at_c0[0x40];

	struct mlx5_ifc_rmpc_bits ctx;
};

struct mlx5_ifc_modify_nic_vport_context_out_bits {
	u8         status[0x8];
	u8         reserved_at_8[0x18];

	u8         syndrome[0x20];

	u8         reserved_at_40[0x40];
};

struct mlx5_ifc_modify_nic_vport_field_select_bits {
	u8         reserved_at_0[0x12];
	u8	   affiliation[0x1];
	u8	   reserved_at_13[0x1];
	u8         disable_uc_local_lb[0x1];
	u8         disable_mc_local_lb[0x1];
	u8         node_guid[0x1];
	u8         port_guid[0x1];
	u8         min_inline[0x1];
	u8         mtu[0x1];
	u8         change_event[0x1];
	u8         promisc[0x1];
	u8         permanent_address[0x1];
	u8         addresses_list[0x1];
	u8         roce_en[0x1];
	u8         reserved_at_1f[0x1];
};

struct mlx5_ifc_modify_nic_vport_context_in_bits {
	u8         opcode[0x10];
	u8         reserved_at_10[0x10];

	u8         reserved_at_20[0x10];
	u8         op_mod[0x10];

	u8         other_vport[0x1];
	u8         reserved_at_41[0xf];
	u8         vport_number[0x10];

	struct mlx5_ifc_modify_nic_vport_field_select_bits field_select;

	u8         reserved_at_80[0x780];

	struct mlx5_ifc_nic_vport_context_bits nic_vport_context;
};

struct mlx5_ifc_modify_hca_vport_context_out_bits {
	u8         status[0x8];
	u8         reserved_at_8[0x18];

	u8         syndrome[0x20];

	u8         reserved_at_40[0x40];
};

struct mlx5_ifc_modify_hca_vport_context_in_bits {
	u8         opcode[0x10];
	u8         reserved_at_10[0x10];

	u8         reserved_at_20[0x10];
	u8         op_mod[0x10];

	u8         other_vport[0x1];
	u8         reserved_at_41[0xb];
	u8         port_num[0x4];
	u8         vport_number[0x10];

	u8         reserved_at_60[0x20];

	struct mlx5_ifc_hca_vport_context_bits hca_vport_context;
};

struct mlx5_ifc_modify_cq_out_bits {
	u8         status[0x8];
	u8         reserved_at_8[0x18];

	u8         syndrome[0x20];

	u8         reserved_at_40[0x40];
};

enum {
	MLX5_MODIFY_CQ_IN_OP_MOD_MODIFY_CQ  = 0x0,
	MLX5_MODIFY_CQ_IN_OP_MOD_RESIZE_CQ  = 0x1,
};

struct mlx5_ifc_modify_cq_in_bits {
	u8         opcode[0x10];
	u8         uid[0x10];

	u8         reserved_at_20[0x10];
	u8         op_mod[0x10];

	u8         reserved_at_40[0x8];
	u8         cqn[0x18];

	union mlx5_ifc_modify_field_select_resize_field_select_auto_bits modify_field_select_resize_field_select;

	struct mlx5_ifc_cqc_bits cq_context;

	u8         reserved_at_280[0x40];

	u8         cq_umem_valid[0x1];
	u8         reserved_at_2c1[0x5bf];

	u8         pas[0][0x40];
};

struct mlx5_ifc_modify_cong_status_out_bits {
	u8         status[0x8];
	u8         reserved_at_8[0x18];

	u8         syndrome[0x20];

	u8         reserved_at_40[0x40];
};

struct mlx5_ifc_modify_cong_status_in_bits {
	u8         opcode[0x10];
	u8         reserved_at_10[0x10];

	u8         reserved_at_20[0x10];
	u8         op_mod[0x10];

	u8         reserved_at_40[0x18];
	u8         priority[0x4];
	u8         cong_protocol[0x4];

	u8         enable[0x1];
	u8         tag_enable[0x1];
	u8         reserved_at_62[0x1e];
};

struct mlx5_ifc_modify_cong_params_out_bits {
	u8         status[0x8];
	u8         reserved_at_8[0x18];

	u8         syndrome[0x20];

	u8         reserved_at_40[0x40];
};

struct mlx5_ifc_modify_cong_params_in_bits {
	u8         opcode[0x10];
	u8         reserved_at_10[0x10];

	u8         reserved_at_20[0x10];
	u8         op_mod[0x10];

	u8         reserved_at_40[0x1c];
	u8         cong_protocol[0x4];

	union mlx5_ifc_field_select_802_1_r_roce_auto_bits field_select;

	u8         reserved_at_80[0x80];

	union mlx5_ifc_cong_control_roce_ecn_auto_bits congestion_parameters;
};

struct mlx5_ifc_manage_pages_out_bits {
	u8         status[0x8];
	u8         reserved_at_8[0x18];

	u8         syndrome[0x20];

	u8         output_num_entries[0x20];

	u8         reserved_at_60[0x20];

	u8         pas[0][0x40];
};

enum {
	MLX5_MANAGE_PAGES_IN_OP_MOD_ALLOCATION_FAIL     = 0x0,
	MLX5_MANAGE_PAGES_IN_OP_MOD_ALLOCATION_SUCCESS  = 0x1,
	MLX5_MANAGE_PAGES_IN_OP_MOD_HCA_RETURN_PAGES    = 0x2,
};

struct mlx5_ifc_manage_pages_in_bits {
	u8         opcode[0x10];
	u8         reserved_at_10[0x10];

	u8         reserved_at_20[0x10];
	u8         op_mod[0x10];

	u8         embedded_cpu_function[0x1];
	u8         reserved_at_41[0xf];
	u8         function_id[0x10];

	u8         input_num_entries[0x20];

	u8         pas[0][0x40];
};

struct mlx5_ifc_mad_ifc_out_bits {
	u8         status[0x8];
	u8         reserved_at_8[0x18];

	u8         syndrome[0x20];

	u8         reserved_at_40[0x40];

	u8         response_mad_packet[256][0x8];
};

struct mlx5_ifc_mad_ifc_in_bits {
	u8         opcode[0x10];
	u8         reserved_at_10[0x10];

	u8         reserved_at_20[0x10];
	u8         op_mod[0x10];

	u8         remote_lid[0x10];
	u8         reserved_at_50[0x8];
	u8         port[0x8];

	u8         reserved_at_60[0x20];

	u8         mad[256][0x8];
};

struct mlx5_ifc_init_hca_out_bits {
	u8         status[0x8];
	u8         reserved_at_8[0x18];

	u8         syndrome[0x20];

	u8         reserved_at_40[0x40];
};

struct mlx5_ifc_init_hca_in_bits {
	u8         opcode[0x10];
	u8         reserved_at_10[0x10];

	u8         reserved_at_20[0x10];
	u8         op_mod[0x10];

	u8         reserved_at_40[0x40];
	u8	   sw_owner_id[4][0x20];
};

struct mlx5_ifc_init2rtr_qp_out_bits {
	u8         status[0x8];
	u8         reserved_at_8[0x18];

	u8         syndrome[0x20];

	u8         reserved_at_40[0x40];
};

struct mlx5_ifc_init2rtr_qp_in_bits {
	u8         opcode[0x10];
	u8         uid[0x10];

	u8         reserved_at_20[0x10];
	u8         op_mod[0x10];

	u8         reserved_at_40[0x8];
	u8         qpn[0x18];

	u8         reserved_at_60[0x20];

	u8         opt_param_mask[0x20];

	u8         reserved_at_a0[0x20];

	struct mlx5_ifc_qpc_bits qpc;

	u8         reserved_at_800[0x80];
};

struct mlx5_ifc_init2init_qp_out_bits {
	u8         status[0x8];
	u8         reserved_at_8[0x18];

	u8         syndrome[0x20];

	u8         reserved_at_40[0x40];
};

struct mlx5_ifc_init2init_qp_in_bits {
	u8         opcode[0x10];
	u8         uid[0x10];

	u8         reserved_at_20[0x10];
	u8         op_mod[0x10];

	u8         reserved_at_40[0x8];
	u8         qpn[0x18];

	u8         reserved_at_60[0x20];

	u8         opt_param_mask[0x20];

	u8         reserved_at_a0[0x20];

	struct mlx5_ifc_qpc_bits qpc;

	u8         reserved_at_800[0x80];
};

struct mlx5_ifc_get_dropped_packet_log_out_bits {
	u8         status[0x8];
	u8         reserved_at_8[0x18];

	u8         syndrome[0x20];

	u8         reserved_at_40[0x40];

	u8         packet_headers_log[128][0x8];

	u8         packet_syndrome[64][0x8];
};

struct mlx5_ifc_get_dropped_packet_log_in_bits {
	u8         opcode[0x10];
	u8         reserved_at_10[0x10];

	u8         reserved_at_20[0x10];
	u8         op_mod[0x10];

	u8         reserved_at_40[0x40];
};

struct mlx5_ifc_gen_eqe_in_bits {
	u8         opcode[0x10];
	u8         reserved_at_10[0x10];

	u8         reserved_at_20[0x10];
	u8         op_mod[0x10];

	u8         reserved_at_40[0x18];
	u8         eq_number[0x8];

	u8         reserved_at_60[0x20];

	u8         eqe[64][0x8];
};

struct mlx5_ifc_gen_eq_out_bits {
	u8         status[0x8];
	u8         reserved_at_8[0x18];

	u8         syndrome[0x20];

	u8         reserved_at_40[0x40];
};

struct mlx5_ifc_enable_hca_out_bits {
	u8         status[0x8];
	u8         reserved_at_8[0x18];

	u8         syndrome[0x20];

	u8         reserved_at_40[0x20];
};

struct mlx5_ifc_enable_hca_in_bits {
	u8         opcode[0x10];
	u8         reserved_at_10[0x10];

	u8         reserved_at_20[0x10];
	u8         op_mod[0x10];

	u8         embedded_cpu_function[0x1];
	u8         reserved_at_41[0xf];
	u8         function_id[0x10];

	u8         reserved_at_60[0x20];
};

struct mlx5_ifc_drain_dct_out_bits {
	u8         status[0x8];
	u8         reserved_at_8[0x18];

	u8         syndrome[0x20];

	u8         reserved_at_40[0x40];
};

struct mlx5_ifc_drain_dct_in_bits {
	u8         opcode[0x10];
	u8         uid[0x10];

	u8         reserved_at_20[0x10];
	u8         op_mod[0x10];

	u8         reserved_at_40[0x8];
	u8         dctn[0x18];

	u8         reserved_at_60[0x20];
};

struct mlx5_ifc_disable_hca_out_bits {
	u8         status[0x8];
	u8         reserved_at_8[0x18];

	u8         syndrome[0x20];

	u8         reserved_at_40[0x20];
};

struct mlx5_ifc_disable_hca_in_bits {
	u8         opcode[0x10];
	u8         reserved_at_10[0x10];

	u8         reserved_at_20[0x10];
	u8         op_mod[0x10];

	u8         embedded_cpu_function[0x1];
	u8         reserved_at_41[0xf];
	u8         function_id[0x10];

	u8         reserved_at_60[0x20];
};

struct mlx5_ifc_detach_from_mcg_out_bits {
	u8         status[0x8];
	u8         reserved_at_8[0x18];

	u8         syndrome[0x20];

	u8         reserved_at_40[0x40];
};

struct mlx5_ifc_detach_from_mcg_in_bits {
	u8         opcode[0x10];
	u8         uid[0x10];

	u8         reserved_at_20[0x10];
	u8         op_mod[0x10];

	u8         reserved_at_40[0x8];
	u8         qpn[0x18];

	u8         reserved_at_60[0x20];

	u8         multicast_gid[16][0x8];
};

struct mlx5_ifc_destroy_xrq_out_bits {
	u8         status[0x8];
	u8         reserved_at_8[0x18];

	u8         syndrome[0x20];

	u8         reserved_at_40[0x40];
};

struct mlx5_ifc_destroy_xrq_in_bits {
	u8         opcode[0x10];
	u8         uid[0x10];

	u8         reserved_at_20[0x10];
	u8         op_mod[0x10];

	u8         reserved_at_40[0x8];
	u8         xrqn[0x18];

	u8         reserved_at_60[0x20];
};

struct mlx5_ifc_destroy_xrc_srq_out_bits {
	u8         status[0x8];
	u8         reserved_at_8[0x18];

	u8         syndrome[0x20];

	u8         reserved_at_40[0x40];
};

struct mlx5_ifc_destroy_xrc_srq_in_bits {
	u8         opcode[0x10];
	u8         uid[0x10];

	u8         reserved_at_20[0x10];
	u8         op_mod[0x10];

	u8         reserved_at_40[0x8];
	u8         xrc_srqn[0x18];

	u8         reserved_at_60[0x20];
};

struct mlx5_ifc_destroy_tis_out_bits {
	u8         status[0x8];
	u8         reserved_at_8[0x18];

	u8         syndrome[0x20];

	u8         reserved_at_40[0x40];
};

struct mlx5_ifc_destroy_tis_in_bits {
	u8         opcode[0x10];
	u8         uid[0x10];

	u8         reserved_at_20[0x10];
	u8         op_mod[0x10];

	u8         reserved_at_40[0x8];
	u8         tisn[0x18];

	u8         reserved_at_60[0x20];
};

struct mlx5_ifc_destroy_tir_out_bits {
	u8         status[0x8];
	u8         reserved_at_8[0x18];

	u8         syndrome[0x20];

	u8         reserved_at_40[0x40];
};

struct mlx5_ifc_destroy_tir_in_bits {
	u8         opcode[0x10];
	u8         uid[0x10];

	u8         reserved_at_20[0x10];
	u8         op_mod[0x10];

	u8         reserved_at_40[0x8];
	u8         tirn[0x18];

	u8         reserved_at_60[0x20];
};

struct mlx5_ifc_destroy_srq_out_bits {
	u8         status[0x8];
	u8         reserved_at_8[0x18];

	u8         syndrome[0x20];

	u8         reserved_at_40[0x40];
};

struct mlx5_ifc_destroy_srq_in_bits {
	u8         opcode[0x10];
	u8         uid[0x10];

	u8         reserved_at_20[0x10];
	u8         op_mod[0x10];

	u8         reserved_at_40[0x8];
	u8         srqn[0x18];

	u8         reserved_at_60[0x20];
};

struct mlx5_ifc_destroy_sq_out_bits {
	u8         status[0x8];
	u8         reserved_at_8[0x18];

	u8         syndrome[0x20];

	u8         reserved_at_40[0x40];
};

struct mlx5_ifc_destroy_sq_in_bits {
	u8         opcode[0x10];
	u8         uid[0x10];

	u8         reserved_at_20[0x10];
	u8         op_mod[0x10];

	u8         reserved_at_40[0x8];
	u8         sqn[0x18];

	u8         reserved_at_60[0x20];
};

struct mlx5_ifc_destroy_scheduling_element_out_bits {
	u8         status[0x8];
	u8         reserved_at_8[0x18];

	u8         syndrome[0x20];

	u8         reserved_at_40[0x1c0];
};

struct mlx5_ifc_destroy_scheduling_element_in_bits {
	u8         opcode[0x10];
	u8         reserved_at_10[0x10];

	u8         reserved_at_20[0x10];
	u8         op_mod[0x10];

	u8         scheduling_hierarchy[0x8];
	u8         reserved_at_48[0x18];

	u8         scheduling_element_id[0x20];

	u8         reserved_at_80[0x180];
};

struct mlx5_ifc_destroy_rqt_out_bits {
	u8         status[0x8];
	u8         reserved_at_8[0x18];

	u8         syndrome[0x20];

	u8         reserved_at_40[0x40];
};

struct mlx5_ifc_destroy_rqt_in_bits {
	u8         opcode[0x10];
	u8         uid[0x10];

	u8         reserved_at_20[0x10];
	u8         op_mod[0x10];

	u8         reserved_at_40[0x8];
	u8         rqtn[0x18];

	u8         reserved_at_60[0x20];
};

struct mlx5_ifc_destroy_rq_out_bits {
	u8         status[0x8];
	u8         reserved_at_8[0x18];

	u8         syndrome[0x20];

	u8         reserved_at_40[0x40];
};

struct mlx5_ifc_destroy_rq_in_bits {
	u8         opcode[0x10];
	u8         uid[0x10];

	u8         reserved_at_20[0x10];
	u8         op_mod[0x10];

	u8         reserved_at_40[0x8];
	u8         rqn[0x18];

	u8         reserved_at_60[0x20];
};

struct mlx5_ifc_set_delay_drop_params_in_bits {
	u8         opcode[0x10];
	u8         reserved_at_10[0x10];

	u8         reserved_at_20[0x10];
	u8         op_mod[0x10];

	u8         reserved_at_40[0x20];

	u8         reserved_at_60[0x10];
	u8         delay_drop_timeout[0x10];
};

struct mlx5_ifc_set_delay_drop_params_out_bits {
	u8         status[0x8];
	u8         reserved_at_8[0x18];

	u8         syndrome[0x20];

	u8         reserved_at_40[0x40];
};

struct mlx5_ifc_destroy_rmp_out_bits {
	u8         status[0x8];
	u8         reserved_at_8[0x18];

	u8         syndrome[0x20];

	u8         reserved_at_40[0x40];
};

struct mlx5_ifc_destroy_rmp_in_bits {
	u8         opcode[0x10];
	u8         uid[0x10];

	u8         reserved_at_20[0x10];
	u8         op_mod[0x10];

	u8         reserved_at_40[0x8];
	u8         rmpn[0x18];

	u8         reserved_at_60[0x20];
};

struct mlx5_ifc_destroy_qp_out_bits {
	u8         status[0x8];
	u8         reserved_at_8[0x18];

	u8         syndrome[0x20];

	u8         reserved_at_40[0x40];
};

struct mlx5_ifc_destroy_qp_in_bits {
	u8         opcode[0x10];
	u8         uid[0x10];

	u8         reserved_at_20[0x10];
	u8         op_mod[0x10];

	u8         reserved_at_40[0x8];
	u8         qpn[0x18];

	u8         reserved_at_60[0x20];
};

struct mlx5_ifc_destroy_psv_out_bits {
	u8         status[0x8];
	u8         reserved_at_8[0x18];

	u8         syndrome[0x20];

	u8         reserved_at_40[0x40];
};

struct mlx5_ifc_destroy_psv_in_bits {
	u8         opcode[0x10];
	u8         reserved_at_10[0x10];

	u8         reserved_at_20[0x10];
	u8         op_mod[0x10];

	u8         reserved_at_40[0x8];
	u8         psvn[0x18];

	u8         reserved_at_60[0x20];
};

struct mlx5_ifc_destroy_mkey_out_bits {
	u8         status[0x8];
	u8         reserved_at_8[0x18];

	u8         syndrome[0x20];

	u8         reserved_at_40[0x40];
};

struct mlx5_ifc_destroy_mkey_in_bits {
	u8         opcode[0x10];
	u8         reserved_at_10[0x10];

	u8         reserved_at_20[0x10];
	u8         op_mod[0x10];

	u8         reserved_at_40[0x8];
	u8         mkey_index[0x18];

	u8         reserved_at_60[0x20];
};

struct mlx5_ifc_destroy_flow_table_out_bits {
	u8         status[0x8];
	u8         reserved_at_8[0x18];

	u8         syndrome[0x20];

	u8         reserved_at_40[0x40];
};

struct mlx5_ifc_destroy_flow_table_in_bits {
	u8         opcode[0x10];
	u8         reserved_at_10[0x10];

	u8         reserved_at_20[0x10];
	u8         op_mod[0x10];

	u8         other_vport[0x1];
	u8         reserved_at_41[0xf];
	u8         vport_number[0x10];

	u8         reserved_at_60[0x20];

	u8         table_type[0x8];
	u8         reserved_at_88[0x18];

	u8         reserved_at_a0[0x8];
	u8         table_id[0x18];

	u8         reserved_at_c0[0x140];
};

struct mlx5_ifc_destroy_flow_group_out_bits {
	u8         status[0x8];
	u8         reserved_at_8[0x18];

	u8         syndrome[0x20];

	u8         reserved_at_40[0x40];
};

struct mlx5_ifc_destroy_flow_group_in_bits {
	u8         opcode[0x10];
	u8         reserved_at_10[0x10];

	u8         reserved_at_20[0x10];
	u8         op_mod[0x10];

	u8         other_vport[0x1];
	u8         reserved_at_41[0xf];
	u8         vport_number[0x10];

	u8         reserved_at_60[0x20];

	u8         table_type[0x8];
	u8         reserved_at_88[0x18];

	u8         reserved_at_a0[0x8];
	u8         table_id[0x18];

	u8         group_id[0x20];

	u8         reserved_at_e0[0x120];
};

struct mlx5_ifc_destroy_eq_out_bits {
	u8         status[0x8];
	u8         reserved_at_8[0x18];

	u8         syndrome[0x20];

	u8         reserved_at_40[0x40];
};

struct mlx5_ifc_destroy_eq_in_bits {
	u8         opcode[0x10];
	u8         reserved_at_10[0x10];

	u8         reserved_at_20[0x10];
	u8         op_mod[0x10];

	u8         reserved_at_40[0x18];
	u8         eq_number[0x8];

	u8         reserved_at_60[0x20];
};

struct mlx5_ifc_destroy_dct_out_bits {
	u8         status[0x8];
	u8         reserved_at_8[0x18];

	u8         syndrome[0x20];

	u8         reserved_at_40[0x40];
};

struct mlx5_ifc_destroy_dct_in_bits {
	u8         opcode[0x10];
	u8         uid[0x10];

	u8         reserved_at_20[0x10];
	u8         op_mod[0x10];

	u8         reserved_at_40[0x8];
	u8         dctn[0x18];

	u8         reserved_at_60[0x20];
};

struct mlx5_ifc_destroy_cq_out_bits {
	u8         status[0x8];
	u8         reserved_at_8[0x18];

	u8         syndrome[0x20];

	u8         reserved_at_40[0x40];
};

struct mlx5_ifc_destroy_cq_in_bits {
	u8         opcode[0x10];
	u8         uid[0x10];

	u8         reserved_at_20[0x10];
	u8         op_mod[0x10];

	u8         reserved_at_40[0x8];
	u8         cqn[0x18];

	u8         reserved_at_60[0x20];
};

struct mlx5_ifc_delete_vxlan_udp_dport_out_bits {
	u8         status[0x8];
	u8         reserved_at_8[0x18];

	u8         syndrome[0x20];

	u8         reserved_at_40[0x40];
};

struct mlx5_ifc_delete_vxlan_udp_dport_in_bits {
	u8         opcode[0x10];
	u8         reserved_at_10[0x10];

	u8         reserved_at_20[0x10];
	u8         op_mod[0x10];

	u8         reserved_at_40[0x20];

	u8         reserved_at_60[0x10];
	u8         vxlan_udp_port[0x10];
};

struct mlx5_ifc_delete_l2_table_entry_out_bits {
	u8         status[0x8];
	u8         reserved_at_8[0x18];

	u8         syndrome[0x20];

	u8         reserved_at_40[0x40];
};

struct mlx5_ifc_delete_l2_table_entry_in_bits {
	u8         opcode[0x10];
	u8         reserved_at_10[0x10];

	u8         reserved_at_20[0x10];
	u8         op_mod[0x10];

	u8         reserved_at_40[0x60];

	u8         reserved_at_a0[0x8];
	u8         table_index[0x18];

	u8         reserved_at_c0[0x140];
};

struct mlx5_ifc_delete_fte_out_bits {
	u8         status[0x8];
	u8         reserved_at_8[0x18];

	u8         syndrome[0x20];

	u8         reserved_at_40[0x40];
};

struct mlx5_ifc_delete_fte_in_bits {
	u8         opcode[0x10];
	u8         reserved_at_10[0x10];

	u8         reserved_at_20[0x10];
	u8         op_mod[0x10];

	u8         other_vport[0x1];
	u8         reserved_at_41[0xf];
	u8         vport_number[0x10];

	u8         reserved_at_60[0x20];

	u8         table_type[0x8];
	u8         reserved_at_88[0x18];

	u8         reserved_at_a0[0x8];
	u8         table_id[0x18];

	u8         reserved_at_c0[0x40];

	u8         flow_index[0x20];

	u8         reserved_at_120[0xe0];
};

struct mlx5_ifc_dealloc_xrcd_out_bits {
	u8         status[0x8];
	u8         reserved_at_8[0x18];

	u8         syndrome[0x20];

	u8         reserved_at_40[0x40];
};

struct mlx5_ifc_dealloc_xrcd_in_bits {
	u8         opcode[0x10];
	u8         uid[0x10];

	u8         reserved_at_20[0x10];
	u8         op_mod[0x10];

	u8         reserved_at_40[0x8];
	u8         xrcd[0x18];

	u8         reserved_at_60[0x20];
};

struct mlx5_ifc_dealloc_uar_out_bits {
	u8         status[0x8];
	u8         reserved_at_8[0x18];

	u8         syndrome[0x20];

	u8         reserved_at_40[0x40];
};

struct mlx5_ifc_dealloc_uar_in_bits {
	u8         opcode[0x10];
	u8         reserved_at_10[0x10];

	u8         reserved_at_20[0x10];
	u8         op_mod[0x10];

	u8         reserved_at_40[0x8];
	u8         uar[0x18];

	u8         reserved_at_60[0x20];
};

struct mlx5_ifc_dealloc_transport_domain_out_bits {
	u8         status[0x8];
	u8         reserved_at_8[0x18];

	u8         syndrome[0x20];

	u8         reserved_at_40[0x40];
};

struct mlx5_ifc_dealloc_transport_domain_in_bits {
	u8         opcode[0x10];
	u8         uid[0x10];

	u8         reserved_at_20[0x10];
	u8         op_mod[0x10];

	u8         reserved_at_40[0x8];
	u8         transport_domain[0x18];

	u8         reserved_at_60[0x20];
};

struct mlx5_ifc_dealloc_q_counter_out_bits {
	u8         status[0x8];
	u8         reserved_at_8[0x18];

	u8         syndrome[0x20];

	u8         reserved_at_40[0x40];
};

struct mlx5_ifc_dealloc_q_counter_in_bits {
	u8         opcode[0x10];
	u8         reserved_at_10[0x10];

	u8         reserved_at_20[0x10];
	u8         op_mod[0x10];

	u8         reserved_at_40[0x18];
	u8         counter_set_id[0x8];

	u8         reserved_at_60[0x20];
};

struct mlx5_ifc_dealloc_pd_out_bits {
	u8         status[0x8];
	u8         reserved_at_8[0x18];

	u8         syndrome[0x20];

	u8         reserved_at_40[0x40];
};

struct mlx5_ifc_dealloc_pd_in_bits {
	u8         opcode[0x10];
	u8         uid[0x10];

	u8         reserved_at_20[0x10];
	u8         op_mod[0x10];

	u8         reserved_at_40[0x8];
	u8         pd[0x18];

	u8         reserved_at_60[0x20];
};

struct mlx5_ifc_dealloc_flow_counter_out_bits {
	u8         status[0x8];
	u8         reserved_at_8[0x18];

	u8         syndrome[0x20];

	u8         reserved_at_40[0x40];
};

struct mlx5_ifc_dealloc_flow_counter_in_bits {
	u8         opcode[0x10];
	u8         reserved_at_10[0x10];

	u8         reserved_at_20[0x10];
	u8         op_mod[0x10];

	u8         flow_counter_id[0x20];

	u8         reserved_at_60[0x20];
};

struct mlx5_ifc_create_xrq_out_bits {
	u8         status[0x8];
	u8         reserved_at_8[0x18];

	u8         syndrome[0x20];

	u8         reserved_at_40[0x8];
	u8         xrqn[0x18];

	u8         reserved_at_60[0x20];
};

struct mlx5_ifc_create_xrq_in_bits {
	u8         opcode[0x10];
	u8         uid[0x10];

	u8         reserved_at_20[0x10];
	u8         op_mod[0x10];

	u8         reserved_at_40[0x40];

	struct mlx5_ifc_xrqc_bits xrq_context;
};

struct mlx5_ifc_create_xrc_srq_out_bits {
	u8         status[0x8];
	u8         reserved_at_8[0x18];

	u8         syndrome[0x20];

	u8         reserved_at_40[0x8];
	u8         xrc_srqn[0x18];

	u8         reserved_at_60[0x20];
};

struct mlx5_ifc_create_xrc_srq_in_bits {
	u8         opcode[0x10];
	u8         uid[0x10];

	u8         reserved_at_20[0x10];
	u8         op_mod[0x10];

	u8         reserved_at_40[0x40];

	struct mlx5_ifc_xrc_srqc_bits xrc_srq_context_entry;

	u8         reserved_at_280[0x60];

	u8         xrc_srq_umem_valid[0x1];
	u8         reserved_at_2e1[0x1f];

	u8         reserved_at_300[0x580];

	u8         pas[0][0x40];
};

struct mlx5_ifc_create_tis_out_bits {
	u8         status[0x8];
	u8         reserved_at_8[0x18];

	u8         syndrome[0x20];

	u8         reserved_at_40[0x8];
	u8         tisn[0x18];

	u8         reserved_at_60[0x20];
};

struct mlx5_ifc_create_tis_in_bits {
	u8         opcode[0x10];
	u8         uid[0x10];

	u8         reserved_at_20[0x10];
	u8         op_mod[0x10];

	u8         reserved_at_40[0xc0];

	struct mlx5_ifc_tisc_bits ctx;
};

struct mlx5_ifc_create_tir_out_bits {
	u8         status[0x8];
	u8         icm_address_63_40[0x18];

	u8         syndrome[0x20];

	u8         icm_address_39_32[0x8];
	u8         tirn[0x18];

	u8         icm_address_31_0[0x20];
};

struct mlx5_ifc_create_tir_in_bits {
	u8         opcode[0x10];
	u8         uid[0x10];

	u8         reserved_at_20[0x10];
	u8         op_mod[0x10];

	u8         reserved_at_40[0xc0];

	struct mlx5_ifc_tirc_bits ctx;
};

struct mlx5_ifc_create_srq_out_bits {
	u8         status[0x8];
	u8         reserved_at_8[0x18];

	u8         syndrome[0x20];

	u8         reserved_at_40[0x8];
	u8         srqn[0x18];

	u8         reserved_at_60[0x20];
};

struct mlx5_ifc_create_srq_in_bits {
	u8         opcode[0x10];
	u8         uid[0x10];

	u8         reserved_at_20[0x10];
	u8         op_mod[0x10];

	u8         reserved_at_40[0x40];

	struct mlx5_ifc_srqc_bits srq_context_entry;

	u8         reserved_at_280[0x600];

	u8         pas[0][0x40];
};

struct mlx5_ifc_create_sq_out_bits {
	u8         status[0x8];
	u8         reserved_at_8[0x18];

	u8         syndrome[0x20];

	u8         reserved_at_40[0x8];
	u8         sqn[0x18];

	u8         reserved_at_60[0x20];
};

struct mlx5_ifc_create_sq_in_bits {
	u8         opcode[0x10];
	u8         uid[0x10];

	u8         reserved_at_20[0x10];
	u8         op_mod[0x10];

	u8         reserved_at_40[0xc0];

	struct mlx5_ifc_sqc_bits ctx;
};

struct mlx5_ifc_create_scheduling_element_out_bits {
	u8         status[0x8];
	u8         reserved_at_8[0x18];

	u8         syndrome[0x20];

	u8         reserved_at_40[0x40];

	u8         scheduling_element_id[0x20];

	u8         reserved_at_a0[0x160];
};

struct mlx5_ifc_create_scheduling_element_in_bits {
	u8         opcode[0x10];
	u8         reserved_at_10[0x10];

	u8         reserved_at_20[0x10];
	u8         op_mod[0x10];

	u8         scheduling_hierarchy[0x8];
	u8         reserved_at_48[0x18];

	u8         reserved_at_60[0xa0];

	struct mlx5_ifc_scheduling_context_bits scheduling_context;

	u8         reserved_at_300[0x100];
};

struct mlx5_ifc_create_rqt_out_bits {
	u8         status[0x8];
	u8         reserved_at_8[0x18];

	u8         syndrome[0x20];

	u8         reserved_at_40[0x8];
	u8         rqtn[0x18];

	u8         reserved_at_60[0x20];
};

struct mlx5_ifc_create_rqt_in_bits {
	u8         opcode[0x10];
	u8         uid[0x10];

	u8         reserved_at_20[0x10];
	u8         op_mod[0x10];

	u8         reserved_at_40[0xc0];

	struct mlx5_ifc_rqtc_bits rqt_context;
};

struct mlx5_ifc_create_rq_out_bits {
	u8         status[0x8];
	u8         reserved_at_8[0x18];

	u8         syndrome[0x20];

	u8         reserved_at_40[0x8];
	u8         rqn[0x18];

	u8         reserved_at_60[0x20];
};

struct mlx5_ifc_create_rq_in_bits {
	u8         opcode[0x10];
	u8         uid[0x10];

	u8         reserved_at_20[0x10];
	u8         op_mod[0x10];

	u8         reserved_at_40[0xc0];

	struct mlx5_ifc_rqc_bits ctx;
};

struct mlx5_ifc_create_rmp_out_bits {
	u8         status[0x8];
	u8         reserved_at_8[0x18];

	u8         syndrome[0x20];

	u8         reserved_at_40[0x8];
	u8         rmpn[0x18];

	u8         reserved_at_60[0x20];
};

struct mlx5_ifc_create_rmp_in_bits {
	u8         opcode[0x10];
	u8         uid[0x10];

	u8         reserved_at_20[0x10];
	u8         op_mod[0x10];

	u8         reserved_at_40[0xc0];

	struct mlx5_ifc_rmpc_bits ctx;
};

struct mlx5_ifc_create_qp_out_bits {
	u8         status[0x8];
	u8         reserved_at_8[0x18];

	u8         syndrome[0x20];

	u8         reserved_at_40[0x8];
	u8         qpn[0x18];

	u8         reserved_at_60[0x20];
};

struct mlx5_ifc_create_qp_in_bits {
	u8         opcode[0x10];
	u8         uid[0x10];

	u8         reserved_at_20[0x10];
	u8         op_mod[0x10];

	u8         reserved_at_40[0x40];

	u8         opt_param_mask[0x20];

	u8         reserved_at_a0[0x20];

	struct mlx5_ifc_qpc_bits qpc;

	u8         reserved_at_800[0x60];

	u8         wq_umem_valid[0x1];
	u8         reserved_at_861[0x1f];

	u8         pas[0][0x40];
};

struct mlx5_ifc_create_psv_out_bits {
	u8         status[0x8];
	u8         reserved_at_8[0x18];

	u8         syndrome[0x20];

	u8         reserved_at_40[0x40];

	u8         reserved_at_80[0x8];
	u8         psv0_index[0x18];

	u8         reserved_at_a0[0x8];
	u8         psv1_index[0x18];

	u8         reserved_at_c0[0x8];
	u8         psv2_index[0x18];

	u8         reserved_at_e0[0x8];
	u8         psv3_index[0x18];
};

struct mlx5_ifc_create_psv_in_bits {
	u8         opcode[0x10];
	u8         reserved_at_10[0x10];

	u8         reserved_at_20[0x10];
	u8         op_mod[0x10];

	u8         num_psv[0x4];
	u8         reserved_at_44[0x4];
	u8         pd[0x18];

	u8         reserved_at_60[0x20];
};

struct mlx5_ifc_create_mkey_out_bits {
	u8         status[0x8];
	u8         reserved_at_8[0x18];

	u8         syndrome[0x20];

	u8         reserved_at_40[0x8];
	u8         mkey_index[0x18];

	u8         reserved_at_60[0x20];
};

struct mlx5_ifc_create_mkey_in_bits {
	u8         opcode[0x10];
	u8         reserved_at_10[0x10];

	u8         reserved_at_20[0x10];
	u8         op_mod[0x10];

	u8         reserved_at_40[0x20];

	u8         pg_access[0x1];
	u8         mkey_umem_valid[0x1];
	u8         reserved_at_62[0x1e];

	struct mlx5_ifc_mkc_bits memory_key_mkey_entry;

	u8         reserved_at_280[0x80];

	u8         translations_octword_actual_size[0x20];

	u8         reserved_at_320[0x560];

	u8         klm_pas_mtt[0][0x20];
};

struct mlx5_ifc_create_flow_table_out_bits {
	u8         status[0x8];
	u8         reserved_at_8[0x18];

	u8         syndrome[0x20];

	u8         reserved_at_40[0x8];
	u8         table_id[0x18];

	u8         reserved_at_60[0x20];
};

struct mlx5_ifc_flow_table_context_bits {
	u8         reformat_en[0x1];
	u8         decap_en[0x1];
	u8         reserved_at_2[0x2];
	u8         table_miss_action[0x4];
	u8         level[0x8];
	u8         reserved_at_10[0x8];
	u8         log_size[0x8];

	u8         reserved_at_20[0x8];
	u8         table_miss_id[0x18];

	u8         reserved_at_40[0x8];
	u8         lag_master_next_table_id[0x18];

	u8         reserved_at_60[0xe0];
};

struct mlx5_ifc_create_flow_table_in_bits {
	u8         opcode[0x10];
	u8         reserved_at_10[0x10];

	u8         reserved_at_20[0x10];
	u8         op_mod[0x10];

	u8         other_vport[0x1];
	u8         reserved_at_41[0xf];
	u8         vport_number[0x10];

	u8         reserved_at_60[0x20];

	u8         table_type[0x8];
	u8         reserved_at_88[0x18];

	u8         reserved_at_a0[0x20];

	struct mlx5_ifc_flow_table_context_bits flow_table_context;
};

struct mlx5_ifc_create_flow_group_out_bits {
	u8         status[0x8];
	u8         reserved_at_8[0x18];

	u8         syndrome[0x20];

	u8         reserved_at_40[0x8];
	u8         group_id[0x18];

	u8         reserved_at_60[0x20];
};

enum {
	MLX5_CREATE_FLOW_GROUP_IN_MATCH_CRITERIA_ENABLE_OUTER_HEADERS     = 0x0,
	MLX5_CREATE_FLOW_GROUP_IN_MATCH_CRITERIA_ENABLE_MISC_PARAMETERS   = 0x1,
	MLX5_CREATE_FLOW_GROUP_IN_MATCH_CRITERIA_ENABLE_INNER_HEADERS     = 0x2,
	MLX5_CREATE_FLOW_GROUP_IN_MATCH_CRITERIA_ENABLE_MISC_PARAMETERS_2 = 0x3,
};

struct mlx5_ifc_create_flow_group_in_bits {
	u8         opcode[0x10];
	u8         reserved_at_10[0x10];

	u8         reserved_at_20[0x10];
	u8         op_mod[0x10];

	u8         other_vport[0x1];
	u8         reserved_at_41[0xf];
	u8         vport_number[0x10];

	u8         reserved_at_60[0x20];

	u8         table_type[0x8];
	u8         reserved_at_88[0x18];

	u8         reserved_at_a0[0x8];
	u8         table_id[0x18];

	u8         source_eswitch_owner_vhca_id_valid[0x1];

	u8         reserved_at_c1[0x1f];

	u8         start_flow_index[0x20];

	u8         reserved_at_100[0x20];

	u8         end_flow_index[0x20];

	u8         reserved_at_140[0xa0];

	u8         reserved_at_1e0[0x18];
	u8         match_criteria_enable[0x8];

	struct mlx5_ifc_fte_match_param_bits match_criteria;

	u8         reserved_at_1200[0xe00];
};

struct mlx5_ifc_create_eq_out_bits {
	u8         status[0x8];
	u8         reserved_at_8[0x18];

	u8         syndrome[0x20];

	u8         reserved_at_40[0x18];
	u8         eq_number[0x8];

	u8         reserved_at_60[0x20];
};

struct mlx5_ifc_create_eq_in_bits {
	u8         opcode[0x10];
	u8         uid[0x10];

	u8         reserved_at_20[0x10];
	u8         op_mod[0x10];

	u8         reserved_at_40[0x40];

	struct mlx5_ifc_eqc_bits eq_context_entry;

	u8         reserved_at_280[0x40];

	u8         event_bitmask[0x40];

	u8         reserved_at_300[0x580];

	u8         pas[0][0x40];
};

struct mlx5_ifc_create_dct_out_bits {
	u8         status[0x8];
	u8         reserved_at_8[0x18];

	u8         syndrome[0x20];

	u8         reserved_at_40[0x8];
	u8         dctn[0x18];

	u8         reserved_at_60[0x20];
};

struct mlx5_ifc_create_dct_in_bits {
	u8         opcode[0x10];
	u8         uid[0x10];

	u8         reserved_at_20[0x10];
	u8         op_mod[0x10];

	u8         reserved_at_40[0x40];

	struct mlx5_ifc_dctc_bits dct_context_entry;

	u8         reserved_at_280[0x180];
};

struct mlx5_ifc_create_cq_out_bits {
	u8         status[0x8];
	u8         reserved_at_8[0x18];

	u8         syndrome[0x20];

	u8         reserved_at_40[0x8];
	u8         cqn[0x18];

	u8         reserved_at_60[0x20];
};

struct mlx5_ifc_create_cq_in_bits {
	u8         opcode[0x10];
	u8         uid[0x10];

	u8         reserved_at_20[0x10];
	u8         op_mod[0x10];

	u8         reserved_at_40[0x40];

	struct mlx5_ifc_cqc_bits cq_context;

	u8         reserved_at_280[0x60];

	u8         cq_umem_valid[0x1];
	u8         reserved_at_2e1[0x59f];

	u8         pas[0][0x40];
};

struct mlx5_ifc_config_int_moderation_out_bits {
	u8         status[0x8];
	u8         reserved_at_8[0x18];

	u8         syndrome[0x20];

	u8         reserved_at_40[0x4];
	u8         min_delay[0xc];
	u8         int_vector[0x10];

	u8         reserved_at_60[0x20];
};

enum {
	MLX5_CONFIG_INT_MODERATION_IN_OP_MOD_WRITE  = 0x0,
	MLX5_CONFIG_INT_MODERATION_IN_OP_MOD_READ   = 0x1,
};

struct mlx5_ifc_config_int_moderation_in_bits {
	u8         opcode[0x10];
	u8         reserved_at_10[0x10];

	u8         reserved_at_20[0x10];
	u8         op_mod[0x10];

	u8         reserved_at_40[0x4];
	u8         min_delay[0xc];
	u8         int_vector[0x10];

	u8         reserved_at_60[0x20];
};

struct mlx5_ifc_attach_to_mcg_out_bits {
	u8         status[0x8];
	u8         reserved_at_8[0x18];

	u8         syndrome[0x20];

	u8         reserved_at_40[0x40];
};

struct mlx5_ifc_attach_to_mcg_in_bits {
	u8         opcode[0x10];
	u8         uid[0x10];

	u8         reserved_at_20[0x10];
	u8         op_mod[0x10];

	u8         reserved_at_40[0x8];
	u8         qpn[0x18];

	u8         reserved_at_60[0x20];

	u8         multicast_gid[16][0x8];
};

struct mlx5_ifc_arm_xrq_out_bits {
	u8         status[0x8];
	u8         reserved_at_8[0x18];

	u8         syndrome[0x20];

	u8         reserved_at_40[0x40];
};

struct mlx5_ifc_arm_xrq_in_bits {
	u8         opcode[0x10];
	u8         reserved_at_10[0x10];

	u8         reserved_at_20[0x10];
	u8         op_mod[0x10];

	u8         reserved_at_40[0x8];
	u8         xrqn[0x18];

	u8         reserved_at_60[0x10];
	u8         lwm[0x10];
};

struct mlx5_ifc_arm_xrc_srq_out_bits {
	u8         status[0x8];
	u8         reserved_at_8[0x18];

	u8         syndrome[0x20];

	u8         reserved_at_40[0x40];
};

enum {
	MLX5_ARM_XRC_SRQ_IN_OP_MOD_XRC_SRQ  = 0x1,
};

struct mlx5_ifc_arm_xrc_srq_in_bits {
	u8         opcode[0x10];
	u8         uid[0x10];

	u8         reserved_at_20[0x10];
	u8         op_mod[0x10];

	u8         reserved_at_40[0x8];
	u8         xrc_srqn[0x18];

	u8         reserved_at_60[0x10];
	u8         lwm[0x10];
};

struct mlx5_ifc_arm_rq_out_bits {
	u8         status[0x8];
	u8         reserved_at_8[0x18];

	u8         syndrome[0x20];

	u8         reserved_at_40[0x40];
};

enum {
	MLX5_ARM_RQ_IN_OP_MOD_SRQ = 0x1,
	MLX5_ARM_RQ_IN_OP_MOD_XRQ = 0x2,
};

struct mlx5_ifc_arm_rq_in_bits {
	u8         opcode[0x10];
	u8         uid[0x10];

	u8         reserved_at_20[0x10];
	u8         op_mod[0x10];

	u8         reserved_at_40[0x8];
	u8         srq_number[0x18];

	u8         reserved_at_60[0x10];
	u8         lwm[0x10];
};

struct mlx5_ifc_arm_dct_out_bits {
	u8         status[0x8];
	u8         reserved_at_8[0x18];

	u8         syndrome[0x20];

	u8         reserved_at_40[0x40];
};

struct mlx5_ifc_arm_dct_in_bits {
	u8         opcode[0x10];
	u8         reserved_at_10[0x10];

	u8         reserved_at_20[0x10];
	u8         op_mod[0x10];

	u8         reserved_at_40[0x8];
	u8         dct_number[0x18];

	u8         reserved_at_60[0x20];
};

struct mlx5_ifc_alloc_xrcd_out_bits {
	u8         status[0x8];
	u8         reserved_at_8[0x18];

	u8         syndrome[0x20];

	u8         reserved_at_40[0x8];
	u8         xrcd[0x18];

	u8         reserved_at_60[0x20];
};

struct mlx5_ifc_alloc_xrcd_in_bits {
	u8         opcode[0x10];
	u8         uid[0x10];

	u8         reserved_at_20[0x10];
	u8         op_mod[0x10];

	u8         reserved_at_40[0x40];
};

struct mlx5_ifc_alloc_uar_out_bits {
	u8         status[0x8];
	u8         reserved_at_8[0x18];

	u8         syndrome[0x20];

	u8         reserved_at_40[0x8];
	u8         uar[0x18];

	u8         reserved_at_60[0x20];
};

struct mlx5_ifc_alloc_uar_in_bits {
	u8         opcode[0x10];
	u8         reserved_at_10[0x10];

	u8         reserved_at_20[0x10];
	u8         op_mod[0x10];

	u8         reserved_at_40[0x40];
};

struct mlx5_ifc_alloc_transport_domain_out_bits {
	u8         status[0x8];
	u8         reserved_at_8[0x18];

	u8         syndrome[0x20];

	u8         reserved_at_40[0x8];
	u8         transport_domain[0x18];

	u8         reserved_at_60[0x20];
};

struct mlx5_ifc_alloc_transport_domain_in_bits {
	u8         opcode[0x10];
	u8         uid[0x10];

	u8         reserved_at_20[0x10];
	u8         op_mod[0x10];

	u8         reserved_at_40[0x40];
};

struct mlx5_ifc_alloc_q_counter_out_bits {
	u8         status[0x8];
	u8         reserved_at_8[0x18];

	u8         syndrome[0x20];

	u8         reserved_at_40[0x18];
	u8         counter_set_id[0x8];

	u8         reserved_at_60[0x20];
};

struct mlx5_ifc_alloc_q_counter_in_bits {
	u8         opcode[0x10];
	u8         uid[0x10];

	u8         reserved_at_20[0x10];
	u8         op_mod[0x10];

	u8         reserved_at_40[0x40];
};

struct mlx5_ifc_alloc_pd_out_bits {
	u8         status[0x8];
	u8         reserved_at_8[0x18];

	u8         syndrome[0x20];

	u8         reserved_at_40[0x8];
	u8         pd[0x18];

	u8         reserved_at_60[0x20];
};

struct mlx5_ifc_alloc_pd_in_bits {
	u8         opcode[0x10];
	u8         uid[0x10];

	u8         reserved_at_20[0x10];
	u8         op_mod[0x10];

	u8         reserved_at_40[0x40];
};

struct mlx5_ifc_alloc_flow_counter_out_bits {
	u8         status[0x8];
	u8         reserved_at_8[0x18];

	u8         syndrome[0x20];

	u8         flow_counter_id[0x20];

	u8         reserved_at_60[0x20];
};

struct mlx5_ifc_alloc_flow_counter_in_bits {
	u8         opcode[0x10];
	u8         reserved_at_10[0x10];

	u8         reserved_at_20[0x10];
	u8         op_mod[0x10];

	u8         reserved_at_40[0x40];
};

struct mlx5_ifc_add_vxlan_udp_dport_out_bits {
	u8         status[0x8];
	u8         reserved_at_8[0x18];

	u8         syndrome[0x20];

	u8         reserved_at_40[0x40];
};

struct mlx5_ifc_add_vxlan_udp_dport_in_bits {
	u8         opcode[0x10];
	u8         reserved_at_10[0x10];

	u8         reserved_at_20[0x10];
	u8         op_mod[0x10];

	u8         reserved_at_40[0x20];

	u8         reserved_at_60[0x10];
	u8         vxlan_udp_port[0x10];
};

struct mlx5_ifc_set_pp_rate_limit_out_bits {
	u8         status[0x8];
	u8         reserved_at_8[0x18];

	u8         syndrome[0x20];

	u8         reserved_at_40[0x40];
};

struct mlx5_ifc_set_pp_rate_limit_in_bits {
	u8         opcode[0x10];
	u8         reserved_at_10[0x10];

	u8         reserved_at_20[0x10];
	u8         op_mod[0x10];

	u8         reserved_at_40[0x10];
	u8         rate_limit_index[0x10];

	u8         reserved_at_60[0x20];

	u8         rate_limit[0x20];

	u8	   burst_upper_bound[0x20];

	u8         reserved_at_c0[0x10];
	u8	   typical_packet_size[0x10];

	u8         reserved_at_e0[0x120];
};

struct mlx5_ifc_access_register_out_bits {
	u8         status[0x8];
	u8         reserved_at_8[0x18];

	u8         syndrome[0x20];

	u8         reserved_at_40[0x40];

	u8         register_data[0][0x20];
};

enum {
	MLX5_ACCESS_REGISTER_IN_OP_MOD_WRITE  = 0x0,
	MLX5_ACCESS_REGISTER_IN_OP_MOD_READ   = 0x1,
};

struct mlx5_ifc_access_register_in_bits {
	u8         opcode[0x10];
	u8         reserved_at_10[0x10];

	u8         reserved_at_20[0x10];
	u8         op_mod[0x10];

	u8         reserved_at_40[0x10];
	u8         register_id[0x10];

	u8         argument[0x20];

	u8         register_data[0][0x20];
};

struct mlx5_ifc_sltp_reg_bits {
	u8         status[0x4];
	u8         version[0x4];
	u8         local_port[0x8];
	u8         pnat[0x2];
	u8         reserved_at_12[0x2];
	u8         lane[0x4];
	u8         reserved_at_18[0x8];

	u8         reserved_at_20[0x20];

	u8         reserved_at_40[0x7];
	u8         polarity[0x1];
	u8         ob_tap0[0x8];
	u8         ob_tap1[0x8];
	u8         ob_tap2[0x8];

	u8         reserved_at_60[0xc];
	u8         ob_preemp_mode[0x4];
	u8         ob_reg[0x8];
	u8         ob_bias[0x8];

	u8         reserved_at_80[0x20];
};

struct mlx5_ifc_slrg_reg_bits {
	u8         status[0x4];
	u8         version[0x4];
	u8         local_port[0x8];
	u8         pnat[0x2];
	u8         reserved_at_12[0x2];
	u8         lane[0x4];
	u8         reserved_at_18[0x8];

	u8         time_to_link_up[0x10];
	u8         reserved_at_30[0xc];
	u8         grade_lane_speed[0x4];

	u8         grade_version[0x8];
	u8         grade[0x18];

	u8         reserved_at_60[0x4];
	u8         height_grade_type[0x4];
	u8         height_grade[0x18];

	u8         height_dz[0x10];
	u8         height_dv[0x10];

	u8         reserved_at_a0[0x10];
	u8         height_sigma[0x10];

	u8         reserved_at_c0[0x20];

	u8         reserved_at_e0[0x4];
	u8         phase_grade_type[0x4];
	u8         phase_grade[0x18];

	u8         reserved_at_100[0x8];
	u8         phase_eo_pos[0x8];
	u8         reserved_at_110[0x8];
	u8         phase_eo_neg[0x8];

	u8         ffe_set_tested[0x10];
	u8         test_errors_per_lane[0x10];
};

struct mlx5_ifc_pvlc_reg_bits {
	u8         reserved_at_0[0x8];
	u8         local_port[0x8];
	u8         reserved_at_10[0x10];

	u8         reserved_at_20[0x1c];
	u8         vl_hw_cap[0x4];

	u8         reserved_at_40[0x1c];
	u8         vl_admin[0x4];

	u8         reserved_at_60[0x1c];
	u8         vl_operational[0x4];
};

struct mlx5_ifc_pude_reg_bits {
	u8         swid[0x8];
	u8         local_port[0x8];
	u8         reserved_at_10[0x4];
	u8         admin_status[0x4];
	u8         reserved_at_18[0x4];
	u8         oper_status[0x4];

	u8         reserved_at_20[0x60];
};

struct mlx5_ifc_ptys_reg_bits {
	u8         reserved_at_0[0x1];
	u8         an_disable_admin[0x1];
	u8         an_disable_cap[0x1];
	u8         reserved_at_3[0x5];
	u8         local_port[0x8];
	u8         reserved_at_10[0xd];
	u8         proto_mask[0x3];

	u8         an_status[0x4];
	u8         reserved_at_24[0x1c];

	u8         ext_eth_proto_capability[0x20];

	u8         eth_proto_capability[0x20];

	u8         ib_link_width_capability[0x10];
	u8         ib_proto_capability[0x10];

	u8         ext_eth_proto_admin[0x20];

	u8         eth_proto_admin[0x20];

	u8         ib_link_width_admin[0x10];
	u8         ib_proto_admin[0x10];

	u8         ext_eth_proto_oper[0x20];

	u8         eth_proto_oper[0x20];

	u8         ib_link_width_oper[0x10];
	u8         ib_proto_oper[0x10];

	u8         reserved_at_160[0x1c];
	u8         connector_type[0x4];

	u8         eth_proto_lp_advertise[0x20];

	u8         reserved_at_1a0[0x60];
};

struct mlx5_ifc_mlcr_reg_bits {
	u8         reserved_at_0[0x8];
	u8         local_port[0x8];
	u8         reserved_at_10[0x20];

	u8         beacon_duration[0x10];
	u8         reserved_at_40[0x10];

	u8         beacon_remain[0x10];
};

struct mlx5_ifc_ptas_reg_bits {
	u8         reserved_at_0[0x20];

	u8         algorithm_options[0x10];
	u8         reserved_at_30[0x4];
	u8         repetitions_mode[0x4];
	u8         num_of_repetitions[0x8];

	u8         grade_version[0x8];
	u8         height_grade_type[0x4];
	u8         phase_grade_type[0x4];
	u8         height_grade_weight[0x8];
	u8         phase_grade_weight[0x8];

	u8         gisim_measure_bits[0x10];
	u8         adaptive_tap_measure_bits[0x10];

	u8         ber_bath_high_error_threshold[0x10];
	u8         ber_bath_mid_error_threshold[0x10];

	u8         ber_bath_low_error_threshold[0x10];
	u8         one_ratio_high_threshold[0x10];

	u8         one_ratio_high_mid_threshold[0x10];
	u8         one_ratio_low_mid_threshold[0x10];

	u8         one_ratio_low_threshold[0x10];
	u8         ndeo_error_threshold[0x10];

	u8         mixer_offset_step_size[0x10];
	u8         reserved_at_110[0x8];
	u8         mix90_phase_for_voltage_bath[0x8];

	u8         mixer_offset_start[0x10];
	u8         mixer_offset_end[0x10];

	u8         reserved_at_140[0x15];
	u8         ber_test_time[0xb];
};

struct mlx5_ifc_pspa_reg_bits {
	u8         swid[0x8];
	u8         local_port[0x8];
	u8         sub_port[0x8];
	u8         reserved_at_18[0x8];

	u8         reserved_at_20[0x20];
};

struct mlx5_ifc_pqdr_reg_bits {
	u8         reserved_at_0[0x8];
	u8         local_port[0x8];
	u8         reserved_at_10[0x5];
	u8         prio[0x3];
	u8         reserved_at_18[0x6];
	u8         mode[0x2];

	u8         reserved_at_20[0x20];

	u8         reserved_at_40[0x10];
	u8         min_threshold[0x10];

	u8         reserved_at_60[0x10];
	u8         max_threshold[0x10];

	u8         reserved_at_80[0x10];
	u8         mark_probability_denominator[0x10];

	u8         reserved_at_a0[0x60];
};

struct mlx5_ifc_ppsc_reg_bits {
	u8         reserved_at_0[0x8];
	u8         local_port[0x8];
	u8         reserved_at_10[0x10];

	u8         reserved_at_20[0x60];

	u8         reserved_at_80[0x1c];
	u8         wrps_admin[0x4];

	u8         reserved_at_a0[0x1c];
	u8         wrps_status[0x4];

	u8         reserved_at_c0[0x8];
	u8         up_threshold[0x8];
	u8         reserved_at_d0[0x8];
	u8         down_threshold[0x8];

	u8         reserved_at_e0[0x20];

	u8         reserved_at_100[0x1c];
	u8         srps_admin[0x4];

	u8         reserved_at_120[0x1c];
	u8         srps_status[0x4];

	u8         reserved_at_140[0x40];
};

struct mlx5_ifc_pplr_reg_bits {
	u8         reserved_at_0[0x8];
	u8         local_port[0x8];
	u8         reserved_at_10[0x10];

	u8         reserved_at_20[0x8];
	u8         lb_cap[0x8];
	u8         reserved_at_30[0x8];
	u8         lb_en[0x8];
};

struct mlx5_ifc_pplm_reg_bits {
	u8         reserved_at_0[0x8];
	u8	   local_port[0x8];
	u8	   reserved_at_10[0x10];

	u8	   reserved_at_20[0x20];

	u8	   port_profile_mode[0x8];
	u8	   static_port_profile[0x8];
	u8	   active_port_profile[0x8];
	u8	   reserved_at_58[0x8];

	u8	   retransmission_active[0x8];
	u8	   fec_mode_active[0x18];

	u8	   rs_fec_correction_bypass_cap[0x4];
	u8	   reserved_at_84[0x8];
	u8	   fec_override_cap_56g[0x4];
	u8	   fec_override_cap_100g[0x4];
	u8	   fec_override_cap_50g[0x4];
	u8	   fec_override_cap_25g[0x4];
	u8	   fec_override_cap_10g_40g[0x4];

	u8	   rs_fec_correction_bypass_admin[0x4];
	u8	   reserved_at_a4[0x8];
	u8	   fec_override_admin_56g[0x4];
	u8	   fec_override_admin_100g[0x4];
	u8	   fec_override_admin_50g[0x4];
	u8	   fec_override_admin_25g[0x4];
	u8	   fec_override_admin_10g_40g[0x4];
};

struct mlx5_ifc_ppcnt_reg_bits {
	u8         swid[0x8];
	u8         local_port[0x8];
	u8         pnat[0x2];
	u8         reserved_at_12[0x8];
	u8         grp[0x6];

	u8         clr[0x1];
	u8         reserved_at_21[0x1c];
	u8         prio_tc[0x3];

	union mlx5_ifc_eth_cntrs_grp_data_layout_auto_bits counter_set;
};

struct mlx5_ifc_mpein_reg_bits {
	u8         reserved_at_0[0x2];
	u8         depth[0x6];
	u8         pcie_index[0x8];
	u8         node[0x8];
	u8         reserved_at_18[0x8];

	u8         capability_mask[0x20];

	u8         reserved_at_40[0x8];
	u8         link_width_enabled[0x8];
	u8         link_speed_enabled[0x10];

	u8         lane0_physical_position[0x8];
	u8         link_width_active[0x8];
	u8         link_speed_active[0x10];

	u8         num_of_pfs[0x10];
	u8         num_of_vfs[0x10];

	u8         bdf0[0x10];
	u8         reserved_at_b0[0x10];

	u8         max_read_request_size[0x4];
	u8         max_payload_size[0x4];
	u8         reserved_at_c8[0x5];
	u8         pwr_status[0x3];
	u8         port_type[0x4];
	u8         reserved_at_d4[0xb];
	u8         lane_reversal[0x1];

	u8         reserved_at_e0[0x14];
	u8         pci_power[0xc];

	u8         reserved_at_100[0x20];

	u8         device_status[0x10];
	u8         port_state[0x8];
	u8         reserved_at_138[0x8];

	u8         reserved_at_140[0x10];
	u8         receiver_detect_result[0x10];

	u8         reserved_at_160[0x20];
};

struct mlx5_ifc_mpcnt_reg_bits {
	u8         reserved_at_0[0x8];
	u8         pcie_index[0x8];
	u8         reserved_at_10[0xa];
	u8         grp[0x6];

	u8         clr[0x1];
	u8         reserved_at_21[0x1f];

	union mlx5_ifc_pcie_cntrs_grp_data_layout_auto_bits counter_set;
};

struct mlx5_ifc_ppad_reg_bits {
	u8         reserved_at_0[0x3];
	u8         single_mac[0x1];
	u8         reserved_at_4[0x4];
	u8         local_port[0x8];
	u8         mac_47_32[0x10];

	u8         mac_31_0[0x20];

	u8         reserved_at_40[0x40];
};

struct mlx5_ifc_pmtu_reg_bits {
	u8         reserved_at_0[0x8];
	u8         local_port[0x8];
	u8         reserved_at_10[0x10];

	u8         max_mtu[0x10];
	u8         reserved_at_30[0x10];

	u8         admin_mtu[0x10];
	u8         reserved_at_50[0x10];

	u8         oper_mtu[0x10];
	u8         reserved_at_70[0x10];
};

struct mlx5_ifc_pmpr_reg_bits {
	u8         reserved_at_0[0x8];
	u8         module[0x8];
	u8         reserved_at_10[0x10];

	u8         reserved_at_20[0x18];
	u8         attenuation_5g[0x8];

	u8         reserved_at_40[0x18];
	u8         attenuation_7g[0x8];

	u8         reserved_at_60[0x18];
	u8         attenuation_12g[0x8];
};

struct mlx5_ifc_pmpe_reg_bits {
	u8         reserved_at_0[0x8];
	u8         module[0x8];
	u8         reserved_at_10[0xc];
	u8         module_status[0x4];

	u8         reserved_at_20[0x60];
};

struct mlx5_ifc_pmpc_reg_bits {
	u8         module_state_updated[32][0x8];
};

struct mlx5_ifc_pmlpn_reg_bits {
	u8         reserved_at_0[0x4];
	u8         mlpn_status[0x4];
	u8         local_port[0x8];
	u8         reserved_at_10[0x10];

	u8         e[0x1];
	u8         reserved_at_21[0x1f];
};

struct mlx5_ifc_pmlp_reg_bits {
	u8         rxtx[0x1];
	u8         reserved_at_1[0x7];
	u8         local_port[0x8];
	u8         reserved_at_10[0x8];
	u8         width[0x8];

	u8         lane0_module_mapping[0x20];

	u8         lane1_module_mapping[0x20];

	u8         lane2_module_mapping[0x20];

	u8         lane3_module_mapping[0x20];

	u8         reserved_at_a0[0x160];
};

struct mlx5_ifc_pmaos_reg_bits {
	u8         reserved_at_0[0x8];
	u8         module[0x8];
	u8         reserved_at_10[0x4];
	u8         admin_status[0x4];
	u8         reserved_at_18[0x4];
	u8         oper_status[0x4];

	u8         ase[0x1];
	u8         ee[0x1];
	u8         reserved_at_22[0x1c];
	u8         e[0x2];

	u8         reserved_at_40[0x40];
};

struct mlx5_ifc_plpc_reg_bits {
	u8         reserved_at_0[0x4];
	u8         profile_id[0xc];
	u8         reserved_at_10[0x4];
	u8         proto_mask[0x4];
	u8         reserved_at_18[0x8];

	u8         reserved_at_20[0x10];
	u8         lane_speed[0x10];

	u8         reserved_at_40[0x17];
	u8         lpbf[0x1];
	u8         fec_mode_policy[0x8];

	u8         retransmission_capability[0x8];
	u8         fec_mode_capability[0x18];

	u8         retransmission_support_admin[0x8];
	u8         fec_mode_support_admin[0x18];

	u8         retransmission_request_admin[0x8];
	u8         fec_mode_request_admin[0x18];

	u8         reserved_at_c0[0x80];
};

struct mlx5_ifc_plib_reg_bits {
	u8         reserved_at_0[0x8];
	u8         local_port[0x8];
	u8         reserved_at_10[0x8];
	u8         ib_port[0x8];

	u8         reserved_at_20[0x60];
};

struct mlx5_ifc_plbf_reg_bits {
	u8         reserved_at_0[0x8];
	u8         local_port[0x8];
	u8         reserved_at_10[0xd];
	u8         lbf_mode[0x3];

	u8         reserved_at_20[0x20];
};

struct mlx5_ifc_pipg_reg_bits {
	u8         reserved_at_0[0x8];
	u8         local_port[0x8];
	u8         reserved_at_10[0x10];

	u8         dic[0x1];
	u8         reserved_at_21[0x19];
	u8         ipg[0x4];
	u8         reserved_at_3e[0x2];
};

struct mlx5_ifc_pifr_reg_bits {
	u8         reserved_at_0[0x8];
	u8         local_port[0x8];
	u8         reserved_at_10[0x10];

	u8         reserved_at_20[0xe0];

	u8         port_filter[8][0x20];

	u8         port_filter_update_en[8][0x20];
};

struct mlx5_ifc_pfcc_reg_bits {
	u8         reserved_at_0[0x8];
	u8         local_port[0x8];
	u8         reserved_at_10[0xb];
	u8         ppan_mask_n[0x1];
	u8         minor_stall_mask[0x1];
	u8         critical_stall_mask[0x1];
	u8         reserved_at_1e[0x2];

	u8         ppan[0x4];
	u8         reserved_at_24[0x4];
	u8         prio_mask_tx[0x8];
	u8         reserved_at_30[0x8];
	u8         prio_mask_rx[0x8];

	u8         pptx[0x1];
	u8         aptx[0x1];
	u8         pptx_mask_n[0x1];
	u8         reserved_at_43[0x5];
	u8         pfctx[0x8];
	u8         reserved_at_50[0x10];

	u8         pprx[0x1];
	u8         aprx[0x1];
	u8         pprx_mask_n[0x1];
	u8         reserved_at_63[0x5];
	u8         pfcrx[0x8];
	u8         reserved_at_70[0x10];

	u8         device_stall_minor_watermark[0x10];
	u8         device_stall_critical_watermark[0x10];

	u8         reserved_at_a0[0x60];
};

struct mlx5_ifc_pelc_reg_bits {
	u8         op[0x4];
	u8         reserved_at_4[0x4];
	u8         local_port[0x8];
	u8         reserved_at_10[0x10];

	u8         op_admin[0x8];
	u8         op_capability[0x8];
	u8         op_request[0x8];
	u8         op_active[0x8];

	u8         admin[0x40];

	u8         capability[0x40];

	u8         request[0x40];

	u8         active[0x40];

	u8         reserved_at_140[0x80];
};

struct mlx5_ifc_peir_reg_bits {
	u8         reserved_at_0[0x8];
	u8         local_port[0x8];
	u8         reserved_at_10[0x10];

	u8         reserved_at_20[0xc];
	u8         error_count[0x4];
	u8         reserved_at_30[0x10];

	u8         reserved_at_40[0xc];
	u8         lane[0x4];
	u8         reserved_at_50[0x8];
	u8         error_type[0x8];
};

struct mlx5_ifc_mpegc_reg_bits {
	u8         reserved_at_0[0x30];
	u8         field_select[0x10];

	u8         tx_overflow_sense[0x1];
	u8         mark_cqe[0x1];
	u8         mark_cnp[0x1];
	u8         reserved_at_43[0x1b];
	u8         tx_lossy_overflow_oper[0x2];

	u8         reserved_at_60[0x100];
};

struct mlx5_ifc_pcam_enhanced_features_bits {
	u8         reserved_at_0[0x6d];
	u8         rx_icrc_encapsulated_counter[0x1];
	u8	   reserved_at_6e[0x4];
	u8         ptys_extended_ethernet[0x1];
	u8	   reserved_at_73[0x3];
	u8         pfcc_mask[0x1];
	u8         reserved_at_77[0x3];
	u8         per_lane_error_counters[0x1];
	u8         rx_buffer_fullness_counters[0x1];
	u8         ptys_connector_type[0x1];
	u8         reserved_at_7d[0x1];
	u8         ppcnt_discard_group[0x1];
	u8         ppcnt_statistical_group[0x1];
};

struct mlx5_ifc_pcam_regs_5000_to_507f_bits {
	u8         port_access_reg_cap_mask_127_to_96[0x20];
	u8         port_access_reg_cap_mask_95_to_64[0x20];

	u8         port_access_reg_cap_mask_63_to_36[0x1c];
	u8         pplm[0x1];
	u8         port_access_reg_cap_mask_34_to_32[0x3];

	u8         port_access_reg_cap_mask_31_to_13[0x13];
	u8         pbmc[0x1];
	u8         pptb[0x1];
	u8         port_access_reg_cap_mask_10_to_09[0x2];
	u8         ppcnt[0x1];
	u8         port_access_reg_cap_mask_07_to_00[0x8];
};

struct mlx5_ifc_pcam_reg_bits {
	u8         reserved_at_0[0x8];
	u8         feature_group[0x8];
	u8         reserved_at_10[0x8];
	u8         access_reg_group[0x8];

	u8         reserved_at_20[0x20];

	union {
		struct mlx5_ifc_pcam_regs_5000_to_507f_bits regs_5000_to_507f;
		u8         reserved_at_0[0x80];
	} port_access_reg_cap_mask;

	u8         reserved_at_c0[0x80];

	union {
		struct mlx5_ifc_pcam_enhanced_features_bits enhanced_features;
		u8         reserved_at_0[0x80];
	} feature_cap_mask;

	u8         reserved_at_1c0[0xc0];
};

struct mlx5_ifc_mcam_enhanced_features_bits {
	u8         reserved_at_0[0x6e];
	u8         pci_status_and_power[0x1];
	u8         reserved_at_6f[0x5];
	u8         mark_tx_action_cnp[0x1];
	u8         mark_tx_action_cqe[0x1];
	u8         dynamic_tx_overflow[0x1];
	u8         reserved_at_77[0x4];
	u8         pcie_outbound_stalled[0x1];
	u8         tx_overflow_buffer_pkt[0x1];
	u8         mtpps_enh_out_per_adj[0x1];
	u8         mtpps_fs[0x1];
	u8         pcie_performance_group[0x1];
};

struct mlx5_ifc_mcam_access_reg_bits {
	u8         reserved_at_0[0x1c];
	u8         mcda[0x1];
	u8         mcc[0x1];
	u8         mcqi[0x1];
	u8         reserved_at_1f[0x1];

	u8         regs_95_to_87[0x9];
	u8         mpegc[0x1];
	u8         regs_85_to_68[0x12];
	u8         tracer_registers[0x4];

	u8         regs_63_to_32[0x20];
	u8         regs_31_to_0[0x20];
};

struct mlx5_ifc_mcam_reg_bits {
	u8         reserved_at_0[0x8];
	u8         feature_group[0x8];
	u8         reserved_at_10[0x8];
	u8         access_reg_group[0x8];

	u8         reserved_at_20[0x20];

	union {
		struct mlx5_ifc_mcam_access_reg_bits access_regs;
		u8         reserved_at_0[0x80];
	} mng_access_reg_cap_mask;

	u8         reserved_at_c0[0x80];

	union {
		struct mlx5_ifc_mcam_enhanced_features_bits enhanced_features;
		u8         reserved_at_0[0x80];
	} mng_feature_cap_mask;

	u8         reserved_at_1c0[0x80];
};

struct mlx5_ifc_qcam_access_reg_cap_mask {
	u8         qcam_access_reg_cap_mask_127_to_20[0x6C];
	u8         qpdpm[0x1];
	u8         qcam_access_reg_cap_mask_18_to_4[0x0F];
	u8         qdpm[0x1];
	u8         qpts[0x1];
	u8         qcap[0x1];
	u8         qcam_access_reg_cap_mask_0[0x1];
};

struct mlx5_ifc_qcam_qos_feature_cap_mask {
	u8         qcam_qos_feature_cap_mask_127_to_1[0x7F];
	u8         qpts_trust_both[0x1];
};

struct mlx5_ifc_qcam_reg_bits {
	u8         reserved_at_0[0x8];
	u8         feature_group[0x8];
	u8         reserved_at_10[0x8];
	u8         access_reg_group[0x8];
	u8         reserved_at_20[0x20];

	union {
		struct mlx5_ifc_qcam_access_reg_cap_mask reg_cap;
		u8  reserved_at_0[0x80];
	} qos_access_reg_cap_mask;

	u8         reserved_at_c0[0x80];

	union {
		struct mlx5_ifc_qcam_qos_feature_cap_mask feature_cap;
		u8  reserved_at_0[0x80];
	} qos_feature_cap_mask;

	u8         reserved_at_1c0[0x80];
};

struct mlx5_ifc_pcap_reg_bits {
	u8         reserved_at_0[0x8];
	u8         local_port[0x8];
	u8         reserved_at_10[0x10];

	u8         port_capability_mask[4][0x20];
};

struct mlx5_ifc_paos_reg_bits {
	u8         swid[0x8];
	u8         local_port[0x8];
	u8         reserved_at_10[0x4];
	u8         admin_status[0x4];
	u8         reserved_at_18[0x4];
	u8         oper_status[0x4];

	u8         ase[0x1];
	u8         ee[0x1];
	u8         reserved_at_22[0x1c];
	u8         e[0x2];

	u8         reserved_at_40[0x40];
};

struct mlx5_ifc_pamp_reg_bits {
	u8         reserved_at_0[0x8];
	u8         opamp_group[0x8];
	u8         reserved_at_10[0xc];
	u8         opamp_group_type[0x4];

	u8         start_index[0x10];
	u8         reserved_at_30[0x4];
	u8         num_of_indices[0xc];

	u8         index_data[18][0x10];
};

struct mlx5_ifc_pcmr_reg_bits {
	u8         reserved_at_0[0x8];
	u8         local_port[0x8];
	u8         reserved_at_10[0x10];
	u8         entropy_force_cap[0x1];
	u8         entropy_calc_cap[0x1];
	u8         entropy_gre_calc_cap[0x1];
	u8         reserved_at_23[0x1b];
	u8         fcs_cap[0x1];
	u8         reserved_at_3f[0x1];
	u8         entropy_force[0x1];
	u8         entropy_calc[0x1];
	u8         entropy_gre_calc[0x1];
	u8         reserved_at_43[0x1b];
	u8         fcs_chk[0x1];
	u8         reserved_at_5f[0x1];
};

struct mlx5_ifc_lane_2_module_mapping_bits {
	u8         reserved_at_0[0x6];
	u8         rx_lane[0x2];
	u8         reserved_at_8[0x6];
	u8         tx_lane[0x2];
	u8         reserved_at_10[0x8];
	u8         module[0x8];
};

struct mlx5_ifc_bufferx_reg_bits {
	u8         reserved_at_0[0x6];
	u8         lossy[0x1];
	u8         epsb[0x1];
	u8         reserved_at_8[0xc];
	u8         size[0xc];

	u8         xoff_threshold[0x10];
	u8         xon_threshold[0x10];
};

struct mlx5_ifc_set_node_in_bits {
	u8         node_description[64][0x8];
};

struct mlx5_ifc_register_power_settings_bits {
	u8         reserved_at_0[0x18];
	u8         power_settings_level[0x8];

	u8         reserved_at_20[0x60];
};

struct mlx5_ifc_register_host_endianness_bits {
	u8         he[0x1];
	u8         reserved_at_1[0x1f];

	u8         reserved_at_20[0x60];
};

struct mlx5_ifc_umr_pointer_desc_argument_bits {
	u8         reserved_at_0[0x20];

	u8         mkey[0x20];

	u8         addressh_63_32[0x20];

	u8         addressl_31_0[0x20];
};

struct mlx5_ifc_ud_adrs_vector_bits {
	u8         dc_key[0x40];

	u8         ext[0x1];
	u8         reserved_at_41[0x7];
	u8         destination_qp_dct[0x18];

	u8         static_rate[0x4];
	u8         sl_eth_prio[0x4];
	u8         fl[0x1];
	u8         mlid[0x7];
	u8         rlid_udp_sport[0x10];

	u8         reserved_at_80[0x20];

	u8         rmac_47_16[0x20];

	u8         rmac_15_0[0x10];
	u8         tclass[0x8];
	u8         hop_limit[0x8];

	u8         reserved_at_e0[0x1];
	u8         grh[0x1];
	u8         reserved_at_e2[0x2];
	u8         src_addr_index[0x8];
	u8         flow_label[0x14];

	u8         rgid_rip[16][0x8];
};

struct mlx5_ifc_pages_req_event_bits {
	u8         reserved_at_0[0x10];
	u8         function_id[0x10];

	u8         num_pages[0x20];

	u8         reserved_at_40[0xa0];
};

struct mlx5_ifc_eqe_bits {
	u8         reserved_at_0[0x8];
	u8         event_type[0x8];
	u8         reserved_at_10[0x8];
	u8         event_sub_type[0x8];

	u8         reserved_at_20[0xe0];

	union mlx5_ifc_event_auto_bits event_data;

	u8         reserved_at_1e0[0x10];
	u8         signature[0x8];
	u8         reserved_at_1f8[0x7];
	u8         owner[0x1];
};

enum {
	MLX5_CMD_QUEUE_ENTRY_TYPE_PCIE_CMD_IF_TRANSPORT  = 0x7,
};

struct mlx5_ifc_cmd_queue_entry_bits {
	u8         type[0x8];
	u8         reserved_at_8[0x18];

	u8         input_length[0x20];

	u8         input_mailbox_pointer_63_32[0x20];

	u8         input_mailbox_pointer_31_9[0x17];
	u8         reserved_at_77[0x9];

	u8         command_input_inline_data[16][0x8];

	u8         command_output_inline_data[16][0x8];

	u8         output_mailbox_pointer_63_32[0x20];

	u8         output_mailbox_pointer_31_9[0x17];
	u8         reserved_at_1b7[0x9];

	u8         output_length[0x20];

	u8         token[0x8];
	u8         signature[0x8];
	u8         reserved_at_1f0[0x8];
	u8         status[0x7];
	u8         ownership[0x1];
};

struct mlx5_ifc_cmd_out_bits {
	u8         status[0x8];
	u8         reserved_at_8[0x18];

	u8         syndrome[0x20];

	u8         command_output[0x20];
};

struct mlx5_ifc_cmd_in_bits {
	u8         opcode[0x10];
	u8         reserved_at_10[0x10];

	u8         reserved_at_20[0x10];
	u8         op_mod[0x10];

	u8         command[0][0x20];
};

struct mlx5_ifc_cmd_if_box_bits {
	u8         mailbox_data[512][0x8];

	u8         reserved_at_1000[0x180];

	u8         next_pointer_63_32[0x20];

	u8         next_pointer_31_10[0x16];
	u8         reserved_at_11b6[0xa];

	u8         block_number[0x20];

	u8         reserved_at_11e0[0x8];
	u8         token[0x8];
	u8         ctrl_signature[0x8];
	u8         signature[0x8];
};

struct mlx5_ifc_mtt_bits {
	u8         ptag_63_32[0x20];

	u8         ptag_31_8[0x18];
	u8         reserved_at_38[0x6];
	u8         wr_en[0x1];
	u8         rd_en[0x1];
};

struct mlx5_ifc_query_wol_rol_out_bits {
	u8         status[0x8];
	u8         reserved_at_8[0x18];

	u8         syndrome[0x20];

	u8         reserved_at_40[0x10];
	u8         rol_mode[0x8];
	u8         wol_mode[0x8];

	u8         reserved_at_60[0x20];
};

struct mlx5_ifc_query_wol_rol_in_bits {
	u8         opcode[0x10];
	u8         reserved_at_10[0x10];

	u8         reserved_at_20[0x10];
	u8         op_mod[0x10];

	u8         reserved_at_40[0x40];
};

struct mlx5_ifc_set_wol_rol_out_bits {
	u8         status[0x8];
	u8         reserved_at_8[0x18];

	u8         syndrome[0x20];

	u8         reserved_at_40[0x40];
};

struct mlx5_ifc_set_wol_rol_in_bits {
	u8         opcode[0x10];
	u8         reserved_at_10[0x10];

	u8         reserved_at_20[0x10];
	u8         op_mod[0x10];

	u8         rol_mode_valid[0x1];
	u8         wol_mode_valid[0x1];
	u8         reserved_at_42[0xe];
	u8         rol_mode[0x8];
	u8         wol_mode[0x8];

	u8         reserved_at_60[0x20];
};

enum {
	MLX5_INITIAL_SEG_NIC_INTERFACE_FULL_DRIVER  = 0x0,
	MLX5_INITIAL_SEG_NIC_INTERFACE_DISABLED     = 0x1,
	MLX5_INITIAL_SEG_NIC_INTERFACE_NO_DRAM_NIC  = 0x2,
};

enum {
	MLX5_INITIAL_SEG_NIC_INTERFACE_SUPPORTED_FULL_DRIVER  = 0x0,
	MLX5_INITIAL_SEG_NIC_INTERFACE_SUPPORTED_DISABLED     = 0x1,
	MLX5_INITIAL_SEG_NIC_INTERFACE_SUPPORTED_NO_DRAM_NIC  = 0x2,
};

enum {
	MLX5_INITIAL_SEG_HEALTH_SYNDROME_FW_INTERNAL_ERR              = 0x1,
	MLX5_INITIAL_SEG_HEALTH_SYNDROME_DEAD_IRISC                   = 0x7,
	MLX5_INITIAL_SEG_HEALTH_SYNDROME_HW_FATAL_ERR                 = 0x8,
	MLX5_INITIAL_SEG_HEALTH_SYNDROME_FW_CRC_ERR                   = 0x9,
	MLX5_INITIAL_SEG_HEALTH_SYNDROME_ICM_FETCH_PCI_ERR            = 0xa,
	MLX5_INITIAL_SEG_HEALTH_SYNDROME_ICM_PAGE_ERR                 = 0xb,
	MLX5_INITIAL_SEG_HEALTH_SYNDROME_ASYNCHRONOUS_EQ_BUF_OVERRUN  = 0xc,
	MLX5_INITIAL_SEG_HEALTH_SYNDROME_EQ_IN_ERR                    = 0xd,
	MLX5_INITIAL_SEG_HEALTH_SYNDROME_EQ_INV                       = 0xe,
	MLX5_INITIAL_SEG_HEALTH_SYNDROME_FFSER_ERR                    = 0xf,
	MLX5_INITIAL_SEG_HEALTH_SYNDROME_HIGH_TEMP_ERR                = 0x10,
};

struct mlx5_ifc_initial_seg_bits {
	u8         fw_rev_minor[0x10];
	u8         fw_rev_major[0x10];

	u8         cmd_interface_rev[0x10];
	u8         fw_rev_subminor[0x10];

	u8         reserved_at_40[0x40];

	u8         cmdq_phy_addr_63_32[0x20];

	u8         cmdq_phy_addr_31_12[0x14];
	u8         reserved_at_b4[0x2];
	u8         nic_interface[0x2];
	u8         log_cmdq_size[0x4];
	u8         log_cmdq_stride[0x4];

	u8         command_doorbell_vector[0x20];

	u8         reserved_at_e0[0xf00];

	u8         initializing[0x1];
	u8         reserved_at_fe1[0x4];
	u8         nic_interface_supported[0x3];
	u8         embedded_cpu[0x1];
	u8         reserved_at_fe9[0x17];

	struct mlx5_ifc_health_buffer_bits health_buffer;

	u8         no_dram_nic_offset[0x20];

	u8         reserved_at_1220[0x6e40];

	u8         reserved_at_8060[0x1f];
	u8         clear_int[0x1];

	u8         health_syndrome[0x8];
	u8         health_counter[0x18];

	u8         reserved_at_80a0[0x17fc0];
};

struct mlx5_ifc_mtpps_reg_bits {
	u8         reserved_at_0[0xc];
	u8         cap_number_of_pps_pins[0x4];
	u8         reserved_at_10[0x4];
	u8         cap_max_num_of_pps_in_pins[0x4];
	u8         reserved_at_18[0x4];
	u8         cap_max_num_of_pps_out_pins[0x4];

	u8         reserved_at_20[0x24];
	u8         cap_pin_3_mode[0x4];
	u8         reserved_at_48[0x4];
	u8         cap_pin_2_mode[0x4];
	u8         reserved_at_50[0x4];
	u8         cap_pin_1_mode[0x4];
	u8         reserved_at_58[0x4];
	u8         cap_pin_0_mode[0x4];

	u8         reserved_at_60[0x4];
	u8         cap_pin_7_mode[0x4];
	u8         reserved_at_68[0x4];
	u8         cap_pin_6_mode[0x4];
	u8         reserved_at_70[0x4];
	u8         cap_pin_5_mode[0x4];
	u8         reserved_at_78[0x4];
	u8         cap_pin_4_mode[0x4];

	u8         field_select[0x20];
	u8         reserved_at_a0[0x60];

	u8         enable[0x1];
	u8         reserved_at_101[0xb];
	u8         pattern[0x4];
	u8         reserved_at_110[0x4];
	u8         pin_mode[0x4];
	u8         pin[0x8];

	u8         reserved_at_120[0x20];

	u8         time_stamp[0x40];

	u8         out_pulse_duration[0x10];
	u8         out_periodic_adjustment[0x10];
	u8         enhanced_out_periodic_adjustment[0x20];

	u8         reserved_at_1c0[0x20];
};

struct mlx5_ifc_mtppse_reg_bits {
	u8         reserved_at_0[0x18];
	u8         pin[0x8];
	u8         event_arm[0x1];
	u8         reserved_at_21[0x1b];
	u8         event_generation_mode[0x4];
	u8         reserved_at_40[0x40];
};

struct mlx5_ifc_mcqi_cap_bits {
	u8         supported_info_bitmask[0x20];

	u8         component_size[0x20];

	u8         max_component_size[0x20];

	u8         log_mcda_word_size[0x4];
	u8         reserved_at_64[0xc];
	u8         mcda_max_write_size[0x10];

	u8         rd_en[0x1];
	u8         reserved_at_81[0x1];
	u8         match_chip_id[0x1];
	u8         match_psid[0x1];
	u8         check_user_timestamp[0x1];
	u8         match_base_guid_mac[0x1];
	u8         reserved_at_86[0x1a];
};

struct mlx5_ifc_mcqi_reg_bits {
	u8         read_pending_component[0x1];
	u8         reserved_at_1[0xf];
	u8         component_index[0x10];

	u8         reserved_at_20[0x20];

	u8         reserved_at_40[0x1b];
	u8         info_type[0x5];

	u8         info_size[0x20];

	u8         offset[0x20];

	u8         reserved_at_a0[0x10];
	u8         data_size[0x10];

	u8         data[0][0x20];
};

struct mlx5_ifc_mcc_reg_bits {
	u8         reserved_at_0[0x4];
	u8         time_elapsed_since_last_cmd[0xc];
	u8         reserved_at_10[0x8];
	u8         instruction[0x8];

	u8         reserved_at_20[0x10];
	u8         component_index[0x10];

	u8         reserved_at_40[0x8];
	u8         update_handle[0x18];

	u8         handle_owner_type[0x4];
	u8         handle_owner_host_id[0x4];
	u8         reserved_at_68[0x1];
	u8         control_progress[0x7];
	u8         error_code[0x8];
	u8         reserved_at_78[0x4];
	u8         control_state[0x4];

	u8         component_size[0x20];

	u8         reserved_at_a0[0x60];
};

struct mlx5_ifc_mcda_reg_bits {
	u8         reserved_at_0[0x8];
	u8         update_handle[0x18];

	u8         offset[0x20];

	u8         reserved_at_40[0x10];
	u8         size[0x10];

	u8         reserved_at_60[0x20];

	u8         data[0][0x20];
};

union mlx5_ifc_ports_control_registers_document_bits {
	struct mlx5_ifc_bufferx_reg_bits bufferx_reg;
	struct mlx5_ifc_eth_2819_cntrs_grp_data_layout_bits eth_2819_cntrs_grp_data_layout;
	struct mlx5_ifc_eth_2863_cntrs_grp_data_layout_bits eth_2863_cntrs_grp_data_layout;
	struct mlx5_ifc_eth_3635_cntrs_grp_data_layout_bits eth_3635_cntrs_grp_data_layout;
	struct mlx5_ifc_eth_802_3_cntrs_grp_data_layout_bits eth_802_3_cntrs_grp_data_layout;
	struct mlx5_ifc_eth_extended_cntrs_grp_data_layout_bits eth_extended_cntrs_grp_data_layout;
	struct mlx5_ifc_eth_per_prio_grp_data_layout_bits eth_per_prio_grp_data_layout;
	struct mlx5_ifc_eth_per_traffic_grp_data_layout_bits eth_per_traffic_grp_data_layout;
	struct mlx5_ifc_lane_2_module_mapping_bits lane_2_module_mapping;
	struct mlx5_ifc_pamp_reg_bits pamp_reg;
	struct mlx5_ifc_paos_reg_bits paos_reg;
	struct mlx5_ifc_pcap_reg_bits pcap_reg;
	struct mlx5_ifc_peir_reg_bits peir_reg;
	struct mlx5_ifc_pelc_reg_bits pelc_reg;
	struct mlx5_ifc_pfcc_reg_bits pfcc_reg;
	struct mlx5_ifc_ib_port_cntrs_grp_data_layout_bits ib_port_cntrs_grp_data_layout;
	struct mlx5_ifc_phys_layer_cntrs_bits phys_layer_cntrs;
	struct mlx5_ifc_pifr_reg_bits pifr_reg;
	struct mlx5_ifc_pipg_reg_bits pipg_reg;
	struct mlx5_ifc_plbf_reg_bits plbf_reg;
	struct mlx5_ifc_plib_reg_bits plib_reg;
	struct mlx5_ifc_plpc_reg_bits plpc_reg;
	struct mlx5_ifc_pmaos_reg_bits pmaos_reg;
	struct mlx5_ifc_pmlp_reg_bits pmlp_reg;
	struct mlx5_ifc_pmlpn_reg_bits pmlpn_reg;
	struct mlx5_ifc_pmpc_reg_bits pmpc_reg;
	struct mlx5_ifc_pmpe_reg_bits pmpe_reg;
	struct mlx5_ifc_pmpr_reg_bits pmpr_reg;
	struct mlx5_ifc_pmtu_reg_bits pmtu_reg;
	struct mlx5_ifc_ppad_reg_bits ppad_reg;
	struct mlx5_ifc_ppcnt_reg_bits ppcnt_reg;
	struct mlx5_ifc_mpein_reg_bits mpein_reg;
	struct mlx5_ifc_mpcnt_reg_bits mpcnt_reg;
	struct mlx5_ifc_pplm_reg_bits pplm_reg;
	struct mlx5_ifc_pplr_reg_bits pplr_reg;
	struct mlx5_ifc_ppsc_reg_bits ppsc_reg;
	struct mlx5_ifc_pqdr_reg_bits pqdr_reg;
	struct mlx5_ifc_pspa_reg_bits pspa_reg;
	struct mlx5_ifc_ptas_reg_bits ptas_reg;
	struct mlx5_ifc_ptys_reg_bits ptys_reg;
	struct mlx5_ifc_mlcr_reg_bits mlcr_reg;
	struct mlx5_ifc_pude_reg_bits pude_reg;
	struct mlx5_ifc_pvlc_reg_bits pvlc_reg;
	struct mlx5_ifc_slrg_reg_bits slrg_reg;
	struct mlx5_ifc_sltp_reg_bits sltp_reg;
	struct mlx5_ifc_mtpps_reg_bits mtpps_reg;
	struct mlx5_ifc_mtppse_reg_bits mtppse_reg;
	struct mlx5_ifc_fpga_access_reg_bits fpga_access_reg;
	struct mlx5_ifc_fpga_ctrl_bits fpga_ctrl_bits;
	struct mlx5_ifc_fpga_cap_bits fpga_cap_bits;
	struct mlx5_ifc_mcqi_reg_bits mcqi_reg;
	struct mlx5_ifc_mcc_reg_bits mcc_reg;
	struct mlx5_ifc_mcda_reg_bits mcda_reg;
	u8         reserved_at_0[0x60e0];
};

union mlx5_ifc_debug_enhancements_document_bits {
	struct mlx5_ifc_health_buffer_bits health_buffer;
	u8         reserved_at_0[0x200];
};

union mlx5_ifc_uplink_pci_interface_document_bits {
	struct mlx5_ifc_initial_seg_bits initial_seg;
	u8         reserved_at_0[0x20060];
};

struct mlx5_ifc_set_flow_table_root_out_bits {
	u8         status[0x8];
	u8         reserved_at_8[0x18];

	u8         syndrome[0x20];

	u8         reserved_at_40[0x40];
};

struct mlx5_ifc_set_flow_table_root_in_bits {
	u8         opcode[0x10];
	u8         reserved_at_10[0x10];

	u8         reserved_at_20[0x10];
	u8         op_mod[0x10];

	u8         other_vport[0x1];
	u8         reserved_at_41[0xf];
	u8         vport_number[0x10];

	u8         reserved_at_60[0x20];

	u8         table_type[0x8];
	u8         reserved_at_88[0x18];

	u8         reserved_at_a0[0x8];
	u8         table_id[0x18];

	u8         reserved_at_c0[0x8];
	u8         underlay_qpn[0x18];
	u8         reserved_at_e0[0x120];
};

enum {
	MLX5_MODIFY_FLOW_TABLE_MISS_TABLE_ID     = (1UL << 0),
	MLX5_MODIFY_FLOW_TABLE_LAG_NEXT_TABLE_ID = (1UL << 15),
};

struct mlx5_ifc_modify_flow_table_out_bits {
	u8         status[0x8];
	u8         reserved_at_8[0x18];

	u8         syndrome[0x20];

	u8         reserved_at_40[0x40];
};

struct mlx5_ifc_modify_flow_table_in_bits {
	u8         opcode[0x10];
	u8         reserved_at_10[0x10];

	u8         reserved_at_20[0x10];
	u8         op_mod[0x10];

	u8         other_vport[0x1];
	u8         reserved_at_41[0xf];
	u8         vport_number[0x10];

	u8         reserved_at_60[0x10];
	u8         modify_field_select[0x10];

	u8         table_type[0x8];
	u8         reserved_at_88[0x18];

	u8         reserved_at_a0[0x8];
	u8         table_id[0x18];

	struct mlx5_ifc_flow_table_context_bits flow_table_context;
};

struct mlx5_ifc_ets_tcn_config_reg_bits {
	u8         g[0x1];
	u8         b[0x1];
	u8         r[0x1];
	u8         reserved_at_3[0x9];
	u8         group[0x4];
	u8         reserved_at_10[0x9];
	u8         bw_allocation[0x7];

	u8         reserved_at_20[0xc];
	u8         max_bw_units[0x4];
	u8         reserved_at_30[0x8];
	u8         max_bw_value[0x8];
};

struct mlx5_ifc_ets_global_config_reg_bits {
	u8         reserved_at_0[0x2];
	u8         r[0x1];
	u8         reserved_at_3[0x1d];

	u8         reserved_at_20[0xc];
	u8         max_bw_units[0x4];
	u8         reserved_at_30[0x8];
	u8         max_bw_value[0x8];
};

struct mlx5_ifc_qetc_reg_bits {
	u8                                         reserved_at_0[0x8];
	u8                                         port_number[0x8];
	u8                                         reserved_at_10[0x30];

	struct mlx5_ifc_ets_tcn_config_reg_bits    tc_configuration[0x8];
	struct mlx5_ifc_ets_global_config_reg_bits global_configuration;
};

struct mlx5_ifc_qpdpm_dscp_reg_bits {
	u8         e[0x1];
	u8         reserved_at_01[0x0b];
	u8         prio[0x04];
};

struct mlx5_ifc_qpdpm_reg_bits {
	u8                                     reserved_at_0[0x8];
	u8                                     local_port[0x8];
	u8                                     reserved_at_10[0x10];
	struct mlx5_ifc_qpdpm_dscp_reg_bits    dscp[64];
};

struct mlx5_ifc_qpts_reg_bits {
	u8         reserved_at_0[0x8];
	u8         local_port[0x8];
	u8         reserved_at_10[0x2d];
	u8         trust_state[0x3];
};

struct mlx5_ifc_pptb_reg_bits {
	u8         reserved_at_0[0x2];
	u8         mm[0x2];
	u8         reserved_at_4[0x4];
	u8         local_port[0x8];
	u8         reserved_at_10[0x6];
	u8         cm[0x1];
	u8         um[0x1];
	u8         pm[0x8];

	u8         prio_x_buff[0x20];

	u8         pm_msb[0x8];
	u8         reserved_at_48[0x10];
	u8         ctrl_buff[0x4];
	u8         untagged_buff[0x4];
};

struct mlx5_ifc_pbmc_reg_bits {
	u8         reserved_at_0[0x8];
	u8         local_port[0x8];
	u8         reserved_at_10[0x10];

	u8         xoff_timer_value[0x10];
	u8         xoff_refresh[0x10];

	u8         reserved_at_40[0x9];
	u8         fullness_threshold[0x7];
	u8         port_buffer_size[0x10];

	struct mlx5_ifc_bufferx_reg_bits buffer[10];

	u8         reserved_at_2e0[0x40];
};

struct mlx5_ifc_qtct_reg_bits {
	u8         reserved_at_0[0x8];
	u8         port_number[0x8];
	u8         reserved_at_10[0xd];
	u8         prio[0x3];

	u8         reserved_at_20[0x1d];
	u8         tclass[0x3];
};

struct mlx5_ifc_mcia_reg_bits {
	u8         l[0x1];
	u8         reserved_at_1[0x7];
	u8         module[0x8];
	u8         reserved_at_10[0x8];
	u8         status[0x8];

	u8         i2c_device_address[0x8];
	u8         page_number[0x8];
	u8         device_address[0x10];

	u8         reserved_at_40[0x10];
	u8         size[0x10];

	u8         reserved_at_60[0x20];

	u8         dword_0[0x20];
	u8         dword_1[0x20];
	u8         dword_2[0x20];
	u8         dword_3[0x20];
	u8         dword_4[0x20];
	u8         dword_5[0x20];
	u8         dword_6[0x20];
	u8         dword_7[0x20];
	u8         dword_8[0x20];
	u8         dword_9[0x20];
	u8         dword_10[0x20];
	u8         dword_11[0x20];
};

struct mlx5_ifc_dcbx_param_bits {
	u8         dcbx_cee_cap[0x1];
	u8         dcbx_ieee_cap[0x1];
	u8         dcbx_standby_cap[0x1];
	u8         reserved_at_3[0x5];
	u8         port_number[0x8];
	u8         reserved_at_10[0xa];
	u8         max_application_table_size[6];
	u8         reserved_at_20[0x15];
	u8         version_oper[0x3];
	u8         reserved_at_38[5];
	u8         version_admin[0x3];
	u8         willing_admin[0x1];
	u8         reserved_at_41[0x3];
	u8         pfc_cap_oper[0x4];
	u8         reserved_at_48[0x4];
	u8         pfc_cap_admin[0x4];
	u8         reserved_at_50[0x4];
	u8         num_of_tc_oper[0x4];
	u8         reserved_at_58[0x4];
	u8         num_of_tc_admin[0x4];
	u8         remote_willing[0x1];
	u8         reserved_at_61[3];
	u8         remote_pfc_cap[4];
	u8         reserved_at_68[0x14];
	u8         remote_num_of_tc[0x4];
	u8         reserved_at_80[0x18];
	u8         error[0x8];
	u8         reserved_at_a0[0x160];
};

struct mlx5_ifc_lagc_bits {
	u8         reserved_at_0[0x1d];
	u8         lag_state[0x3];

	u8         reserved_at_20[0x14];
	u8         tx_remap_affinity_2[0x4];
	u8         reserved_at_38[0x4];
	u8         tx_remap_affinity_1[0x4];
};

struct mlx5_ifc_create_lag_out_bits {
	u8         status[0x8];
	u8         reserved_at_8[0x18];

	u8         syndrome[0x20];

	u8         reserved_at_40[0x40];
};

struct mlx5_ifc_create_lag_in_bits {
	u8         opcode[0x10];
	u8         reserved_at_10[0x10];

	u8         reserved_at_20[0x10];
	u8         op_mod[0x10];

	struct mlx5_ifc_lagc_bits ctx;
};

struct mlx5_ifc_modify_lag_out_bits {
	u8         status[0x8];
	u8         reserved_at_8[0x18];

	u8         syndrome[0x20];

	u8         reserved_at_40[0x40];
};

struct mlx5_ifc_modify_lag_in_bits {
	u8         opcode[0x10];
	u8         reserved_at_10[0x10];

	u8         reserved_at_20[0x10];
	u8         op_mod[0x10];

	u8         reserved_at_40[0x20];
	u8         field_select[0x20];

	struct mlx5_ifc_lagc_bits ctx;
};

struct mlx5_ifc_query_lag_out_bits {
	u8         status[0x8];
	u8         reserved_at_8[0x18];

	u8         syndrome[0x20];

	u8         reserved_at_40[0x40];

	struct mlx5_ifc_lagc_bits ctx;
};

struct mlx5_ifc_query_lag_in_bits {
	u8         opcode[0x10];
	u8         reserved_at_10[0x10];

	u8         reserved_at_20[0x10];
	u8         op_mod[0x10];

	u8         reserved_at_40[0x40];
};

struct mlx5_ifc_destroy_lag_out_bits {
	u8         status[0x8];
	u8         reserved_at_8[0x18];

	u8         syndrome[0x20];

	u8         reserved_at_40[0x40];
};

struct mlx5_ifc_destroy_lag_in_bits {
	u8         opcode[0x10];
	u8         reserved_at_10[0x10];

	u8         reserved_at_20[0x10];
	u8         op_mod[0x10];

	u8         reserved_at_40[0x40];
};

struct mlx5_ifc_create_vport_lag_out_bits {
	u8         status[0x8];
	u8         reserved_at_8[0x18];

	u8         syndrome[0x20];

	u8         reserved_at_40[0x40];
};

struct mlx5_ifc_create_vport_lag_in_bits {
	u8         opcode[0x10];
	u8         reserved_at_10[0x10];

	u8         reserved_at_20[0x10];
	u8         op_mod[0x10];

	u8         reserved_at_40[0x40];
};

struct mlx5_ifc_destroy_vport_lag_out_bits {
	u8         status[0x8];
	u8         reserved_at_8[0x18];

	u8         syndrome[0x20];

	u8         reserved_at_40[0x40];
};

struct mlx5_ifc_destroy_vport_lag_in_bits {
	u8         opcode[0x10];
	u8         reserved_at_10[0x10];

	u8         reserved_at_20[0x10];
	u8         op_mod[0x10];

	u8         reserved_at_40[0x40];
};

struct mlx5_ifc_alloc_memic_in_bits {
	u8         opcode[0x10];
	u8         reserved_at_10[0x10];

	u8         reserved_at_20[0x10];
	u8         op_mod[0x10];

	u8         reserved_at_30[0x20];

	u8	   reserved_at_40[0x18];
	u8	   log_memic_addr_alignment[0x8];

	u8         range_start_addr[0x40];

	u8         range_size[0x20];

	u8         memic_size[0x20];
};

struct mlx5_ifc_alloc_memic_out_bits {
	u8         status[0x8];
	u8         reserved_at_8[0x18];

	u8         syndrome[0x20];

	u8         memic_start_addr[0x40];
};

struct mlx5_ifc_dealloc_memic_in_bits {
	u8         opcode[0x10];
	u8         reserved_at_10[0x10];

	u8         reserved_at_20[0x10];
	u8         op_mod[0x10];

	u8         reserved_at_40[0x40];

	u8         memic_start_addr[0x40];

	u8         memic_size[0x20];

	u8         reserved_at_e0[0x20];
};

struct mlx5_ifc_dealloc_memic_out_bits {
	u8         status[0x8];
	u8         reserved_at_8[0x18];

	u8         syndrome[0x20];

	u8         reserved_at_40[0x40];
};

struct mlx5_ifc_general_obj_in_cmd_hdr_bits {
	u8         opcode[0x10];
	u8         uid[0x10];

	u8         reserved_at_20[0x10];
	u8         obj_type[0x10];

	u8         obj_id[0x20];

	u8         reserved_at_60[0x20];
};

struct mlx5_ifc_general_obj_out_cmd_hdr_bits {
	u8         status[0x8];
	u8         reserved_at_8[0x18];

	u8         syndrome[0x20];

	u8         obj_id[0x20];

	u8         reserved_at_60[0x20];
};

struct mlx5_ifc_umem_bits {
	u8         reserved_at_0[0x80];

	u8         reserved_at_80[0x1b];
	u8         log_page_size[0x5];

	u8         page_offset[0x20];

	u8         num_of_mtt[0x40];

	struct mlx5_ifc_mtt_bits  mtt[0];
};

struct mlx5_ifc_uctx_bits {
	u8         cap[0x20];
<<<<<<< HEAD

	u8         reserved_at_20[0x160];
=======

	u8         reserved_at_20[0x160];
};

struct mlx5_ifc_sw_icm_bits {
	u8         modify_field_select[0x40];

	u8	   reserved_at_40[0x18];
	u8         log_sw_icm_size[0x8];

	u8         reserved_at_60[0x20];

	u8         sw_icm_start_addr[0x40];

	u8         reserved_at_c0[0x140];
};

struct mlx5_ifc_geneve_tlv_option_bits {
	u8         modify_field_select[0x40];

	u8         reserved_at_40[0x18];
	u8         geneve_option_fte_index[0x8];

	u8         option_class[0x10];
	u8         option_type[0x8];
	u8         reserved_at_78[0x3];
	u8         option_data_length[0x5];

	u8         reserved_at_80[0x180];
>>>>>>> 0ecfebd2
};

struct mlx5_ifc_create_umem_in_bits {
	u8         opcode[0x10];
	u8         uid[0x10];

	u8         reserved_at_20[0x10];
	u8         op_mod[0x10];

	u8         reserved_at_40[0x40];

	struct mlx5_ifc_umem_bits  umem;
};

struct mlx5_ifc_create_uctx_in_bits {
	u8         opcode[0x10];
	u8         reserved_at_10[0x10];

	u8         reserved_at_20[0x10];
	u8         op_mod[0x10];

	u8         reserved_at_40[0x40];

	struct mlx5_ifc_uctx_bits  uctx;
};

struct mlx5_ifc_destroy_uctx_in_bits {
	u8         opcode[0x10];
	u8         reserved_at_10[0x10];

	u8         reserved_at_20[0x10];
	u8         op_mod[0x10];

	u8         reserved_at_40[0x10];
	u8         uid[0x10];

	u8         reserved_at_60[0x20];
<<<<<<< HEAD
=======
};

struct mlx5_ifc_create_sw_icm_in_bits {
	struct mlx5_ifc_general_obj_in_cmd_hdr_bits   hdr;
	struct mlx5_ifc_sw_icm_bits		      sw_icm;
};

struct mlx5_ifc_create_geneve_tlv_option_in_bits {
	struct mlx5_ifc_general_obj_in_cmd_hdr_bits   hdr;
	struct mlx5_ifc_geneve_tlv_option_bits        geneve_tlv_opt;
>>>>>>> 0ecfebd2
};

struct mlx5_ifc_mtrc_string_db_param_bits {
	u8         string_db_base_address[0x20];

	u8         reserved_at_20[0x8];
	u8         string_db_size[0x18];
};

struct mlx5_ifc_mtrc_cap_bits {
	u8         trace_owner[0x1];
	u8         trace_to_memory[0x1];
	u8         reserved_at_2[0x4];
	u8         trc_ver[0x2];
	u8         reserved_at_8[0x14];
	u8         num_string_db[0x4];

	u8         first_string_trace[0x8];
	u8         num_string_trace[0x8];
	u8         reserved_at_30[0x28];

	u8         log_max_trace_buffer_size[0x8];

	u8         reserved_at_60[0x20];

	struct mlx5_ifc_mtrc_string_db_param_bits string_db_param[8];

	u8         reserved_at_280[0x180];
};

struct mlx5_ifc_mtrc_conf_bits {
	u8         reserved_at_0[0x1c];
	u8         trace_mode[0x4];
	u8         reserved_at_20[0x18];
	u8         log_trace_buffer_size[0x8];
	u8         trace_mkey[0x20];
	u8         reserved_at_60[0x3a0];
};

struct mlx5_ifc_mtrc_stdb_bits {
	u8         string_db_index[0x4];
	u8         reserved_at_4[0x4];
	u8         read_size[0x18];
	u8         start_offset[0x20];
	u8         string_db_data[0];
};

struct mlx5_ifc_mtrc_ctrl_bits {
	u8         trace_status[0x2];
	u8         reserved_at_2[0x2];
	u8         arm_event[0x1];
	u8         reserved_at_5[0xb];
	u8         modify_field_select[0x10];
	u8         reserved_at_20[0x2b];
	u8         current_timestamp52_32[0x15];
	u8         current_timestamp31_0[0x20];
	u8         reserved_at_80[0x180];
};

struct mlx5_ifc_host_params_context_bits {
	u8         host_number[0x8];
	u8         reserved_at_8[0x8];
	u8         host_num_of_vfs[0x10];

	u8         reserved_at_20[0x10];
	u8         host_pci_bus[0x10];

	u8         reserved_at_40[0x10];
	u8         host_pci_device[0x10];

	u8         reserved_at_60[0x10];
	u8         host_pci_function[0x10];

	u8         reserved_at_80[0x180];
};

struct mlx5_ifc_query_host_params_in_bits {
	u8         opcode[0x10];
	u8         reserved_at_10[0x10];

	u8         reserved_at_20[0x10];
	u8         op_mod[0x10];

	u8         reserved_at_40[0x40];
};

struct mlx5_ifc_query_host_params_out_bits {
	u8         status[0x8];
	u8         reserved_at_8[0x18];

	u8         syndrome[0x20];

	u8         reserved_at_40[0x40];

	struct mlx5_ifc_host_params_context_bits host_params_context;

	u8         reserved_at_280[0x180];
};

#endif /* MLX5_IFC_H */<|MERGE_RESOLUTION|>--- conflicted
+++ resolved
@@ -78,8 +78,6 @@
 
 enum {
 	MLX5_SHARED_RESOURCE_UID = 0xffff,
-<<<<<<< HEAD
-=======
 };
 
 enum {
@@ -93,7 +91,6 @@
 
 enum {
 	MLX5_OBJ_TYPE_GENEVE_TLV_OPT = 0x000b,
->>>>>>> 0ecfebd2
 };
 
 enum {
@@ -383,13 +380,9 @@
 	u8	   reformat_l3_tunnel_to_l2[0x1];
 	u8	   reformat_l2_to_l3_tunnel[0x1];
 	u8	   reformat_and_modify_action[0x1];
-<<<<<<< HEAD
-	u8         reserved_at_15[0xb];
-=======
 	u8         reserved_at_15[0x2];
 	u8	   table_miss_action_domain[0x1];
 	u8         reserved_at_18[0x8];
->>>>>>> 0ecfebd2
 	u8         reserved_at_20[0x2];
 	u8         log_max_ft_size[0x6];
 	u8         log_max_modify_header_context[0x8];
@@ -971,10 +964,7 @@
 
 enum {
 	MLX5_UCTX_CAP_RAW_TX = 1UL << 0,
-<<<<<<< HEAD
-=======
 	MLX5_UCTX_CAP_INTERNAL_DEV_RES = 1UL << 1,
->>>>>>> 0ecfebd2
 };
 
 struct mlx5_ifc_cmd_hca_cap_bits {
@@ -1309,13 +1299,9 @@
 
 	u8         uctx_cap[0x20];
 
-<<<<<<< HEAD
-	u8	   reserved_at_6c0[0x140];
-=======
 	u8         reserved_at_6c0[0x4];
 	u8         flex_parser_id_geneve_tlv_option_0[0x4];
 	u8         reserved_at_6c8[0x138];
->>>>>>> 0ecfebd2
 };
 
 enum mlx5_flow_destination_type {
@@ -4884,10 +4870,7 @@
 	MLX5_QUERY_FLOW_GROUP_OUT_MATCH_CRITERIA_ENABLE_MISC_PARAMETERS  = 0x1,
 	MLX5_QUERY_FLOW_GROUP_OUT_MATCH_CRITERIA_ENABLE_INNER_HEADERS    = 0x2,
 	MLX5_QUERY_FLOW_GROUP_IN_MATCH_CRITERIA_ENABLE_MISC_PARAMETERS_2 = 0x3,
-<<<<<<< HEAD
-=======
 	MLX5_QUERY_FLOW_GROUP_IN_MATCH_CRITERIA_ENABLE_MISC_PARAMETERS_3 = 0x4,
->>>>>>> 0ecfebd2
 };
 
 struct mlx5_ifc_query_flow_group_out_bits {
@@ -9569,10 +9552,6 @@
 
 struct mlx5_ifc_uctx_bits {
 	u8         cap[0x20];
-<<<<<<< HEAD
-
-	u8         reserved_at_20[0x160];
-=======
 
 	u8         reserved_at_20[0x160];
 };
@@ -9602,7 +9581,6 @@
 	u8         option_data_length[0x5];
 
 	u8         reserved_at_80[0x180];
->>>>>>> 0ecfebd2
 };
 
 struct mlx5_ifc_create_umem_in_bits {
@@ -9640,8 +9618,6 @@
 	u8         uid[0x10];
 
 	u8         reserved_at_60[0x20];
-<<<<<<< HEAD
-=======
 };
 
 struct mlx5_ifc_create_sw_icm_in_bits {
@@ -9652,7 +9628,6 @@
 struct mlx5_ifc_create_geneve_tlv_option_in_bits {
 	struct mlx5_ifc_general_obj_in_cmd_hdr_bits   hdr;
 	struct mlx5_ifc_geneve_tlv_option_bits        geneve_tlv_opt;
->>>>>>> 0ecfebd2
 };
 
 struct mlx5_ifc_mtrc_string_db_param_bits {
