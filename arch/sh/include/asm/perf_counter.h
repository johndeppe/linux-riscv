--- conflicted
+++ resolved
@@ -3,10 +3,7 @@
 
 /* SH only supports software counters through this interface. */
 static inline void set_perf_counter_pending(void) {}
-<<<<<<< HEAD
-=======
 
 #define PERF_COUNTER_INDEX_OFFSET	0
->>>>>>> 9799218a
 
 #endif /* __ASM_SH_PERF_COUNTER_H */