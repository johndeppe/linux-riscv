/*
 * Copyright (C) 2012,2013 - ARM Ltd
 * Author: Marc Zyngier <marc.zyngier@arm.com>
 *
 * Derived from arch/arm/kvm/coproc.c:
 * Copyright (C) 2012 - Virtual Open Systems and Columbia University
 * Authors: Rusty Russell <rusty@rustcorp.com.au>
 *          Christoffer Dall <c.dall@virtualopensystems.com>
 *
 * This program is free software; you can redistribute it and/or modify
 * it under the terms of the GNU General Public License, version 2, as
 * published by the Free Software Foundation.
 *
 * This program is distributed in the hope that it will be useful,
 * but WITHOUT ANY WARRANTY; without even the implied warranty of
 * MERCHANTABILITY or FITNESS FOR A PARTICULAR PURPOSE.  See the
 * GNU General Public License for more details.
 *
 * You should have received a copy of the GNU General Public License
 * along with this program.  If not, see <http://www.gnu.org/licenses/>.
 */

#include <linux/kvm_host.h>
#include <linux/mm.h>
#include <linux/uaccess.h>

#include <asm/cacheflush.h>
#include <asm/cputype.h>
#include <asm/debug-monitors.h>
#include <asm/esr.h>
#include <asm/kvm_arm.h>
#include <asm/kvm_coproc.h>
#include <asm/kvm_emulate.h>
#include <asm/kvm_host.h>
#include <asm/kvm_mmu.h>

#include <trace/events/kvm.h>

#include "sys_regs.h"

/*
 * All of this file is extremly similar to the ARM coproc.c, but the
 * types are different. My gut feeling is that it should be pretty
 * easy to merge, but that would be an ABI breakage -- again. VFP
 * would also need to be abstracted.
 *
 * For AArch32, we only take care of what is being trapped. Anything
 * that has to do with init and userspace access has to go via the
 * 64bit interface.
 */

/* 3 bits per cache level, as per CLIDR, but non-existent caches always 0 */
static u32 cache_levels;

/* CSSELR values; used to index KVM_REG_ARM_DEMUX_ID_CCSIDR */
#define CSSELR_MAX 12

/* Which cache CCSIDR represents depends on CSSELR value. */
static u32 get_ccsidr(u32 csselr)
{
	u32 ccsidr;

	/* Make sure noone else changes CSSELR during this! */
	local_irq_disable();
	/* Put value into CSSELR */
	asm volatile("msr csselr_el1, %x0" : : "r" (csselr));
	isb();
	/* Read result out of CCSIDR */
	asm volatile("mrs %0, ccsidr_el1" : "=r" (ccsidr));
	local_irq_enable();

	return ccsidr;
}

/*
 * See note at ARMv7 ARM B1.14.4 (TL;DR: S/W ops are not easily virtualized).
 */
static bool access_dcsw(struct kvm_vcpu *vcpu,
			const struct sys_reg_params *p,
			const struct sys_reg_desc *r)
{
	if (!p->is_write)
		return read_from_write_only(vcpu, p);

	kvm_set_way_flush(vcpu);
	return true;
}

/*
 * Generic accessor for VM registers. Only called as long as HCR_TVM
 * is set. If the guest enables the MMU, we stop trapping the VM
 * sys_regs and leave it in complete control of the caches.
 */
static bool access_vm_reg(struct kvm_vcpu *vcpu,
			  const struct sys_reg_params *p,
			  const struct sys_reg_desc *r)
{
	unsigned long val;
	bool was_enabled = vcpu_has_cache_enabled(vcpu);

	BUG_ON(!p->is_write);

	val = *vcpu_reg(vcpu, p->Rt);
	if (!p->is_aarch32) {
		vcpu_sys_reg(vcpu, r->reg) = val;
	} else {
		if (!p->is_32bit)
			vcpu_cp15_64_high(vcpu, r->reg) = val >> 32;
		vcpu_cp15_64_low(vcpu, r->reg) = val & 0xffffffffUL;
	}

	kvm_toggle_cache(vcpu, was_enabled);
	return true;
}

/*
 * Trap handler for the GICv3 SGI generation system register.
 * Forward the request to the VGIC emulation.
 * The cp15_64 code makes sure this automatically works
 * for both AArch64 and AArch32 accesses.
 */
static bool access_gic_sgi(struct kvm_vcpu *vcpu,
			   const struct sys_reg_params *p,
			   const struct sys_reg_desc *r)
{
	u64 val;

	if (!p->is_write)
		return read_from_write_only(vcpu, p);

	val = *vcpu_reg(vcpu, p->Rt);
	vgic_v3_dispatch_sgi(vcpu, val);

	return true;
}

static bool trap_raz_wi(struct kvm_vcpu *vcpu,
			const struct sys_reg_params *p,
			const struct sys_reg_desc *r)
{
	if (p->is_write)
		return ignore_write(vcpu, p);
	else
		return read_zero(vcpu, p);
}

static bool trap_oslsr_el1(struct kvm_vcpu *vcpu,
			   const struct sys_reg_params *p,
			   const struct sys_reg_desc *r)
{
	if (p->is_write) {
		return ignore_write(vcpu, p);
	} else {
		*vcpu_reg(vcpu, p->Rt) = (1 << 3);
		return true;
	}
}

static bool trap_dbgauthstatus_el1(struct kvm_vcpu *vcpu,
				   const struct sys_reg_params *p,
				   const struct sys_reg_desc *r)
{
	if (p->is_write) {
		return ignore_write(vcpu, p);
	} else {
		u32 val;
		asm volatile("mrs %0, dbgauthstatus_el1" : "=r" (val));
		*vcpu_reg(vcpu, p->Rt) = val;
		return true;
	}
}

/*
 * We want to avoid world-switching all the DBG registers all the
 * time:
 * 
 * - If we've touched any debug register, it is likely that we're
 *   going to touch more of them. It then makes sense to disable the
 *   traps and start doing the save/restore dance
 * - If debug is active (DBG_MDSCR_KDE or DBG_MDSCR_MDE set), it is
 *   then mandatory to save/restore the registers, as the guest
 *   depends on them.
 * 
 * For this, we use a DIRTY bit, indicating the guest has modified the
 * debug registers, used as follow:
 *
 * On guest entry:
 * - If the dirty bit is set (because we're coming back from trapping),
 *   disable the traps, save host registers, restore guest registers.
 * - If debug is actively in use (DBG_MDSCR_KDE or DBG_MDSCR_MDE set),
 *   set the dirty bit, disable the traps, save host registers,
 *   restore guest registers.
 * - Otherwise, enable the traps
 *
 * On guest exit:
 * - If the dirty bit is set, save guest registers, restore host
 *   registers and clear the dirty bit. This ensure that the host can
 *   now use the debug registers.
 */
static bool trap_debug_regs(struct kvm_vcpu *vcpu,
			    const struct sys_reg_params *p,
			    const struct sys_reg_desc *r)
{
	if (p->is_write) {
		vcpu_sys_reg(vcpu, r->reg) = *vcpu_reg(vcpu, p->Rt);
		vcpu->arch.debug_flags |= KVM_ARM64_DEBUG_DIRTY;
	} else {
		*vcpu_reg(vcpu, p->Rt) = vcpu_sys_reg(vcpu, r->reg);
	}

	return true;
}

static void reset_amair_el1(struct kvm_vcpu *vcpu, const struct sys_reg_desc *r)
{
	u64 amair;

	asm volatile("mrs %0, amair_el1\n" : "=r" (amair));
	vcpu_sys_reg(vcpu, AMAIR_EL1) = amair;
}

static void reset_mpidr(struct kvm_vcpu *vcpu, const struct sys_reg_desc *r)
{
	u64 mpidr;

	/*
	 * Map the vcpu_id into the first three affinity level fields of
	 * the MPIDR. We limit the number of VCPUs in level 0 due to a
	 * limitation to 16 CPUs in that level in the ICC_SGIxR registers
	 * of the GICv3 to be able to address each CPU directly when
	 * sending IPIs.
	 */
	mpidr = (vcpu->vcpu_id & 0x0f) << MPIDR_LEVEL_SHIFT(0);
	mpidr |= ((vcpu->vcpu_id >> 4) & 0xff) << MPIDR_LEVEL_SHIFT(1);
	mpidr |= ((vcpu->vcpu_id >> 12) & 0xff) << MPIDR_LEVEL_SHIFT(2);
	vcpu_sys_reg(vcpu, MPIDR_EL1) = (1ULL << 31) | mpidr;
}

/* Silly macro to expand the DBG{BCR,BVR,WVR,WCR}n_EL1 registers in one go */
#define DBG_BCR_BVR_WCR_WVR_EL1(n)					\
	/* DBGBVRn_EL1 */						\
	{ Op0(0b10), Op1(0b000), CRn(0b0000), CRm((n)), Op2(0b100),	\
	  trap_debug_regs, reset_val, (DBGBVR0_EL1 + (n)), 0 },		\
	/* DBGBCRn_EL1 */						\
	{ Op0(0b10), Op1(0b000), CRn(0b0000), CRm((n)), Op2(0b101),	\
	  trap_debug_regs, reset_val, (DBGBCR0_EL1 + (n)), 0 },		\
	/* DBGWVRn_EL1 */						\
	{ Op0(0b10), Op1(0b000), CRn(0b0000), CRm((n)), Op2(0b110),	\
	  trap_debug_regs, reset_val, (DBGWVR0_EL1 + (n)), 0 },		\
	/* DBGWCRn_EL1 */						\
	{ Op0(0b10), Op1(0b000), CRn(0b0000), CRm((n)), Op2(0b111),	\
	  trap_debug_regs, reset_val, (DBGWCR0_EL1 + (n)), 0 }

/*
 * Architected system registers.
 * Important: Must be sorted ascending by Op0, Op1, CRn, CRm, Op2
 *
 * We could trap ID_DFR0 and tell the guest we don't support performance
 * monitoring.  Unfortunately the patch to make the kernel check ID_DFR0 was
 * NAKed, so it will read the PMCR anyway.
 *
 * Therefore we tell the guest we have 0 counters.  Unfortunately, we
 * must always support PMCCNTR (the cycle counter): we just RAZ/WI for
 * all PM registers, which doesn't crash the guest kernel at least.
 *
 * Debug handling: We do trap most, if not all debug related system
 * registers. The implementation is good enough to ensure that a guest
 * can use these with minimal performance degradation. The drawback is
 * that we don't implement any of the external debug, none of the
 * OSlock protocol. This should be revisited if we ever encounter a
 * more demanding guest...
 */
static const struct sys_reg_desc sys_reg_descs[] = {
	/* DC ISW */
	{ Op0(0b01), Op1(0b000), CRn(0b0111), CRm(0b0110), Op2(0b010),
	  access_dcsw },
	/* DC CSW */
	{ Op0(0b01), Op1(0b000), CRn(0b0111), CRm(0b1010), Op2(0b010),
	  access_dcsw },
	/* DC CISW */
	{ Op0(0b01), Op1(0b000), CRn(0b0111), CRm(0b1110), Op2(0b010),
	  access_dcsw },

	DBG_BCR_BVR_WCR_WVR_EL1(0),
	DBG_BCR_BVR_WCR_WVR_EL1(1),
	/* MDCCINT_EL1 */
	{ Op0(0b10), Op1(0b000), CRn(0b0000), CRm(0b0010), Op2(0b000),
	  trap_debug_regs, reset_val, MDCCINT_EL1, 0 },
	/* MDSCR_EL1 */
	{ Op0(0b10), Op1(0b000), CRn(0b0000), CRm(0b0010), Op2(0b010),
	  trap_debug_regs, reset_val, MDSCR_EL1, 0 },
	DBG_BCR_BVR_WCR_WVR_EL1(2),
	DBG_BCR_BVR_WCR_WVR_EL1(3),
	DBG_BCR_BVR_WCR_WVR_EL1(4),
	DBG_BCR_BVR_WCR_WVR_EL1(5),
	DBG_BCR_BVR_WCR_WVR_EL1(6),
	DBG_BCR_BVR_WCR_WVR_EL1(7),
	DBG_BCR_BVR_WCR_WVR_EL1(8),
	DBG_BCR_BVR_WCR_WVR_EL1(9),
	DBG_BCR_BVR_WCR_WVR_EL1(10),
	DBG_BCR_BVR_WCR_WVR_EL1(11),
	DBG_BCR_BVR_WCR_WVR_EL1(12),
	DBG_BCR_BVR_WCR_WVR_EL1(13),
	DBG_BCR_BVR_WCR_WVR_EL1(14),
	DBG_BCR_BVR_WCR_WVR_EL1(15),

	/* MDRAR_EL1 */
	{ Op0(0b10), Op1(0b000), CRn(0b0001), CRm(0b0000), Op2(0b000),
	  trap_raz_wi },
	/* OSLAR_EL1 */
	{ Op0(0b10), Op1(0b000), CRn(0b0001), CRm(0b0000), Op2(0b100),
	  trap_raz_wi },
	/* OSLSR_EL1 */
	{ Op0(0b10), Op1(0b000), CRn(0b0001), CRm(0b0001), Op2(0b100),
	  trap_oslsr_el1 },
	/* OSDLR_EL1 */
	{ Op0(0b10), Op1(0b000), CRn(0b0001), CRm(0b0011), Op2(0b100),
	  trap_raz_wi },
	/* DBGPRCR_EL1 */
	{ Op0(0b10), Op1(0b000), CRn(0b0001), CRm(0b0100), Op2(0b100),
	  trap_raz_wi },
	/* DBGCLAIMSET_EL1 */
	{ Op0(0b10), Op1(0b000), CRn(0b0111), CRm(0b1000), Op2(0b110),
	  trap_raz_wi },
	/* DBGCLAIMCLR_EL1 */
	{ Op0(0b10), Op1(0b000), CRn(0b0111), CRm(0b1001), Op2(0b110),
	  trap_raz_wi },
	/* DBGAUTHSTATUS_EL1 */
	{ Op0(0b10), Op1(0b000), CRn(0b0111), CRm(0b1110), Op2(0b110),
	  trap_dbgauthstatus_el1 },

	/* TEECR32_EL1 */
	{ Op0(0b10), Op1(0b010), CRn(0b0000), CRm(0b0000), Op2(0b000),
	  NULL, reset_val, TEECR32_EL1, 0 },
	/* TEEHBR32_EL1 */
	{ Op0(0b10), Op1(0b010), CRn(0b0001), CRm(0b0000), Op2(0b000),
	  NULL, reset_val, TEEHBR32_EL1, 0 },

	/* MDCCSR_EL1 */
	{ Op0(0b10), Op1(0b011), CRn(0b0000), CRm(0b0001), Op2(0b000),
	  trap_raz_wi },
	/* DBGDTR_EL0 */
	{ Op0(0b10), Op1(0b011), CRn(0b0000), CRm(0b0100), Op2(0b000),
	  trap_raz_wi },
	/* DBGDTR[TR]X_EL0 */
	{ Op0(0b10), Op1(0b011), CRn(0b0000), CRm(0b0101), Op2(0b000),
	  trap_raz_wi },

	/* DBGVCR32_EL2 */
	{ Op0(0b10), Op1(0b100), CRn(0b0000), CRm(0b0111), Op2(0b000),
	  NULL, reset_val, DBGVCR32_EL2, 0 },

	/* MPIDR_EL1 */
	{ Op0(0b11), Op1(0b000), CRn(0b0000), CRm(0b0000), Op2(0b101),
	  NULL, reset_mpidr, MPIDR_EL1 },
	/* SCTLR_EL1 */
	{ Op0(0b11), Op1(0b000), CRn(0b0001), CRm(0b0000), Op2(0b000),
	  access_vm_reg, reset_val, SCTLR_EL1, 0x00C50078 },
	/* CPACR_EL1 */
	{ Op0(0b11), Op1(0b000), CRn(0b0001), CRm(0b0000), Op2(0b010),
	  NULL, reset_val, CPACR_EL1, 0 },
	/* TTBR0_EL1 */
	{ Op0(0b11), Op1(0b000), CRn(0b0010), CRm(0b0000), Op2(0b000),
	  access_vm_reg, reset_unknown, TTBR0_EL1 },
	/* TTBR1_EL1 */
	{ Op0(0b11), Op1(0b000), CRn(0b0010), CRm(0b0000), Op2(0b001),
	  access_vm_reg, reset_unknown, TTBR1_EL1 },
	/* TCR_EL1 */
	{ Op0(0b11), Op1(0b000), CRn(0b0010), CRm(0b0000), Op2(0b010),
	  access_vm_reg, reset_val, TCR_EL1, 0 },

	/* AFSR0_EL1 */
	{ Op0(0b11), Op1(0b000), CRn(0b0101), CRm(0b0001), Op2(0b000),
	  access_vm_reg, reset_unknown, AFSR0_EL1 },
	/* AFSR1_EL1 */
	{ Op0(0b11), Op1(0b000), CRn(0b0101), CRm(0b0001), Op2(0b001),
	  access_vm_reg, reset_unknown, AFSR1_EL1 },
	/* ESR_EL1 */
	{ Op0(0b11), Op1(0b000), CRn(0b0101), CRm(0b0010), Op2(0b000),
	  access_vm_reg, reset_unknown, ESR_EL1 },
	/* FAR_EL1 */
	{ Op0(0b11), Op1(0b000), CRn(0b0110), CRm(0b0000), Op2(0b000),
	  access_vm_reg, reset_unknown, FAR_EL1 },
	/* PAR_EL1 */
	{ Op0(0b11), Op1(0b000), CRn(0b0111), CRm(0b0100), Op2(0b000),
	  NULL, reset_unknown, PAR_EL1 },

	/* PMINTENSET_EL1 */
	{ Op0(0b11), Op1(0b000), CRn(0b1001), CRm(0b1110), Op2(0b001),
	  trap_raz_wi },
	/* PMINTENCLR_EL1 */
	{ Op0(0b11), Op1(0b000), CRn(0b1001), CRm(0b1110), Op2(0b010),
	  trap_raz_wi },

	/* MAIR_EL1 */
	{ Op0(0b11), Op1(0b000), CRn(0b1010), CRm(0b0010), Op2(0b000),
	  access_vm_reg, reset_unknown, MAIR_EL1 },
	/* AMAIR_EL1 */
	{ Op0(0b11), Op1(0b000), CRn(0b1010), CRm(0b0011), Op2(0b000),
	  access_vm_reg, reset_amair_el1, AMAIR_EL1 },

	/* VBAR_EL1 */
	{ Op0(0b11), Op1(0b000), CRn(0b1100), CRm(0b0000), Op2(0b000),
	  NULL, reset_val, VBAR_EL1, 0 },

	/* ICC_SGI1R_EL1 */
	{ Op0(0b11), Op1(0b000), CRn(0b1100), CRm(0b1011), Op2(0b101),
	  access_gic_sgi },
	/* ICC_SRE_EL1 */
	{ Op0(0b11), Op1(0b000), CRn(0b1100), CRm(0b1100), Op2(0b101),
	  trap_raz_wi },

	/* CONTEXTIDR_EL1 */
	{ Op0(0b11), Op1(0b000), CRn(0b1101), CRm(0b0000), Op2(0b001),
	  access_vm_reg, reset_val, CONTEXTIDR_EL1, 0 },
	/* TPIDR_EL1 */
	{ Op0(0b11), Op1(0b000), CRn(0b1101), CRm(0b0000), Op2(0b100),
	  NULL, reset_unknown, TPIDR_EL1 },

	/* CNTKCTL_EL1 */
	{ Op0(0b11), Op1(0b000), CRn(0b1110), CRm(0b0001), Op2(0b000),
	  NULL, reset_val, CNTKCTL_EL1, 0},

	/* CSSELR_EL1 */
	{ Op0(0b11), Op1(0b010), CRn(0b0000), CRm(0b0000), Op2(0b000),
	  NULL, reset_unknown, CSSELR_EL1 },

	/* PMCR_EL0 */
	{ Op0(0b11), Op1(0b011), CRn(0b1001), CRm(0b1100), Op2(0b000),
	  trap_raz_wi },
	/* PMCNTENSET_EL0 */
	{ Op0(0b11), Op1(0b011), CRn(0b1001), CRm(0b1100), Op2(0b001),
	  trap_raz_wi },
	/* PMCNTENCLR_EL0 */
	{ Op0(0b11), Op1(0b011), CRn(0b1001), CRm(0b1100), Op2(0b010),
	  trap_raz_wi },
	/* PMOVSCLR_EL0 */
	{ Op0(0b11), Op1(0b011), CRn(0b1001), CRm(0b1100), Op2(0b011),
	  trap_raz_wi },
	/* PMSWINC_EL0 */
	{ Op0(0b11), Op1(0b011), CRn(0b1001), CRm(0b1100), Op2(0b100),
	  trap_raz_wi },
	/* PMSELR_EL0 */
	{ Op0(0b11), Op1(0b011), CRn(0b1001), CRm(0b1100), Op2(0b101),
	  trap_raz_wi },
	/* PMCEID0_EL0 */
	{ Op0(0b11), Op1(0b011), CRn(0b1001), CRm(0b1100), Op2(0b110),
	  trap_raz_wi },
	/* PMCEID1_EL0 */
	{ Op0(0b11), Op1(0b011), CRn(0b1001), CRm(0b1100), Op2(0b111),
	  trap_raz_wi },
	/* PMCCNTR_EL0 */
	{ Op0(0b11), Op1(0b011), CRn(0b1001), CRm(0b1101), Op2(0b000),
	  trap_raz_wi },
	/* PMXEVTYPER_EL0 */
	{ Op0(0b11), Op1(0b011), CRn(0b1001), CRm(0b1101), Op2(0b001),
	  trap_raz_wi },
	/* PMXEVCNTR_EL0 */
	{ Op0(0b11), Op1(0b011), CRn(0b1001), CRm(0b1101), Op2(0b010),
	  trap_raz_wi },
	/* PMUSERENR_EL0 */
	{ Op0(0b11), Op1(0b011), CRn(0b1001), CRm(0b1110), Op2(0b000),
	  trap_raz_wi },
	/* PMOVSSET_EL0 */
	{ Op0(0b11), Op1(0b011), CRn(0b1001), CRm(0b1110), Op2(0b011),
	  trap_raz_wi },

	/* TPIDR_EL0 */
	{ Op0(0b11), Op1(0b011), CRn(0b1101), CRm(0b0000), Op2(0b010),
	  NULL, reset_unknown, TPIDR_EL0 },
	/* TPIDRRO_EL0 */
	{ Op0(0b11), Op1(0b011), CRn(0b1101), CRm(0b0000), Op2(0b011),
	  NULL, reset_unknown, TPIDRRO_EL0 },

	/* DACR32_EL2 */
	{ Op0(0b11), Op1(0b100), CRn(0b0011), CRm(0b0000), Op2(0b000),
	  NULL, reset_unknown, DACR32_EL2 },
	/* IFSR32_EL2 */
	{ Op0(0b11), Op1(0b100), CRn(0b0101), CRm(0b0000), Op2(0b001),
	  NULL, reset_unknown, IFSR32_EL2 },
	/* FPEXC32_EL2 */
	{ Op0(0b11), Op1(0b100), CRn(0b0101), CRm(0b0011), Op2(0b000),
	  NULL, reset_val, FPEXC32_EL2, 0x70 },
};

static bool trap_dbgidr(struct kvm_vcpu *vcpu,
			const struct sys_reg_params *p,
			const struct sys_reg_desc *r)
{
	if (p->is_write) {
		return ignore_write(vcpu, p);
	} else {
		u64 dfr = read_cpuid(ID_AA64DFR0_EL1);
		u64 pfr = read_cpuid(ID_AA64PFR0_EL1);
		u32 el3 = !!((pfr >> 12) & 0xf);

		*vcpu_reg(vcpu, p->Rt) = ((((dfr >> 20) & 0xf) << 28) |
					  (((dfr >> 12) & 0xf) << 24) |
					  (((dfr >> 28) & 0xf) << 20) |
					  (6 << 16) | (el3 << 14) | (el3 << 12));
		return true;
	}
}

static bool trap_debug32(struct kvm_vcpu *vcpu,
			 const struct sys_reg_params *p,
			 const struct sys_reg_desc *r)
{
	if (p->is_write) {
		vcpu_cp14(vcpu, r->reg) = *vcpu_reg(vcpu, p->Rt);
		vcpu->arch.debug_flags |= KVM_ARM64_DEBUG_DIRTY;
	} else {
		*vcpu_reg(vcpu, p->Rt) = vcpu_cp14(vcpu, r->reg);
	}

	return true;
}

#define DBG_BCR_BVR_WCR_WVR(n)					\
	/* DBGBVRn */						\
	{ Op1( 0), CRn( 0), CRm((n)), Op2( 4), trap_debug32,	\
	  NULL, (cp14_DBGBVR0 + (n) * 2) },			\
	/* DBGBCRn */						\
	{ Op1( 0), CRn( 0), CRm((n)), Op2( 5), trap_debug32,	\
	  NULL, (cp14_DBGBCR0 + (n) * 2) },			\
	/* DBGWVRn */						\
	{ Op1( 0), CRn( 0), CRm((n)), Op2( 6), trap_debug32,	\
	  NULL, (cp14_DBGWVR0 + (n) * 2) },			\
	/* DBGWCRn */						\
	{ Op1( 0), CRn( 0), CRm((n)), Op2( 7), trap_debug32,	\
	  NULL, (cp14_DBGWCR0 + (n) * 2) }

#define DBGBXVR(n)						\
	{ Op1( 0), CRn( 1), CRm((n)), Op2( 1), trap_debug32,	\
	  NULL, cp14_DBGBXVR0 + n * 2 }

/*
 * Trapped cp14 registers. We generally ignore most of the external
 * debug, on the principle that they don't really make sense to a
 * guest. Revisit this one day, whould this principle change.
 */
static const struct sys_reg_desc cp14_regs[] = {
	/* DBGIDR */
	{ Op1( 0), CRn( 0), CRm( 0), Op2( 0), trap_dbgidr },
	/* DBGDTRRXext */
	{ Op1( 0), CRn( 0), CRm( 0), Op2( 2), trap_raz_wi },

	DBG_BCR_BVR_WCR_WVR(0),
	/* DBGDSCRint */
	{ Op1( 0), CRn( 0), CRm( 1), Op2( 0), trap_raz_wi },
	DBG_BCR_BVR_WCR_WVR(1),
	/* DBGDCCINT */
	{ Op1( 0), CRn( 0), CRm( 2), Op2( 0), trap_debug32 },
	/* DBGDSCRext */
	{ Op1( 0), CRn( 0), CRm( 2), Op2( 2), trap_debug32 },
	DBG_BCR_BVR_WCR_WVR(2),
	/* DBGDTR[RT]Xint */
	{ Op1( 0), CRn( 0), CRm( 3), Op2( 0), trap_raz_wi },
	/* DBGDTR[RT]Xext */
	{ Op1( 0), CRn( 0), CRm( 3), Op2( 2), trap_raz_wi },
	DBG_BCR_BVR_WCR_WVR(3),
	DBG_BCR_BVR_WCR_WVR(4),
	DBG_BCR_BVR_WCR_WVR(5),
	/* DBGWFAR */
	{ Op1( 0), CRn( 0), CRm( 6), Op2( 0), trap_raz_wi },
	/* DBGOSECCR */
	{ Op1( 0), CRn( 0), CRm( 6), Op2( 2), trap_raz_wi },
	DBG_BCR_BVR_WCR_WVR(6),
	/* DBGVCR */
	{ Op1( 0), CRn( 0), CRm( 7), Op2( 0), trap_debug32 },
	DBG_BCR_BVR_WCR_WVR(7),
	DBG_BCR_BVR_WCR_WVR(8),
	DBG_BCR_BVR_WCR_WVR(9),
	DBG_BCR_BVR_WCR_WVR(10),
	DBG_BCR_BVR_WCR_WVR(11),
	DBG_BCR_BVR_WCR_WVR(12),
	DBG_BCR_BVR_WCR_WVR(13),
	DBG_BCR_BVR_WCR_WVR(14),
	DBG_BCR_BVR_WCR_WVR(15),

	/* DBGDRAR (32bit) */
	{ Op1( 0), CRn( 1), CRm( 0), Op2( 0), trap_raz_wi },

	DBGBXVR(0),
	/* DBGOSLAR */
	{ Op1( 0), CRn( 1), CRm( 0), Op2( 4), trap_raz_wi },
	DBGBXVR(1),
	/* DBGOSLSR */
	{ Op1( 0), CRn( 1), CRm( 1), Op2( 4), trap_oslsr_el1 },
	DBGBXVR(2),
	DBGBXVR(3),
	/* DBGOSDLR */
	{ Op1( 0), CRn( 1), CRm( 3), Op2( 4), trap_raz_wi },
	DBGBXVR(4),
	/* DBGPRCR */
	{ Op1( 0), CRn( 1), CRm( 4), Op2( 4), trap_raz_wi },
	DBGBXVR(5),
	DBGBXVR(6),
	DBGBXVR(7),
	DBGBXVR(8),
	DBGBXVR(9),
	DBGBXVR(10),
	DBGBXVR(11),
	DBGBXVR(12),
	DBGBXVR(13),
	DBGBXVR(14),
	DBGBXVR(15),

	/* DBGDSAR (32bit) */
	{ Op1( 0), CRn( 2), CRm( 0), Op2( 0), trap_raz_wi },

	/* DBGDEVID2 */
	{ Op1( 0), CRn( 7), CRm( 0), Op2( 7), trap_raz_wi },
	/* DBGDEVID1 */
	{ Op1( 0), CRn( 7), CRm( 1), Op2( 7), trap_raz_wi },
	/* DBGDEVID */
	{ Op1( 0), CRn( 7), CRm( 2), Op2( 7), trap_raz_wi },
	/* DBGCLAIMSET */
	{ Op1( 0), CRn( 7), CRm( 8), Op2( 6), trap_raz_wi },
	/* DBGCLAIMCLR */
	{ Op1( 0), CRn( 7), CRm( 9), Op2( 6), trap_raz_wi },
	/* DBGAUTHSTATUS */
	{ Op1( 0), CRn( 7), CRm(14), Op2( 6), trap_dbgauthstatus_el1 },
};

/* Trapped cp14 64bit registers */
static const struct sys_reg_desc cp14_64_regs[] = {
	/* DBGDRAR (64bit) */
	{ Op1( 0), CRm( 1), .access = trap_raz_wi },

	/* DBGDSAR (64bit) */
	{ Op1( 0), CRm( 2), .access = trap_raz_wi },
};

/*
 * Trapped cp15 registers. TTBR0/TTBR1 get a double encoding,
 * depending on the way they are accessed (as a 32bit or a 64bit
 * register).
 */
static const struct sys_reg_desc cp15_regs[] = {
<<<<<<< HEAD
	{ Op1( 0), CRn( 1), CRm( 0), Op2( 0), access_vm_reg, NULL, c1_SCTLR },
=======
	{ Op1( 0), CRn( 0), CRm(12), Op2( 0), access_gic_sgi },

	{ Op1( 0), CRn( 1), CRm( 0), Op2( 0), access_sctlr, NULL, c1_SCTLR },
>>>>>>> 6557bada
	{ Op1( 0), CRn( 2), CRm( 0), Op2( 0), access_vm_reg, NULL, c2_TTBR0 },
	{ Op1( 0), CRn( 2), CRm( 0), Op2( 1), access_vm_reg, NULL, c2_TTBR1 },
	{ Op1( 0), CRn( 2), CRm( 0), Op2( 2), access_vm_reg, NULL, c2_TTBCR },
	{ Op1( 0), CRn( 3), CRm( 0), Op2( 0), access_vm_reg, NULL, c3_DACR },
	{ Op1( 0), CRn( 5), CRm( 0), Op2( 0), access_vm_reg, NULL, c5_DFSR },
	{ Op1( 0), CRn( 5), CRm( 0), Op2( 1), access_vm_reg, NULL, c5_IFSR },
	{ Op1( 0), CRn( 5), CRm( 1), Op2( 0), access_vm_reg, NULL, c5_ADFSR },
	{ Op1( 0), CRn( 5), CRm( 1), Op2( 1), access_vm_reg, NULL, c5_AIFSR },
	{ Op1( 0), CRn( 6), CRm( 0), Op2( 0), access_vm_reg, NULL, c6_DFAR },
	{ Op1( 0), CRn( 6), CRm( 0), Op2( 2), access_vm_reg, NULL, c6_IFAR },

	/*
	 * DC{C,I,CI}SW operations:
	 */
	{ Op1( 0), CRn( 7), CRm( 6), Op2( 2), access_dcsw },
	{ Op1( 0), CRn( 7), CRm(10), Op2( 2), access_dcsw },
	{ Op1( 0), CRn( 7), CRm(14), Op2( 2), access_dcsw },

	/* PMU */
	{ Op1( 0), CRn( 9), CRm(12), Op2( 0), trap_raz_wi },
	{ Op1( 0), CRn( 9), CRm(12), Op2( 1), trap_raz_wi },
	{ Op1( 0), CRn( 9), CRm(12), Op2( 2), trap_raz_wi },
	{ Op1( 0), CRn( 9), CRm(12), Op2( 3), trap_raz_wi },
	{ Op1( 0), CRn( 9), CRm(12), Op2( 5), trap_raz_wi },
	{ Op1( 0), CRn( 9), CRm(12), Op2( 6), trap_raz_wi },
	{ Op1( 0), CRn( 9), CRm(12), Op2( 7), trap_raz_wi },
	{ Op1( 0), CRn( 9), CRm(13), Op2( 0), trap_raz_wi },
	{ Op1( 0), CRn( 9), CRm(13), Op2( 1), trap_raz_wi },
	{ Op1( 0), CRn( 9), CRm(13), Op2( 2), trap_raz_wi },
	{ Op1( 0), CRn( 9), CRm(14), Op2( 0), trap_raz_wi },
	{ Op1( 0), CRn( 9), CRm(14), Op2( 1), trap_raz_wi },
	{ Op1( 0), CRn( 9), CRm(14), Op2( 2), trap_raz_wi },

	{ Op1( 0), CRn(10), CRm( 2), Op2( 0), access_vm_reg, NULL, c10_PRRR },
	{ Op1( 0), CRn(10), CRm( 2), Op2( 1), access_vm_reg, NULL, c10_NMRR },
	{ Op1( 0), CRn(10), CRm( 3), Op2( 0), access_vm_reg, NULL, c10_AMAIR0 },
	{ Op1( 0), CRn(10), CRm( 3), Op2( 1), access_vm_reg, NULL, c10_AMAIR1 },

	/* ICC_SRE */
	{ Op1( 0), CRn(12), CRm(12), Op2( 5), trap_raz_wi },

	{ Op1( 0), CRn(13), CRm( 0), Op2( 1), access_vm_reg, NULL, c13_CID },
};

static const struct sys_reg_desc cp15_64_regs[] = {
	{ Op1( 0), CRn( 0), CRm( 2), Op2( 0), access_vm_reg, NULL, c2_TTBR0 },
	{ Op1( 0), CRn( 0), CRm(12), Op2( 0), access_gic_sgi },
	{ Op1( 1), CRn( 0), CRm( 2), Op2( 0), access_vm_reg, NULL, c2_TTBR1 },
};

/* Target specific emulation tables */
static struct kvm_sys_reg_target_table *target_tables[KVM_ARM_NUM_TARGETS];

void kvm_register_target_sys_reg_table(unsigned int target,
				       struct kvm_sys_reg_target_table *table)
{
	target_tables[target] = table;
}

/* Get specific register table for this target. */
static const struct sys_reg_desc *get_target_table(unsigned target,
						   bool mode_is_64,
						   size_t *num)
{
	struct kvm_sys_reg_target_table *table;

	table = target_tables[target];
	if (mode_is_64) {
		*num = table->table64.num;
		return table->table64.table;
	} else {
		*num = table->table32.num;
		return table->table32.table;
	}
}

static const struct sys_reg_desc *find_reg(const struct sys_reg_params *params,
					 const struct sys_reg_desc table[],
					 unsigned int num)
{
	unsigned int i;

	for (i = 0; i < num; i++) {
		const struct sys_reg_desc *r = &table[i];

		if (params->Op0 != r->Op0)
			continue;
		if (params->Op1 != r->Op1)
			continue;
		if (params->CRn != r->CRn)
			continue;
		if (params->CRm != r->CRm)
			continue;
		if (params->Op2 != r->Op2)
			continue;

		return r;
	}
	return NULL;
}

int kvm_handle_cp14_load_store(struct kvm_vcpu *vcpu, struct kvm_run *run)
{
	kvm_inject_undefined(vcpu);
	return 1;
}

/*
 * emulate_cp --  tries to match a sys_reg access in a handling table, and
 *                call the corresponding trap handler.
 *
 * @params: pointer to the descriptor of the access
 * @table: array of trap descriptors
 * @num: size of the trap descriptor array
 *
 * Return 0 if the access has been handled, and -1 if not.
 */
static int emulate_cp(struct kvm_vcpu *vcpu,
		      const struct sys_reg_params *params,
		      const struct sys_reg_desc *table,
		      size_t num)
{
	const struct sys_reg_desc *r;

	if (!table)
		return -1;	/* Not handled */

	r = find_reg(params, table, num);

	if (r) {
		/*
		 * Not having an accessor means that we have
		 * configured a trap that we don't know how to
		 * handle. This certainly qualifies as a gross bug
		 * that should be fixed right away.
		 */
		BUG_ON(!r->access);

		if (likely(r->access(vcpu, params, r))) {
			/* Skip instruction, since it was emulated */
			kvm_skip_instr(vcpu, kvm_vcpu_trap_il_is32bit(vcpu));
		}

		/* Handled */
		return 0;
	}

	/* Not handled */
	return -1;
}

static void unhandled_cp_access(struct kvm_vcpu *vcpu,
				struct sys_reg_params *params)
{
	u8 hsr_ec = kvm_vcpu_trap_get_class(vcpu);
	int cp;

	switch(hsr_ec) {
	case ESR_ELx_EC_CP15_32:
	case ESR_ELx_EC_CP15_64:
		cp = 15;
		break;
	case ESR_ELx_EC_CP14_MR:
	case ESR_ELx_EC_CP14_64:
		cp = 14;
		break;
	default:
		WARN_ON((cp = -1));
	}

	kvm_err("Unsupported guest CP%d access at: %08lx\n",
		cp, *vcpu_pc(vcpu));
	print_sys_reg_instr(params);
	kvm_inject_undefined(vcpu);
}

/**
 * kvm_handle_cp_64 -- handles a mrrc/mcrr trap on a guest CP15 access
 * @vcpu: The VCPU pointer
 * @run:  The kvm_run struct
 */
static int kvm_handle_cp_64(struct kvm_vcpu *vcpu,
			    const struct sys_reg_desc *global,
			    size_t nr_global,
			    const struct sys_reg_desc *target_specific,
			    size_t nr_specific)
{
	struct sys_reg_params params;
	u32 hsr = kvm_vcpu_get_hsr(vcpu);
	int Rt2 = (hsr >> 10) & 0xf;

	params.is_aarch32 = true;
	params.is_32bit = false;
	params.CRm = (hsr >> 1) & 0xf;
	params.Rt = (hsr >> 5) & 0xf;
	params.is_write = ((hsr & 1) == 0);

	params.Op0 = 0;
	params.Op1 = (hsr >> 16) & 0xf;
	params.Op2 = 0;
	params.CRn = 0;

	/*
	 * Massive hack here. Store Rt2 in the top 32bits so we only
	 * have one register to deal with. As we use the same trap
	 * backends between AArch32 and AArch64, we get away with it.
	 */
	if (params.is_write) {
		u64 val = *vcpu_reg(vcpu, params.Rt);
		val &= 0xffffffff;
		val |= *vcpu_reg(vcpu, Rt2) << 32;
		*vcpu_reg(vcpu, params.Rt) = val;
	}

	if (!emulate_cp(vcpu, &params, target_specific, nr_specific))
		goto out;
	if (!emulate_cp(vcpu, &params, global, nr_global))
		goto out;

	unhandled_cp_access(vcpu, &params);

out:
	/* Do the opposite hack for the read side */
	if (!params.is_write) {
		u64 val = *vcpu_reg(vcpu, params.Rt);
		val >>= 32;
		*vcpu_reg(vcpu, Rt2) = val;
	}

	return 1;
}

/**
 * kvm_handle_cp15_32 -- handles a mrc/mcr trap on a guest CP15 access
 * @vcpu: The VCPU pointer
 * @run:  The kvm_run struct
 */
static int kvm_handle_cp_32(struct kvm_vcpu *vcpu,
			    const struct sys_reg_desc *global,
			    size_t nr_global,
			    const struct sys_reg_desc *target_specific,
			    size_t nr_specific)
{
	struct sys_reg_params params;
	u32 hsr = kvm_vcpu_get_hsr(vcpu);

	params.is_aarch32 = true;
	params.is_32bit = true;
	params.CRm = (hsr >> 1) & 0xf;
	params.Rt  = (hsr >> 5) & 0xf;
	params.is_write = ((hsr & 1) == 0);
	params.CRn = (hsr >> 10) & 0xf;
	params.Op0 = 0;
	params.Op1 = (hsr >> 14) & 0x7;
	params.Op2 = (hsr >> 17) & 0x7;

	if (!emulate_cp(vcpu, &params, target_specific, nr_specific))
		return 1;
	if (!emulate_cp(vcpu, &params, global, nr_global))
		return 1;

	unhandled_cp_access(vcpu, &params);
	return 1;
}

int kvm_handle_cp15_64(struct kvm_vcpu *vcpu, struct kvm_run *run)
{
	const struct sys_reg_desc *target_specific;
	size_t num;

	target_specific = get_target_table(vcpu->arch.target, false, &num);
	return kvm_handle_cp_64(vcpu,
				cp15_64_regs, ARRAY_SIZE(cp15_64_regs),
				target_specific, num);
}

int kvm_handle_cp15_32(struct kvm_vcpu *vcpu, struct kvm_run *run)
{
	const struct sys_reg_desc *target_specific;
	size_t num;

	target_specific = get_target_table(vcpu->arch.target, false, &num);
	return kvm_handle_cp_32(vcpu,
				cp15_regs, ARRAY_SIZE(cp15_regs),
				target_specific, num);
}

int kvm_handle_cp14_64(struct kvm_vcpu *vcpu, struct kvm_run *run)
{
	return kvm_handle_cp_64(vcpu,
				cp14_64_regs, ARRAY_SIZE(cp14_64_regs),
				NULL, 0);
}

int kvm_handle_cp14_32(struct kvm_vcpu *vcpu, struct kvm_run *run)
{
	return kvm_handle_cp_32(vcpu,
				cp14_regs, ARRAY_SIZE(cp14_regs),
				NULL, 0);
}

static int emulate_sys_reg(struct kvm_vcpu *vcpu,
			   const struct sys_reg_params *params)
{
	size_t num;
	const struct sys_reg_desc *table, *r;

	table = get_target_table(vcpu->arch.target, true, &num);

	/* Search target-specific then generic table. */
	r = find_reg(params, table, num);
	if (!r)
		r = find_reg(params, sys_reg_descs, ARRAY_SIZE(sys_reg_descs));

	if (likely(r)) {
		/*
		 * Not having an accessor means that we have
		 * configured a trap that we don't know how to
		 * handle. This certainly qualifies as a gross bug
		 * that should be fixed right away.
		 */
		BUG_ON(!r->access);

		if (likely(r->access(vcpu, params, r))) {
			/* Skip instruction, since it was emulated */
			kvm_skip_instr(vcpu, kvm_vcpu_trap_il_is32bit(vcpu));
			return 1;
		}
		/* If access function fails, it should complain. */
	} else {
		kvm_err("Unsupported guest sys_reg access at: %lx\n",
			*vcpu_pc(vcpu));
		print_sys_reg_instr(params);
	}
	kvm_inject_undefined(vcpu);
	return 1;
}

static void reset_sys_reg_descs(struct kvm_vcpu *vcpu,
			      const struct sys_reg_desc *table, size_t num)
{
	unsigned long i;

	for (i = 0; i < num; i++)
		if (table[i].reset)
			table[i].reset(vcpu, &table[i]);
}

/**
 * kvm_handle_sys_reg -- handles a mrs/msr trap on a guest sys_reg access
 * @vcpu: The VCPU pointer
 * @run:  The kvm_run struct
 */
int kvm_handle_sys_reg(struct kvm_vcpu *vcpu, struct kvm_run *run)
{
	struct sys_reg_params params;
	unsigned long esr = kvm_vcpu_get_hsr(vcpu);

	params.is_aarch32 = false;
	params.is_32bit = false;
	params.Op0 = (esr >> 20) & 3;
	params.Op1 = (esr >> 14) & 0x7;
	params.CRn = (esr >> 10) & 0xf;
	params.CRm = (esr >> 1) & 0xf;
	params.Op2 = (esr >> 17) & 0x7;
	params.Rt = (esr >> 5) & 0x1f;
	params.is_write = !(esr & 1);

	return emulate_sys_reg(vcpu, &params);
}

/******************************************************************************
 * Userspace API
 *****************************************************************************/

static bool index_to_params(u64 id, struct sys_reg_params *params)
{
	switch (id & KVM_REG_SIZE_MASK) {
	case KVM_REG_SIZE_U64:
		/* Any unused index bits means it's not valid. */
		if (id & ~(KVM_REG_ARCH_MASK | KVM_REG_SIZE_MASK
			      | KVM_REG_ARM_COPROC_MASK
			      | KVM_REG_ARM64_SYSREG_OP0_MASK
			      | KVM_REG_ARM64_SYSREG_OP1_MASK
			      | KVM_REG_ARM64_SYSREG_CRN_MASK
			      | KVM_REG_ARM64_SYSREG_CRM_MASK
			      | KVM_REG_ARM64_SYSREG_OP2_MASK))
			return false;
		params->Op0 = ((id & KVM_REG_ARM64_SYSREG_OP0_MASK)
			       >> KVM_REG_ARM64_SYSREG_OP0_SHIFT);
		params->Op1 = ((id & KVM_REG_ARM64_SYSREG_OP1_MASK)
			       >> KVM_REG_ARM64_SYSREG_OP1_SHIFT);
		params->CRn = ((id & KVM_REG_ARM64_SYSREG_CRN_MASK)
			       >> KVM_REG_ARM64_SYSREG_CRN_SHIFT);
		params->CRm = ((id & KVM_REG_ARM64_SYSREG_CRM_MASK)
			       >> KVM_REG_ARM64_SYSREG_CRM_SHIFT);
		params->Op2 = ((id & KVM_REG_ARM64_SYSREG_OP2_MASK)
			       >> KVM_REG_ARM64_SYSREG_OP2_SHIFT);
		return true;
	default:
		return false;
	}
}

/* Decode an index value, and find the sys_reg_desc entry. */
static const struct sys_reg_desc *index_to_sys_reg_desc(struct kvm_vcpu *vcpu,
						    u64 id)
{
	size_t num;
	const struct sys_reg_desc *table, *r;
	struct sys_reg_params params;

	/* We only do sys_reg for now. */
	if ((id & KVM_REG_ARM_COPROC_MASK) != KVM_REG_ARM64_SYSREG)
		return NULL;

	if (!index_to_params(id, &params))
		return NULL;

	table = get_target_table(vcpu->arch.target, true, &num);
	r = find_reg(&params, table, num);
	if (!r)
		r = find_reg(&params, sys_reg_descs, ARRAY_SIZE(sys_reg_descs));

	/* Not saved in the sys_reg array? */
	if (r && !r->reg)
		r = NULL;

	return r;
}

/*
 * These are the invariant sys_reg registers: we let the guest see the
 * host versions of these, so they're part of the guest state.
 *
 * A future CPU may provide a mechanism to present different values to
 * the guest, or a future kvm may trap them.
 */

#define FUNCTION_INVARIANT(reg)						\
	static void get_##reg(struct kvm_vcpu *v,			\
			      const struct sys_reg_desc *r)		\
	{								\
		u64 val;						\
									\
		asm volatile("mrs %0, " __stringify(reg) "\n"		\
			     : "=r" (val));				\
		((struct sys_reg_desc *)r)->val = val;			\
	}

FUNCTION_INVARIANT(midr_el1)
FUNCTION_INVARIANT(ctr_el0)
FUNCTION_INVARIANT(revidr_el1)
FUNCTION_INVARIANT(id_pfr0_el1)
FUNCTION_INVARIANT(id_pfr1_el1)
FUNCTION_INVARIANT(id_dfr0_el1)
FUNCTION_INVARIANT(id_afr0_el1)
FUNCTION_INVARIANT(id_mmfr0_el1)
FUNCTION_INVARIANT(id_mmfr1_el1)
FUNCTION_INVARIANT(id_mmfr2_el1)
FUNCTION_INVARIANT(id_mmfr3_el1)
FUNCTION_INVARIANT(id_isar0_el1)
FUNCTION_INVARIANT(id_isar1_el1)
FUNCTION_INVARIANT(id_isar2_el1)
FUNCTION_INVARIANT(id_isar3_el1)
FUNCTION_INVARIANT(id_isar4_el1)
FUNCTION_INVARIANT(id_isar5_el1)
FUNCTION_INVARIANT(clidr_el1)
FUNCTION_INVARIANT(aidr_el1)

/* ->val is filled in by kvm_sys_reg_table_init() */
static struct sys_reg_desc invariant_sys_regs[] = {
	{ Op0(0b11), Op1(0b000), CRn(0b0000), CRm(0b0000), Op2(0b000),
	  NULL, get_midr_el1 },
	{ Op0(0b11), Op1(0b000), CRn(0b0000), CRm(0b0000), Op2(0b110),
	  NULL, get_revidr_el1 },
	{ Op0(0b11), Op1(0b000), CRn(0b0000), CRm(0b0001), Op2(0b000),
	  NULL, get_id_pfr0_el1 },
	{ Op0(0b11), Op1(0b000), CRn(0b0000), CRm(0b0001), Op2(0b001),
	  NULL, get_id_pfr1_el1 },
	{ Op0(0b11), Op1(0b000), CRn(0b0000), CRm(0b0001), Op2(0b010),
	  NULL, get_id_dfr0_el1 },
	{ Op0(0b11), Op1(0b000), CRn(0b0000), CRm(0b0001), Op2(0b011),
	  NULL, get_id_afr0_el1 },
	{ Op0(0b11), Op1(0b000), CRn(0b0000), CRm(0b0001), Op2(0b100),
	  NULL, get_id_mmfr0_el1 },
	{ Op0(0b11), Op1(0b000), CRn(0b0000), CRm(0b0001), Op2(0b101),
	  NULL, get_id_mmfr1_el1 },
	{ Op0(0b11), Op1(0b000), CRn(0b0000), CRm(0b0001), Op2(0b110),
	  NULL, get_id_mmfr2_el1 },
	{ Op0(0b11), Op1(0b000), CRn(0b0000), CRm(0b0001), Op2(0b111),
	  NULL, get_id_mmfr3_el1 },
	{ Op0(0b11), Op1(0b000), CRn(0b0000), CRm(0b0010), Op2(0b000),
	  NULL, get_id_isar0_el1 },
	{ Op0(0b11), Op1(0b000), CRn(0b0000), CRm(0b0010), Op2(0b001),
	  NULL, get_id_isar1_el1 },
	{ Op0(0b11), Op1(0b000), CRn(0b0000), CRm(0b0010), Op2(0b010),
	  NULL, get_id_isar2_el1 },
	{ Op0(0b11), Op1(0b000), CRn(0b0000), CRm(0b0010), Op2(0b011),
	  NULL, get_id_isar3_el1 },
	{ Op0(0b11), Op1(0b000), CRn(0b0000), CRm(0b0010), Op2(0b100),
	  NULL, get_id_isar4_el1 },
	{ Op0(0b11), Op1(0b000), CRn(0b0000), CRm(0b0010), Op2(0b101),
	  NULL, get_id_isar5_el1 },
	{ Op0(0b11), Op1(0b001), CRn(0b0000), CRm(0b0000), Op2(0b001),
	  NULL, get_clidr_el1 },
	{ Op0(0b11), Op1(0b001), CRn(0b0000), CRm(0b0000), Op2(0b111),
	  NULL, get_aidr_el1 },
	{ Op0(0b11), Op1(0b011), CRn(0b0000), CRm(0b0000), Op2(0b001),
	  NULL, get_ctr_el0 },
};

static int reg_from_user(u64 *val, const void __user *uaddr, u64 id)
{
	if (copy_from_user(val, uaddr, KVM_REG_SIZE(id)) != 0)
		return -EFAULT;
	return 0;
}

static int reg_to_user(void __user *uaddr, const u64 *val, u64 id)
{
	if (copy_to_user(uaddr, val, KVM_REG_SIZE(id)) != 0)
		return -EFAULT;
	return 0;
}

static int get_invariant_sys_reg(u64 id, void __user *uaddr)
{
	struct sys_reg_params params;
	const struct sys_reg_desc *r;

	if (!index_to_params(id, &params))
		return -ENOENT;

	r = find_reg(&params, invariant_sys_regs, ARRAY_SIZE(invariant_sys_regs));
	if (!r)
		return -ENOENT;

	return reg_to_user(uaddr, &r->val, id);
}

static int set_invariant_sys_reg(u64 id, void __user *uaddr)
{
	struct sys_reg_params params;
	const struct sys_reg_desc *r;
	int err;
	u64 val = 0; /* Make sure high bits are 0 for 32-bit regs */

	if (!index_to_params(id, &params))
		return -ENOENT;
	r = find_reg(&params, invariant_sys_regs, ARRAY_SIZE(invariant_sys_regs));
	if (!r)
		return -ENOENT;

	err = reg_from_user(&val, uaddr, id);
	if (err)
		return err;

	/* This is what we mean by invariant: you can't change it. */
	if (r->val != val)
		return -EINVAL;

	return 0;
}

static bool is_valid_cache(u32 val)
{
	u32 level, ctype;

	if (val >= CSSELR_MAX)
		return false;

	/* Bottom bit is Instruction or Data bit.  Next 3 bits are level. */
	level = (val >> 1);
	ctype = (cache_levels >> (level * 3)) & 7;

	switch (ctype) {
	case 0: /* No cache */
		return false;
	case 1: /* Instruction cache only */
		return (val & 1);
	case 2: /* Data cache only */
	case 4: /* Unified cache */
		return !(val & 1);
	case 3: /* Separate instruction and data caches */
		return true;
	default: /* Reserved: we can't know instruction or data. */
		return false;
	}
}

static int demux_c15_get(u64 id, void __user *uaddr)
{
	u32 val;
	u32 __user *uval = uaddr;

	/* Fail if we have unknown bits set. */
	if (id & ~(KVM_REG_ARCH_MASK|KVM_REG_SIZE_MASK|KVM_REG_ARM_COPROC_MASK
		   | ((1 << KVM_REG_ARM_COPROC_SHIFT)-1)))
		return -ENOENT;

	switch (id & KVM_REG_ARM_DEMUX_ID_MASK) {
	case KVM_REG_ARM_DEMUX_ID_CCSIDR:
		if (KVM_REG_SIZE(id) != 4)
			return -ENOENT;
		val = (id & KVM_REG_ARM_DEMUX_VAL_MASK)
			>> KVM_REG_ARM_DEMUX_VAL_SHIFT;
		if (!is_valid_cache(val))
			return -ENOENT;

		return put_user(get_ccsidr(val), uval);
	default:
		return -ENOENT;
	}
}

static int demux_c15_set(u64 id, void __user *uaddr)
{
	u32 val, newval;
	u32 __user *uval = uaddr;

	/* Fail if we have unknown bits set. */
	if (id & ~(KVM_REG_ARCH_MASK|KVM_REG_SIZE_MASK|KVM_REG_ARM_COPROC_MASK
		   | ((1 << KVM_REG_ARM_COPROC_SHIFT)-1)))
		return -ENOENT;

	switch (id & KVM_REG_ARM_DEMUX_ID_MASK) {
	case KVM_REG_ARM_DEMUX_ID_CCSIDR:
		if (KVM_REG_SIZE(id) != 4)
			return -ENOENT;
		val = (id & KVM_REG_ARM_DEMUX_VAL_MASK)
			>> KVM_REG_ARM_DEMUX_VAL_SHIFT;
		if (!is_valid_cache(val))
			return -ENOENT;

		if (get_user(newval, uval))
			return -EFAULT;

		/* This is also invariant: you can't change it. */
		if (newval != get_ccsidr(val))
			return -EINVAL;
		return 0;
	default:
		return -ENOENT;
	}
}

int kvm_arm_sys_reg_get_reg(struct kvm_vcpu *vcpu, const struct kvm_one_reg *reg)
{
	const struct sys_reg_desc *r;
	void __user *uaddr = (void __user *)(unsigned long)reg->addr;

	if ((reg->id & KVM_REG_ARM_COPROC_MASK) == KVM_REG_ARM_DEMUX)
		return demux_c15_get(reg->id, uaddr);

	if (KVM_REG_SIZE(reg->id) != sizeof(__u64))
		return -ENOENT;

	r = index_to_sys_reg_desc(vcpu, reg->id);
	if (!r)
		return get_invariant_sys_reg(reg->id, uaddr);

	return reg_to_user(uaddr, &vcpu_sys_reg(vcpu, r->reg), reg->id);
}

int kvm_arm_sys_reg_set_reg(struct kvm_vcpu *vcpu, const struct kvm_one_reg *reg)
{
	const struct sys_reg_desc *r;
	void __user *uaddr = (void __user *)(unsigned long)reg->addr;

	if ((reg->id & KVM_REG_ARM_COPROC_MASK) == KVM_REG_ARM_DEMUX)
		return demux_c15_set(reg->id, uaddr);

	if (KVM_REG_SIZE(reg->id) != sizeof(__u64))
		return -ENOENT;

	r = index_to_sys_reg_desc(vcpu, reg->id);
	if (!r)
		return set_invariant_sys_reg(reg->id, uaddr);

	return reg_from_user(&vcpu_sys_reg(vcpu, r->reg), uaddr, reg->id);
}

static unsigned int num_demux_regs(void)
{
	unsigned int i, count = 0;

	for (i = 0; i < CSSELR_MAX; i++)
		if (is_valid_cache(i))
			count++;

	return count;
}

static int write_demux_regids(u64 __user *uindices)
{
	u64 val = KVM_REG_ARM64 | KVM_REG_SIZE_U32 | KVM_REG_ARM_DEMUX;
	unsigned int i;

	val |= KVM_REG_ARM_DEMUX_ID_CCSIDR;
	for (i = 0; i < CSSELR_MAX; i++) {
		if (!is_valid_cache(i))
			continue;
		if (put_user(val | i, uindices))
			return -EFAULT;
		uindices++;
	}
	return 0;
}

static u64 sys_reg_to_index(const struct sys_reg_desc *reg)
{
	return (KVM_REG_ARM64 | KVM_REG_SIZE_U64 |
		KVM_REG_ARM64_SYSREG |
		(reg->Op0 << KVM_REG_ARM64_SYSREG_OP0_SHIFT) |
		(reg->Op1 << KVM_REG_ARM64_SYSREG_OP1_SHIFT) |
		(reg->CRn << KVM_REG_ARM64_SYSREG_CRN_SHIFT) |
		(reg->CRm << KVM_REG_ARM64_SYSREG_CRM_SHIFT) |
		(reg->Op2 << KVM_REG_ARM64_SYSREG_OP2_SHIFT));
}

static bool copy_reg_to_user(const struct sys_reg_desc *reg, u64 __user **uind)
{
	if (!*uind)
		return true;

	if (put_user(sys_reg_to_index(reg), *uind))
		return false;

	(*uind)++;
	return true;
}

/* Assumed ordered tables, see kvm_sys_reg_table_init. */
static int walk_sys_regs(struct kvm_vcpu *vcpu, u64 __user *uind)
{
	const struct sys_reg_desc *i1, *i2, *end1, *end2;
	unsigned int total = 0;
	size_t num;

	/* We check for duplicates here, to allow arch-specific overrides. */
	i1 = get_target_table(vcpu->arch.target, true, &num);
	end1 = i1 + num;
	i2 = sys_reg_descs;
	end2 = sys_reg_descs + ARRAY_SIZE(sys_reg_descs);

	BUG_ON(i1 == end1 || i2 == end2);

	/* Walk carefully, as both tables may refer to the same register. */
	while (i1 || i2) {
		int cmp = cmp_sys_reg(i1, i2);
		/* target-specific overrides generic entry. */
		if (cmp <= 0) {
			/* Ignore registers we trap but don't save. */
			if (i1->reg) {
				if (!copy_reg_to_user(i1, &uind))
					return -EFAULT;
				total++;
			}
		} else {
			/* Ignore registers we trap but don't save. */
			if (i2->reg) {
				if (!copy_reg_to_user(i2, &uind))
					return -EFAULT;
				total++;
			}
		}

		if (cmp <= 0 && ++i1 == end1)
			i1 = NULL;
		if (cmp >= 0 && ++i2 == end2)
			i2 = NULL;
	}
	return total;
}

unsigned long kvm_arm_num_sys_reg_descs(struct kvm_vcpu *vcpu)
{
	return ARRAY_SIZE(invariant_sys_regs)
		+ num_demux_regs()
		+ walk_sys_regs(vcpu, (u64 __user *)NULL);
}

int kvm_arm_copy_sys_reg_indices(struct kvm_vcpu *vcpu, u64 __user *uindices)
{
	unsigned int i;
	int err;

	/* Then give them all the invariant registers' indices. */
	for (i = 0; i < ARRAY_SIZE(invariant_sys_regs); i++) {
		if (put_user(sys_reg_to_index(&invariant_sys_regs[i]), uindices))
			return -EFAULT;
		uindices++;
	}

	err = walk_sys_regs(vcpu, uindices);
	if (err < 0)
		return err;
	uindices += err;

	return write_demux_regids(uindices);
}

static int check_sysreg_table(const struct sys_reg_desc *table, unsigned int n)
{
	unsigned int i;

	for (i = 1; i < n; i++) {
		if (cmp_sys_reg(&table[i-1], &table[i]) >= 0) {
			kvm_err("sys_reg table %p out of order (%d)\n", table, i - 1);
			return 1;
		}
	}

	return 0;
}

void kvm_sys_reg_table_init(void)
{
	unsigned int i;
	struct sys_reg_desc clidr;

	/* Make sure tables are unique and in order. */
	BUG_ON(check_sysreg_table(sys_reg_descs, ARRAY_SIZE(sys_reg_descs)));
	BUG_ON(check_sysreg_table(cp14_regs, ARRAY_SIZE(cp14_regs)));
	BUG_ON(check_sysreg_table(cp14_64_regs, ARRAY_SIZE(cp14_64_regs)));
	BUG_ON(check_sysreg_table(cp15_regs, ARRAY_SIZE(cp15_regs)));
	BUG_ON(check_sysreg_table(cp15_64_regs, ARRAY_SIZE(cp15_64_regs)));
	BUG_ON(check_sysreg_table(invariant_sys_regs, ARRAY_SIZE(invariant_sys_regs)));

	/* We abuse the reset function to overwrite the table itself. */
	for (i = 0; i < ARRAY_SIZE(invariant_sys_regs); i++)
		invariant_sys_regs[i].reset(NULL, &invariant_sys_regs[i]);

	/*
	 * CLIDR format is awkward, so clean it up.  See ARM B4.1.20:
	 *
	 *   If software reads the Cache Type fields from Ctype1
	 *   upwards, once it has seen a value of 0b000, no caches
	 *   exist at further-out levels of the hierarchy. So, for
	 *   example, if Ctype3 is the first Cache Type field with a
	 *   value of 0b000, the values of Ctype4 to Ctype7 must be
	 *   ignored.
	 */
	get_clidr_el1(NULL, &clidr); /* Ugly... */
	cache_levels = clidr.val;
	for (i = 0; i < 7; i++)
		if (((cache_levels >> (i*3)) & 7) == 0)
			break;
	/* Clear all higher bits. */
	cache_levels &= (1 << (i*3))-1;
}

/**
 * kvm_reset_sys_regs - sets system registers to reset value
 * @vcpu: The VCPU pointer
 *
 * This function finds the right table above and sets the registers on the
 * virtual CPU struct to their architecturally defined reset values.
 */
void kvm_reset_sys_regs(struct kvm_vcpu *vcpu)
{
	size_t num;
	const struct sys_reg_desc *table;

	/* Catch someone adding a register without putting in reset entry. */
	memset(&vcpu->arch.ctxt.sys_regs, 0x42, sizeof(vcpu->arch.ctxt.sys_regs));

	/* Generic chip reset first (so target could override). */
	reset_sys_reg_descs(vcpu, sys_reg_descs, ARRAY_SIZE(sys_reg_descs));

	table = get_target_table(vcpu->arch.target, true, &num);
	reset_sys_reg_descs(vcpu, table, num);

	for (num = 1; num < NR_SYS_REGS; num++)
		if (vcpu_sys_reg(vcpu, num) == 0x4242424242424242)
			panic("Didn't reset vcpu_sys_reg(%zi)", num);
}<|MERGE_RESOLUTION|>--- conflicted
+++ resolved
@@ -638,13 +638,9 @@
  * register).
  */
 static const struct sys_reg_desc cp15_regs[] = {
-<<<<<<< HEAD
+	{ Op1( 0), CRn( 0), CRm(12), Op2( 0), access_gic_sgi },
+
 	{ Op1( 0), CRn( 1), CRm( 0), Op2( 0), access_vm_reg, NULL, c1_SCTLR },
-=======
-	{ Op1( 0), CRn( 0), CRm(12), Op2( 0), access_gic_sgi },
-
-	{ Op1( 0), CRn( 1), CRm( 0), Op2( 0), access_sctlr, NULL, c1_SCTLR },
->>>>>>> 6557bada
 	{ Op1( 0), CRn( 2), CRm( 0), Op2( 0), access_vm_reg, NULL, c2_TTBR0 },
 	{ Op1( 0), CRn( 2), CRm( 0), Op2( 1), access_vm_reg, NULL, c2_TTBR1 },
 	{ Op1( 0), CRn( 2), CRm( 0), Op2( 2), access_vm_reg, NULL, c2_TTBCR },
