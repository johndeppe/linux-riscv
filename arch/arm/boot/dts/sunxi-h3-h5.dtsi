--- conflicted
+++ resolved
@@ -381,22 +381,14 @@
 			interrupt-controller;
 			#interrupt-cells = <3>;
 
-<<<<<<< HEAD
-			csi_pins: csi {
-=======
 			csi_pins: csi-pins {
->>>>>>> 0ecfebd2
 				pins = "PE0", "PE2", "PE3", "PE4", "PE5",
 				       "PE6", "PE7", "PE8", "PE9", "PE10",
 				       "PE11";
 				function = "csi";
 			};
 
-<<<<<<< HEAD
-			emac_rgmii_pins: emac0 {
-=======
 			emac_rgmii_pins: emac-rgmii-pins {
->>>>>>> 0ecfebd2
 				pins = "PD0", "PD1", "PD2", "PD3", "PD4",
 				       "PD5", "PD7", "PD8", "PD9", "PD10",
 				       "PD12", "PD13", "PD15", "PD16", "PD17";
