--- conflicted
+++ resolved
@@ -95,7 +95,6 @@
 	struct list_head ready_playback_urbs; /* playback URB FIFO for implicit fb */
 
 	unsigned int nurbs;		/* # urbs */
-	unsigned int nominal_queue_size; /* total buffer sizes in URBs */
 	unsigned long active_mask;	/* bitmask of active urbs */
 	unsigned long unlink_mask;	/* bitmask of unlinked urbs */
 	atomic_t submitted_urbs;	/* currently submitted urbs */
@@ -192,11 +191,7 @@
 	} dsd_dop;
 
 	bool trigger_tstamp_pending_update; /* trigger timestamp being updated from initial estimate */
-<<<<<<< HEAD
-	bool early_playback_start;	/* early start needed for playback? */
-=======
 	bool lowlatency_playback;	/* low-latency playback mode */
->>>>>>> df0cc57e
 	struct media_ctl *media_ctl;
 };
 
