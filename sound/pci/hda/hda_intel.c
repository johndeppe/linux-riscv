--- conflicted
+++ resolved
@@ -543,21 +543,13 @@
 
 	if (chip->driver_caps & AZX_DCAPS_I915_POWERWELL)
 		snd_hdac_set_codec_wakeup(bus, true);
-<<<<<<< HEAD
-	if (IS_BROXTON(pci)) {
-=======
 	if (IS_SKL_PLUS(pci)) {
->>>>>>> 125234dc
 		pci_read_config_dword(pci, INTEL_HDA_CGCTL, &val);
 		val = val & ~INTEL_HDA_CGCTL_MISCBDCGE;
 		pci_write_config_dword(pci, INTEL_HDA_CGCTL, val);
 	}
 	azx_init_chip(chip, full_reset);
-<<<<<<< HEAD
-	if (IS_BROXTON(pci)) {
-=======
 	if (IS_SKL_PLUS(pci)) {
->>>>>>> 125234dc
 		pci_read_config_dword(pci, INTEL_HDA_CGCTL, &val);
 		val = val | INTEL_HDA_CGCTL_MISCBDCGE;
 		pci_write_config_dword(pci, INTEL_HDA_CGCTL, val);
