--- conflicted
+++ resolved
@@ -364,11 +364,7 @@
 	 * the compiler to think we have walked past the end of the
 	 * struct member.
 	 */
-<<<<<<< HEAD
-	pos = (void *)&rthdr->it_optional[it_present - rthdr->it_optional];
-=======
 	pos = (void *)&rthdr->it_optional[it_present + 1 - rthdr->it_optional];
->>>>>>> df0cc57e
 
 	/* the order of the following fields is important */
 
@@ -3222,14 +3218,7 @@
 ieee80211_process_rx_twt_action(struct ieee80211_rx_data *rx)
 {
 	struct ieee80211_mgmt *mgmt = (struct ieee80211_mgmt *)rx->skb->data;
-<<<<<<< HEAD
-	struct ieee80211_rx_status *status = IEEE80211_SKB_RXCB(rx->skb);
 	struct ieee80211_sub_if_data *sdata = rx->sdata;
-	const struct ieee80211_sta_he_cap *hecap;
-	struct ieee80211_supported_band *sband;
-=======
-	struct ieee80211_sub_if_data *sdata = rx->sdata;
->>>>>>> df0cc57e
 
 	/* TWT actions are only supported in AP for the moment */
 	if (sdata->vif.type != NL80211_IFTYPE_AP)
@@ -3238,18 +3227,7 @@
 	if (!rx->local->ops->add_twt_setup)
 		return false;
 
-<<<<<<< HEAD
-	sband = rx->local->hw.wiphy->bands[status->band];
-	hecap = ieee80211_get_he_iftype_cap(sband,
-					    ieee80211_vif_type_p2p(&sdata->vif));
-	if (!hecap)
-		return false;
-
-	if (!(hecap->he_cap_elem.mac_cap_info[0] &
-	      IEEE80211_HE_MAC_CAP0_TWT_RES))
-=======
 	if (!sdata->vif.bss_conf.twt_responder)
->>>>>>> df0cc57e
 		return false;
 
 	if (!rx->sta)
