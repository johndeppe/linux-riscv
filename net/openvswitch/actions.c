--- conflicted
+++ resolved
@@ -1301,17 +1301,10 @@
 		case OVS_ACTION_ATTR_ADD_MPLS: {
 			struct ovs_action_add_mpls *mpls = nla_data(a);
 			__u16 mac_len = 0;
-<<<<<<< HEAD
 
 			if (mpls->tun_flags & OVS_MPLS_L3_TUNNEL_FLAG_MASK)
 				mac_len = skb->mac_len;
 
-=======
-
-			if (mpls->tun_flags & OVS_MPLS_L3_TUNNEL_FLAG_MASK)
-				mac_len = skb->mac_len;
-
->>>>>>> 04d5ce62
 			err = push_mpls(skb, key, mpls->mpls_lse,
 					mpls->mpls_ethertype, mac_len);
 			break;
