// SPDX-License-Identifier: GPL-2.0
/*
 * Management Component Transport Protocol (MCTP) - device implementation.
 *
 * Copyright (c) 2021 Code Construct
 * Copyright (c) 2021 Google
 */

#include <linux/if_link.h>
#include <linux/mctp.h>
#include <linux/netdevice.h>
#include <linux/rcupdate.h>
#include <linux/rtnetlink.h>

#include <net/addrconf.h>
#include <net/netlink.h>
#include <net/mctp.h>
#include <net/mctpdevice.h>
#include <net/sock.h>

struct mctp_dump_cb {
	int h;
	int idx;
	size_t a_idx;
};

/* unlocked: caller must hold rcu_read_lock */
struct mctp_dev *__mctp_dev_get(const struct net_device *dev)
{
	return rcu_dereference(dev->mctp_ptr);
}

struct mctp_dev *mctp_dev_get_rtnl(const struct net_device *dev)
{
	return rtnl_dereference(dev->mctp_ptr);
}

<<<<<<< HEAD
static int mctp_fill_addrinfo(struct sk_buff *skb, struct netlink_callback *cb,
			      struct mctp_dev *mdev, mctp_eid_t eid)
=======
static int mctp_addrinfo_size(void)
{
	return NLMSG_ALIGN(sizeof(struct ifaddrmsg))
		+ nla_total_size(1) // IFA_LOCAL
		+ nla_total_size(1) // IFA_ADDRESS
		;
}

/* flag should be NLM_F_MULTI for dump calls */
static int mctp_fill_addrinfo(struct sk_buff *skb,
			      struct mctp_dev *mdev, mctp_eid_t eid,
			      int msg_type, u32 portid, u32 seq, int flag)
>>>>>>> 754e0b0e
{
	struct ifaddrmsg *hdr;
	struct nlmsghdr *nlh;

	nlh = nlmsg_put(skb, portid, seq,
			msg_type, sizeof(*hdr), flag);
	if (!nlh)
		return -EMSGSIZE;

	hdr = nlmsg_data(nlh);
	hdr->ifa_family = AF_MCTP;
	hdr->ifa_prefixlen = 0;
	hdr->ifa_flags = 0;
	hdr->ifa_scope = 0;
	hdr->ifa_index = mdev->dev->ifindex;

	if (nla_put_u8(skb, IFA_LOCAL, eid))
		goto cancel;

	if (nla_put_u8(skb, IFA_ADDRESS, eid))
		goto cancel;

	nlmsg_end(skb, nlh);

	return 0;

cancel:
	nlmsg_cancel(skb, nlh);
	return -EMSGSIZE;
}

static int mctp_dump_dev_addrinfo(struct mctp_dev *mdev, struct sk_buff *skb,
				  struct netlink_callback *cb)
{
	struct mctp_dump_cb *mcb = (void *)cb->ctx;
	u32 portid, seq;
	int rc = 0;

	portid = NETLINK_CB(cb->skb).portid;
	seq = cb->nlh->nlmsg_seq;
	for (; mcb->a_idx < mdev->num_addrs; mcb->a_idx++) {
		rc = mctp_fill_addrinfo(skb, mdev, mdev->addrs[mcb->a_idx],
					RTM_NEWADDR, portid, seq, NLM_F_MULTI);
		if (rc < 0)
			break;
	}

	return rc;
}

static int mctp_dump_addrinfo(struct sk_buff *skb, struct netlink_callback *cb)
{
	struct mctp_dump_cb *mcb = (void *)cb->ctx;
	struct net *net = sock_net(skb->sk);
	struct hlist_head *head;
	struct net_device *dev;
	struct ifaddrmsg *hdr;
	struct mctp_dev *mdev;
	int ifindex;
	int idx, rc;

	hdr = nlmsg_data(cb->nlh);
	// filter by ifindex if requested
	ifindex = hdr->ifa_index;

	rcu_read_lock();
	for (; mcb->h < NETDEV_HASHENTRIES; mcb->h++, mcb->idx = 0) {
		idx = 0;
		head = &net->dev_index_head[mcb->h];
		hlist_for_each_entry_rcu(dev, head, index_hlist) {
			if (idx >= mcb->idx &&
			    (ifindex == 0 || ifindex == dev->ifindex)) {
				mdev = __mctp_dev_get(dev);
				if (mdev) {
					rc = mctp_dump_dev_addrinfo(mdev,
								    skb, cb);
					// Error indicates full buffer, this
					// callback will get retried.
					if (rc < 0)
						goto out;
				}
			}
			idx++;
			// reset for next iteration
			mcb->a_idx = 0;
		}
	}
out:
	rcu_read_unlock();
	mcb->idx = idx;

	return skb->len;
}

static void mctp_addr_notify(struct mctp_dev *mdev, mctp_eid_t eid, int msg_type,
			     struct sk_buff *req_skb, struct nlmsghdr *req_nlh)
{
	u32 portid = NETLINK_CB(req_skb).portid;
	struct net *net = dev_net(mdev->dev);
	struct sk_buff *skb;
	int rc = -ENOBUFS;

	skb = nlmsg_new(mctp_addrinfo_size(), GFP_KERNEL);
	if (!skb)
		goto out;

	rc = mctp_fill_addrinfo(skb, mdev, eid, msg_type,
				portid, req_nlh->nlmsg_seq, 0);
	if (rc < 0) {
		WARN_ON_ONCE(rc == -EMSGSIZE);
		goto out;
	}

	rtnl_notify(skb, net, portid, RTNLGRP_MCTP_IFADDR, req_nlh, GFP_KERNEL);
	return;
out:
	kfree_skb(skb);
	rtnl_set_sk_err(net, RTNLGRP_MCTP_IFADDR, rc);
}

static const struct nla_policy ifa_mctp_policy[IFA_MAX + 1] = {
	[IFA_ADDRESS]		= { .type = NLA_U8 },
	[IFA_LOCAL]		= { .type = NLA_U8 },
};

static int mctp_rtm_newaddr(struct sk_buff *skb, struct nlmsghdr *nlh,
			    struct netlink_ext_ack *extack)
{
	struct net *net = sock_net(skb->sk);
	struct nlattr *tb[IFA_MAX + 1];
	struct net_device *dev;
	struct mctp_addr *addr;
	struct mctp_dev *mdev;
	struct ifaddrmsg *ifm;
	unsigned long flags;
	u8 *tmp_addrs;
	int rc;

	rc = nlmsg_parse(nlh, sizeof(*ifm), tb, IFA_MAX, ifa_mctp_policy,
			 extack);
	if (rc < 0)
		return rc;

	ifm = nlmsg_data(nlh);

	if (tb[IFA_LOCAL])
		addr = nla_data(tb[IFA_LOCAL]);
	else if (tb[IFA_ADDRESS])
		addr = nla_data(tb[IFA_ADDRESS]);
	else
		return -EINVAL;

	/* find device */
	dev = __dev_get_by_index(net, ifm->ifa_index);
	if (!dev)
		return -ENODEV;

	mdev = mctp_dev_get_rtnl(dev);
	if (!mdev)
		return -ENODEV;

	if (!mctp_address_ok(addr->s_addr))
		return -EINVAL;

	/* Prevent duplicates. Under RTNL so don't need to lock for reading */
	if (memchr(mdev->addrs, addr->s_addr, mdev->num_addrs))
		return -EEXIST;

	tmp_addrs = kmalloc(mdev->num_addrs + 1, GFP_KERNEL);
	if (!tmp_addrs)
		return -ENOMEM;
	memcpy(tmp_addrs, mdev->addrs, mdev->num_addrs);
	tmp_addrs[mdev->num_addrs] = addr->s_addr;

	/* Lock to write */
	spin_lock_irqsave(&mdev->addrs_lock, flags);
	mdev->num_addrs++;
	swap(mdev->addrs, tmp_addrs);
	spin_unlock_irqrestore(&mdev->addrs_lock, flags);

	kfree(tmp_addrs);

	mctp_addr_notify(mdev, addr->s_addr, RTM_NEWADDR, skb, nlh);
	mctp_route_add_local(mdev, addr->s_addr);

	return 0;
}

static int mctp_rtm_deladdr(struct sk_buff *skb, struct nlmsghdr *nlh,
			    struct netlink_ext_ack *extack)
{
	struct net *net = sock_net(skb->sk);
	struct nlattr *tb[IFA_MAX + 1];
	struct net_device *dev;
	struct mctp_addr *addr;
	struct mctp_dev *mdev;
	struct ifaddrmsg *ifm;
	unsigned long flags;
	u8 *pos;
	int rc;

	rc = nlmsg_parse(nlh, sizeof(*ifm), tb, IFA_MAX, ifa_mctp_policy,
			 extack);
	if (rc < 0)
		return rc;

	ifm = nlmsg_data(nlh);

	if (tb[IFA_LOCAL])
		addr = nla_data(tb[IFA_LOCAL]);
	else if (tb[IFA_ADDRESS])
		addr = nla_data(tb[IFA_ADDRESS]);
	else
		return -EINVAL;

	/* find device */
	dev = __dev_get_by_index(net, ifm->ifa_index);
	if (!dev)
		return -ENODEV;

	mdev = mctp_dev_get_rtnl(dev);
	if (!mdev)
		return -ENODEV;

	pos = memchr(mdev->addrs, addr->s_addr, mdev->num_addrs);
	if (!pos)
		return -ENOENT;

	rc = mctp_route_remove_local(mdev, addr->s_addr);
	// we can ignore -ENOENT in the case a route was already removed
	if (rc < 0 && rc != -ENOENT)
		return rc;

	spin_lock_irqsave(&mdev->addrs_lock, flags);
	memmove(pos, pos + 1, mdev->num_addrs - 1 - (pos - mdev->addrs));
	mdev->num_addrs--;
	spin_unlock_irqrestore(&mdev->addrs_lock, flags);

	mctp_addr_notify(mdev, addr->s_addr, RTM_DELADDR, skb, nlh);

	return 0;
}

void mctp_dev_hold(struct mctp_dev *mdev)
{
	refcount_inc(&mdev->refs);
}

void mctp_dev_put(struct mctp_dev *mdev)
{
	if (refcount_dec_and_test(&mdev->refs)) {
		dev_put(mdev->dev);
		kfree_rcu(mdev, rcu);
	}
}

void mctp_dev_release_key(struct mctp_dev *dev, struct mctp_sk_key *key)
	__must_hold(&key->lock)
{
	if (!dev)
		return;
	if (dev->ops && dev->ops->release_flow)
		dev->ops->release_flow(dev, key);
	key->dev = NULL;
	mctp_dev_put(dev);
}

void mctp_dev_set_key(struct mctp_dev *dev, struct mctp_sk_key *key)
	__must_hold(&key->lock)
{
	mctp_dev_hold(dev);
	key->dev = dev;
}

static struct mctp_dev *mctp_add_dev(struct net_device *dev)
{
	struct mctp_dev *mdev;

	ASSERT_RTNL();

	mdev = kzalloc(sizeof(*mdev), GFP_KERNEL);
	if (!mdev)
		return ERR_PTR(-ENOMEM);

	spin_lock_init(&mdev->addrs_lock);

	mdev->net = mctp_default_net(dev_net(dev));

	/* associate to net_device */
	refcount_set(&mdev->refs, 1);
	rcu_assign_pointer(dev->mctp_ptr, mdev);

	dev_hold(dev);
	mdev->dev = dev;

	return mdev;
}

static int mctp_fill_link_af(struct sk_buff *skb,
			     const struct net_device *dev, u32 ext_filter_mask)
{
	struct mctp_dev *mdev;

	mdev = mctp_dev_get_rtnl(dev);
	if (!mdev)
		return -ENODATA;
	if (nla_put_u32(skb, IFLA_MCTP_NET, mdev->net))
		return -EMSGSIZE;
	return 0;
}

static size_t mctp_get_link_af_size(const struct net_device *dev,
				    u32 ext_filter_mask)
{
	struct mctp_dev *mdev;
	unsigned int ret;

	/* caller holds RCU */
	mdev = __mctp_dev_get(dev);
	if (!mdev)
		return 0;
	ret = nla_total_size(4); /* IFLA_MCTP_NET */
	return ret;
}

static const struct nla_policy ifla_af_mctp_policy[IFLA_MCTP_MAX + 1] = {
	[IFLA_MCTP_NET]		= { .type = NLA_U32 },
};

static int mctp_set_link_af(struct net_device *dev, const struct nlattr *attr,
			    struct netlink_ext_ack *extack)
{
	struct nlattr *tb[IFLA_MCTP_MAX + 1];
	struct mctp_dev *mdev;
	int rc;

	rc = nla_parse_nested(tb, IFLA_MCTP_MAX, attr, ifla_af_mctp_policy,
			      NULL);
	if (rc)
		return rc;

	mdev = mctp_dev_get_rtnl(dev);
	if (!mdev)
		return 0;

	if (tb[IFLA_MCTP_NET])
		WRITE_ONCE(mdev->net, nla_get_u32(tb[IFLA_MCTP_NET]));

	return 0;
}

/* Matches netdev types that should have MCTP handling */
static bool mctp_known(struct net_device *dev)
{
	/* only register specific types (inc. NONE for TUN devices) */
	return dev->type == ARPHRD_MCTP ||
		   dev->type == ARPHRD_LOOPBACK ||
		   dev->type == ARPHRD_NONE;
}

static void mctp_unregister(struct net_device *dev)
{
	struct mctp_dev *mdev;

	mdev = mctp_dev_get_rtnl(dev);
	if (mctp_known(dev) != (bool)mdev) {
		// Sanity check, should match what was set in mctp_register
		netdev_warn(dev, "%s: mdev pointer %d but type (%d) match is %d",
			    __func__, (bool)mdev, mctp_known(dev), dev->type);
		return;
	}
	if (!mdev)
		return;

	RCU_INIT_POINTER(mdev->dev->mctp_ptr, NULL);

	mctp_route_remove_dev(mdev);
	mctp_neigh_remove_dev(mdev);
	kfree(mdev->addrs);

	mctp_dev_put(mdev);
}

static int mctp_register(struct net_device *dev)
{
	struct mctp_dev *mdev;

	/* Already registered? */
	mdev = rtnl_dereference(dev->mctp_ptr);

	if (mdev) {
		if (!mctp_known(dev))
			netdev_warn(dev, "%s: mctp_dev set for unknown type %d",
				    __func__, dev->type);
		return 0;
	}

	/* only register specific types */
	if (!mctp_known(dev))
		return 0;

	mdev = mctp_add_dev(dev);
	if (IS_ERR(mdev))
		return PTR_ERR(mdev);

	return 0;
}

static int mctp_dev_notify(struct notifier_block *this, unsigned long event,
			   void *ptr)
{
	struct net_device *dev = netdev_notifier_info_to_dev(ptr);
	int rc;

	switch (event) {
	case NETDEV_REGISTER:
		rc = mctp_register(dev);
		if (rc)
			return notifier_from_errno(rc);
		break;
	case NETDEV_UNREGISTER:
		mctp_unregister(dev);
		break;
	}

	return NOTIFY_OK;
}

static int mctp_register_netdevice(struct net_device *dev,
				   const struct mctp_netdev_ops *ops)
{
	struct mctp_dev *mdev;

	mdev = mctp_add_dev(dev);
	if (IS_ERR(mdev))
		return PTR_ERR(mdev);

	mdev->ops = ops;

	return register_netdevice(dev);
}

int mctp_register_netdev(struct net_device *dev,
			 const struct mctp_netdev_ops *ops)
{
	int rc;

	rtnl_lock();
	rc = mctp_register_netdevice(dev, ops);
	rtnl_unlock();

	return rc;
}
EXPORT_SYMBOL_GPL(mctp_register_netdev);

void mctp_unregister_netdev(struct net_device *dev)
{
	unregister_netdev(dev);
}
EXPORT_SYMBOL_GPL(mctp_unregister_netdev);

static struct rtnl_af_ops mctp_af_ops = {
	.family = AF_MCTP,
	.fill_link_af = mctp_fill_link_af,
	.get_link_af_size = mctp_get_link_af_size,
	.set_link_af = mctp_set_link_af,
};

static struct notifier_block mctp_dev_nb = {
	.notifier_call = mctp_dev_notify,
	.priority = ADDRCONF_NOTIFY_PRIORITY,
};

void __init mctp_device_init(void)
{
	register_netdevice_notifier(&mctp_dev_nb);

	rtnl_register_module(THIS_MODULE, PF_MCTP, RTM_GETADDR,
			     NULL, mctp_dump_addrinfo, 0);
	rtnl_register_module(THIS_MODULE, PF_MCTP, RTM_NEWADDR,
			     mctp_rtm_newaddr, NULL, 0);
	rtnl_register_module(THIS_MODULE, PF_MCTP, RTM_DELADDR,
			     mctp_rtm_deladdr, NULL, 0);
	rtnl_af_register(&mctp_af_ops);
}

void __exit mctp_device_exit(void)
{
	rtnl_af_unregister(&mctp_af_ops);
	rtnl_unregister(PF_MCTP, RTM_DELADDR);
	rtnl_unregister(PF_MCTP, RTM_NEWADDR);
	rtnl_unregister(PF_MCTP, RTM_GETADDR);

	unregister_netdevice_notifier(&mctp_dev_nb);
}<|MERGE_RESOLUTION|>--- conflicted
+++ resolved
@@ -35,10 +35,6 @@
 	return rtnl_dereference(dev->mctp_ptr);
 }
 
-<<<<<<< HEAD
-static int mctp_fill_addrinfo(struct sk_buff *skb, struct netlink_callback *cb,
-			      struct mctp_dev *mdev, mctp_eid_t eid)
-=======
 static int mctp_addrinfo_size(void)
 {
 	return NLMSG_ALIGN(sizeof(struct ifaddrmsg))
@@ -51,7 +47,6 @@
 static int mctp_fill_addrinfo(struct sk_buff *skb,
 			      struct mctp_dev *mdev, mctp_eid_t eid,
 			      int msg_type, u32 portid, u32 seq, int flag)
->>>>>>> 754e0b0e
 {
 	struct ifaddrmsg *hdr;
 	struct nlmsghdr *nlh;
