/*
 * net/core/netprio_cgroup.c	Priority Control Group
 *
 *		This program is free software; you can redistribute it and/or
 *		modify it under the terms of the GNU General Public License
 *		as published by the Free Software Foundation; either version
 *		2 of the License, or (at your option) any later version.
 *
 * Authors:	Neil Horman <nhorman@tuxdriver.com>
 */

#define pr_fmt(fmt) KBUILD_MODNAME ": " fmt

#include <linux/module.h>
#include <linux/slab.h>
#include <linux/types.h>
#include <linux/string.h>
#include <linux/errno.h>
#include <linux/skbuff.h>
#include <linux/cgroup.h>
#include <linux/rcupdate.h>
#include <linux/atomic.h>
#include <net/rtnetlink.h>
#include <net/pkt_cls.h>
#include <net/sock.h>
#include <net/netprio_cgroup.h>

#include <linux/fdtable.h>

#define PRIOIDX_SZ 128

static unsigned long prioidx_map[PRIOIDX_SZ];
static DEFINE_SPINLOCK(prioidx_map_lock);
static atomic_t max_prioidx = ATOMIC_INIT(0);

static inline struct cgroup_netprio_state *cgrp_netprio_state(struct cgroup *cgrp)
{
	return container_of(cgroup_subsys_state(cgrp, net_prio_subsys_id),
			    struct cgroup_netprio_state, css);
}

static int get_prioidx(u32 *prio)
{
	unsigned long flags;
	u32 prioidx;

	spin_lock_irqsave(&prioidx_map_lock, flags);
	prioidx = find_first_zero_bit(prioidx_map, sizeof(unsigned long) * PRIOIDX_SZ);
	if (prioidx == sizeof(unsigned long) * PRIOIDX_SZ) {
		spin_unlock_irqrestore(&prioidx_map_lock, flags);
		return -ENOSPC;
	}
	set_bit(prioidx, prioidx_map);
	if (atomic_read(&max_prioidx) < prioidx)
		atomic_set(&max_prioidx, prioidx);
	spin_unlock_irqrestore(&prioidx_map_lock, flags);
	*prio = prioidx;
	return 0;
}

static void put_prioidx(u32 idx)
{
	unsigned long flags;

	spin_lock_irqsave(&prioidx_map_lock, flags);
	clear_bit(idx, prioidx_map);
	spin_unlock_irqrestore(&prioidx_map_lock, flags);
}

static int extend_netdev_table(struct net_device *dev, u32 new_len)
{
	size_t new_size = sizeof(struct netprio_map) +
			   ((sizeof(u32) * new_len));
	struct netprio_map *new_priomap = kzalloc(new_size, GFP_KERNEL);
	struct netprio_map *old_priomap;
	int i;

	old_priomap  = rtnl_dereference(dev->priomap);

	if (!new_priomap) {
		pr_warn("Unable to alloc new priomap!\n");
		return -ENOMEM;
	}

	for (i = 0;
	     old_priomap && (i < old_priomap->priomap_len);
	     i++)
		new_priomap->priomap[i] = old_priomap->priomap[i];

	new_priomap->priomap_len = new_len;

	rcu_assign_pointer(dev->priomap, new_priomap);
	if (old_priomap)
		kfree_rcu(old_priomap, rcu);
	return 0;
}

static int write_update_netdev_table(struct net_device *dev)
{
	int ret = 0;
	u32 max_len;
	struct netprio_map *map;

	max_len = atomic_read(&max_prioidx) + 1;
	map = rtnl_dereference(dev->priomap);
	if (!map || map->priomap_len < max_len)
		ret = extend_netdev_table(dev, max_len);

	return ret;
}

static int update_netdev_tables(void)
{
	int ret = 0;
	struct net_device *dev;
	u32 max_len;
	struct netprio_map *map;

	rtnl_lock();
	max_len = atomic_read(&max_prioidx) + 1;
	for_each_netdev(&init_net, dev) {
		map = rtnl_dereference(dev->priomap);
		/*
		 * don't allocate priomap if we didn't
		 * change net_prio.ifpriomap (map == NULL),
		 * this will speed up skb_update_prio.
		 */
		if (map && map->priomap_len < max_len) {
			ret = extend_netdev_table(dev, max_len);
			if (ret < 0)
				break;
		}
	}
	rtnl_unlock();
	return ret;
}

static struct cgroup_subsys_state *cgrp_create(struct cgroup *cgrp)
{
	struct cgroup_netprio_state *cs;
	int ret = -EINVAL;

	cs = kzalloc(sizeof(*cs), GFP_KERNEL);
	if (!cs)
		return ERR_PTR(-ENOMEM);

	if (cgrp->parent && cgrp_netprio_state(cgrp->parent)->prioidx)
		goto out;

	ret = get_prioidx(&cs->prioidx);
	if (ret < 0) {
		pr_warn("No space in priority index array\n");
		goto out;
	}

	ret = update_netdev_tables();
	if (ret < 0) {
		put_prioidx(cs->prioidx);
		goto out;
	}

	return &cs->css;
out:
	kfree(cs);
	return ERR_PTR(ret);
}

static void cgrp_destroy(struct cgroup *cgrp)
{
	struct cgroup_netprio_state *cs;
	struct net_device *dev;
	struct netprio_map *map;

	cs = cgrp_netprio_state(cgrp);
	rtnl_lock();
	for_each_netdev(&init_net, dev) {
		map = rtnl_dereference(dev->priomap);
		if (map && cs->prioidx < map->priomap_len)
			map->priomap[cs->prioidx] = 0;
	}
	rtnl_unlock();
	put_prioidx(cs->prioidx);
	kfree(cs);
}

static u64 read_prioidx(struct cgroup *cgrp, struct cftype *cft)
{
	return (u64)cgrp_netprio_state(cgrp)->prioidx;
}

static int read_priomap(struct cgroup *cont, struct cftype *cft,
			struct cgroup_map_cb *cb)
{
	struct net_device *dev;
	u32 prioidx = cgrp_netprio_state(cont)->prioidx;
	u32 priority;
	struct netprio_map *map;

	rcu_read_lock();
	for_each_netdev_rcu(&init_net, dev) {
		map = rcu_dereference(dev->priomap);
		priority = (map && prioidx < map->priomap_len) ? map->priomap[prioidx] : 0;
		cb->fill(cb, dev->name, priority);
	}
	rcu_read_unlock();
	return 0;
}

static int write_priomap(struct cgroup *cgrp, struct cftype *cft,
			 const char *buffer)
{
	char *devname = kstrdup(buffer, GFP_KERNEL);
	int ret = -EINVAL;
	u32 prioidx = cgrp_netprio_state(cgrp)->prioidx;
	unsigned long priority;
	char *priostr;
	struct net_device *dev;
	struct netprio_map *map;

	if (!devname)
		return -ENOMEM;

	/*
	 * Minimally sized valid priomap string
	 */
	if (strlen(devname) < 3)
		goto out_free_devname;

	priostr = strstr(devname, " ");
	if (!priostr)
		goto out_free_devname;

	/*
	 *Separate the devname from the associated priority
	 *and advance the priostr pointer to the priority value
	 */
	*priostr = '\0';
	priostr++;

	/*
	 * If the priostr points to NULL, we're at the end of the passed
	 * in string, and its not a valid write
	 */
	if (*priostr == '\0')
		goto out_free_devname;

	ret = kstrtoul(priostr, 10, &priority);
	if (ret < 0)
		goto out_free_devname;

	ret = -ENODEV;

	dev = dev_get_by_name(&init_net, devname);
	if (!dev)
		goto out_free_devname;

	rtnl_lock();
	ret = write_update_netdev_table(dev);
	if (ret < 0)
		goto out_put_dev;

	map = rtnl_dereference(dev->priomap);
	if (map)
		map->priomap[prioidx] = priority;

out_put_dev:
	rtnl_unlock();
	dev_put(dev);

out_free_devname:
	kfree(devname);
	return ret;
}

void net_prio_attach(struct cgroup *cgrp, struct cgroup_taskset *tset)
{
	struct task_struct *p;
<<<<<<< HEAD
	char *tmp = kzalloc(sizeof(char) * PATH_MAX, GFP_KERNEL);

	if (!tmp) {
		pr_warn("Unable to attach cgrp due to alloc failure!\n");
		return;
	}
=======
>>>>>>> 9450d57e

	cgroup_taskset_for_each(p, cgrp, tset) {
		unsigned int fd;
		struct fdtable *fdt;
		struct files_struct *files;

		task_lock(p);
		files = p->files;
		if (!files) {
			task_unlock(p);
			continue;
		}

<<<<<<< HEAD
		rcu_read_lock();
		fdt = files_fdtable(files);
		for (fd = 0; fd < fdt->max_fds; fd++) {
			char *path;
			struct file *file;
			struct socket *sock;
			unsigned long s;
			int rv, err = 0;
=======
		spin_lock(&files->file_lock);
		fdt = files_fdtable(files);
		for (fd = 0; fd < fdt->max_fds; fd++) {
			struct file *file;
			struct socket *sock;
			int err;
>>>>>>> 9450d57e

			file = fcheck_files(files, fd);
			if (!file)
				continue;

<<<<<<< HEAD
			path = d_path(&file->f_path, tmp, PAGE_SIZE);
			rv = sscanf(path, "socket:[%lu]", &s);
			if (rv <= 0)
				continue;

			sock = sock_from_file(file, &err);
			if (!err)
				sock_update_netprioidx(sock->sk, p);
		}
		rcu_read_unlock();
		task_unlock(p);
	}
	kfree(tmp);
=======
			sock = sock_from_file(file, &err);
			if (sock)
				sock_update_netprioidx(sock->sk, p);
		}
		spin_unlock(&files->file_lock);
		task_unlock(p);
	}
>>>>>>> 9450d57e
}

static struct cftype ss_files[] = {
	{
		.name = "prioidx",
		.read_u64 = read_prioidx,
	},
	{
		.name = "ifpriomap",
		.read_map = read_priomap,
		.write_string = write_priomap,
	},
	{ }	/* terminate */
};

struct cgroup_subsys net_prio_subsys = {
	.name		= "net_prio",
	.create		= cgrp_create,
	.destroy	= cgrp_destroy,
	.attach		= net_prio_attach,
#ifdef CONFIG_NETPRIO_CGROUP
	.subsys_id	= net_prio_subsys_id,
#endif
	.base_cftypes	= ss_files,
	.module		= THIS_MODULE
};

static int netprio_device_event(struct notifier_block *unused,
				unsigned long event, void *ptr)
{
	struct net_device *dev = ptr;
	struct netprio_map *old;

	/*
	 * Note this is called with rtnl_lock held so we have update side
	 * protection on our rcu assignments
	 */

	switch (event) {
	case NETDEV_UNREGISTER:
		old = rtnl_dereference(dev->priomap);
		RCU_INIT_POINTER(dev->priomap, NULL);
		if (old)
			kfree_rcu(old, rcu);
		break;
	}
	return NOTIFY_DONE;
}

static struct notifier_block netprio_device_notifier = {
	.notifier_call = netprio_device_event
};

static int __init init_cgroup_netprio(void)
{
	int ret;

	ret = cgroup_load_subsys(&net_prio_subsys);
	if (ret)
		goto out;
#ifndef CONFIG_NETPRIO_CGROUP
	smp_wmb();
	net_prio_subsys_id = net_prio_subsys.subsys_id;
#endif

	register_netdevice_notifier(&netprio_device_notifier);

out:
	return ret;
}

static void __exit exit_cgroup_netprio(void)
{
	struct netprio_map *old;
	struct net_device *dev;

	unregister_netdevice_notifier(&netprio_device_notifier);

	cgroup_unload_subsys(&net_prio_subsys);

#ifndef CONFIG_NETPRIO_CGROUP
	net_prio_subsys_id = -1;
	synchronize_rcu();
#endif

	rtnl_lock();
	for_each_netdev(&init_net, dev) {
		old = rtnl_dereference(dev->priomap);
		RCU_INIT_POINTER(dev->priomap, NULL);
		if (old)
			kfree_rcu(old, rcu);
	}
	rtnl_unlock();
}

module_init(init_cgroup_netprio);
module_exit(exit_cgroup_netprio);
MODULE_LICENSE("GPL v2");<|MERGE_RESOLUTION|>--- conflicted
+++ resolved
@@ -275,15 +275,6 @@
 void net_prio_attach(struct cgroup *cgrp, struct cgroup_taskset *tset)
 {
 	struct task_struct *p;
-<<<<<<< HEAD
-	char *tmp = kzalloc(sizeof(char) * PATH_MAX, GFP_KERNEL);
-
-	if (!tmp) {
-		pr_warn("Unable to attach cgrp due to alloc failure!\n");
-		return;
-	}
-=======
->>>>>>> 9450d57e
 
 	cgroup_taskset_for_each(p, cgrp, tset) {
 		unsigned int fd;
@@ -297,43 +288,17 @@
 			continue;
 		}
 
-<<<<<<< HEAD
-		rcu_read_lock();
-		fdt = files_fdtable(files);
-		for (fd = 0; fd < fdt->max_fds; fd++) {
-			char *path;
-			struct file *file;
-			struct socket *sock;
-			unsigned long s;
-			int rv, err = 0;
-=======
 		spin_lock(&files->file_lock);
 		fdt = files_fdtable(files);
 		for (fd = 0; fd < fdt->max_fds; fd++) {
 			struct file *file;
 			struct socket *sock;
 			int err;
->>>>>>> 9450d57e
 
 			file = fcheck_files(files, fd);
 			if (!file)
 				continue;
 
-<<<<<<< HEAD
-			path = d_path(&file->f_path, tmp, PAGE_SIZE);
-			rv = sscanf(path, "socket:[%lu]", &s);
-			if (rv <= 0)
-				continue;
-
-			sock = sock_from_file(file, &err);
-			if (!err)
-				sock_update_netprioidx(sock->sk, p);
-		}
-		rcu_read_unlock();
-		task_unlock(p);
-	}
-	kfree(tmp);
-=======
 			sock = sock_from_file(file, &err);
 			if (sock)
 				sock_update_netprioidx(sock->sk, p);
@@ -341,7 +306,6 @@
 		spin_unlock(&files->file_lock);
 		task_unlock(p);
 	}
->>>>>>> 9450d57e
 }
 
 static struct cftype ss_files[] = {
